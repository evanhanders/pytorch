import contextlib
import functools
import itertools
import logging
import os
import sys
import traceback
import weakref
from dataclasses import dataclass
from typing import (
    Any,
    Callable,
    Dict,
    List,
    Optional,
    Tuple,
    Type,
    TYPE_CHECKING,
    TypeVar,
    Union,
)
from weakref import ReferenceType

import torch
import torch._custom_op
import torch._logging

from torch._guards import Source
from torch._ops import OpOverload
from torch._prims_common import (
    elementwise_dtypes,
    ELEMENTWISE_TYPE_PROMOTION_KIND,
    is_boolean_dtype,
    is_float_dtype,
    is_integer_dtype,
)
from torch._subclasses.meta_utils import MetaConverter
from torch._utils import render_call
from torch.fx.operator_schemas import normalize_function
from torch.multiprocessing.reductions import StorageWeakRef
from torch.overrides import TorchFunctionMode
from torch.utils._mode_utils import no_dispatch
from torch.utils._python_dispatch import (
    is_traceable_wrapper_subclass,
    TorchDispatchMode,
)

from torch.utils._pytree import PyTree, tree_map
from torch.utils._stats import count, count_label
from torch.utils.weak import WeakIdKeyDictionary, WeakIdRef

if TYPE_CHECKING:
    # Import the following modules during type checking to enable code intelligence features
    # Do not import unconditionally, as they import sympy and importing sympy is very slow
    from torch.fx.experimental.symbolic_shapes import DimConstraint, DimDynamic

DimList = List

log = logging.getLogger(__name__)
not_implemented_log = torch._logging.getArtifactLogger(__name__, "not_implemented")

pytree = torch.utils._pytree
T = TypeVar("T")
TensorWeakRef = Any

aten = torch._ops.ops.aten

CONSTANT_NUMEL_LIMIT = 1

RECURSION_COUNT = 0


# Small helper that increments recursion count, and
# resets it when the object goes out of scope.  Useful
# if you don't want to increase indentation which is
# what a context manager would do.
class IncrementRecursionCount:
    def __init__(self):
        global RECURSION_COUNT
        RECURSION_COUNT += 1

    def __del__(self):
        global RECURSION_COUNT
        RECURSION_COUNT -= 1


@dataclass
class UnsupportedFakeTensorException(RuntimeError):
    reason: str


@dataclass
class DynamicOutputShapeException(RuntimeError):
    func: OpOverload


@dataclass
class DataDependentOutputException(RuntimeError):
    func: OpOverload


@dataclass
class UnsupportedOperatorException(RuntimeError):
    func: OpOverload


_device_not_kwarg_ops = (
    aten._resize_output_.default,
    aten._nested_tensor_from_tensor_list.default,
    aten._nested_tensor_from_tensor_list.out,
    aten.pin_memory.default,
    aten.is_pinned.default,
    aten.to.device,
    aten.to.prim_Device,
    aten._pin_memory.default,
    aten._pin_memory.out,
    aten._resize_output.default,
    aten._resize_output.out,
)

# this op is never actually used
_non_kwarg_device_constructors = (aten._list_to_tensor,)


# This function indicates if the backend device
# supports non-contiguous tensors
def is_noncontiguous_supported(device):
    if device.type == "hpu":
        return False
    return True


def contains_tensor_types(type):
    tensor_type = torch._C.TensorType.get()
    return type.isSubtypeOf(tensor_type) or any(
        contains_tensor_types(e) for e in type.containedTypes()
    )


_like_tensor_constructors = (
    aten.empty_like.default,
    aten.empty_like.out,
    aten.full_like.default,
    aten.full_like.out,
    aten.ones_like.default,
    aten.ones_like.out,
    aten.rand_like.default,
    aten.rand_like.out,
    aten.randn_like.default,
    aten.randn_like.out,
    aten.randint_like.default,
    aten.randint_like.out,
    aten.randint_like.low_dtype,
    aten.randint_like.low_dtype_out,
    aten.zeros_like.default,
    aten.zeros_like.out,
    aten.new_empty.default,
    aten.new_empty.out,
    aten.new_empty_strided.default,
    aten.new_empty_strided.out,
    aten.new_full.default,
    aten.new_full.out,
    aten.new_zeros.default,
    aten.new_zeros.out,
    aten.new_ones.default,
    aten.new_ones.out,
)


@contextlib.contextmanager
def unset_fake_temporarily():
    old = torch._C._unset_dispatch_mode(torch._C._TorchDispatchModeKey.FAKE)
    try:
        yield old
    finally:
        if old is not None:
            torch._C._set_dispatch_mode(old)


@functools.lru_cache(None)
def _is_tensor_constructor(func: OpOverload):
    assert isinstance(func, OpOverload)
    schema = func._schema
    if any(contains_tensor_types(arg.type) for arg in schema.arguments):
        return False
    # TODO: no real reason to restrict multiple outputs
    return (
        len(schema.returns) == 1 and schema.returns[0].type is torch._C.TensorType.get()
    )


def is_fake(x):
    if isinstance(x, FakeTensor):
        return True
    if is_traceable_wrapper_subclass(x):
        attrs, _ = type(x).__tensor_flatten__(x)
        flattened_tensors = [getattr(x, attr) for attr in attrs]
        # need to recurse because we could have nested subclasses
        all_fake = all(is_fake(x) for x in flattened_tensors)
        any_fake = any(is_fake(x) for x in flattened_tensors)
        assert all_fake == any_fake, "got mixed fake and real tensors!"
        return all_fake
    elif isinstance(x, torch.Tensor) and torch._is_functional_tensor(x):
        reapply_views = torch._C._functionalization_reapply_views_tls()
        unwrapped = torch._C._functorch._unwrap_functional_tensor(x, reapply_views)
        return is_fake(unwrapped)
    return False


def maybe_get_fake_mode(t):
    if isinstance(t, FakeTensor):
        return t.fake_mode
    if is_traceable_wrapper_subclass(t):
        inner_tensor_names, _ = t.__tensor_flatten__()
        modes = [
            maybe_get_fake_mode(getattr(t, t_name)) for t_name in inner_tensor_names
        ]
        m = modes[0]
        assert all(m is x for x in modes)
        return m
    elif isinstance(t, torch.Tensor) and torch._is_functional_tensor(t):
        reapply_views = torch._C._functionalization_reapply_views_tls()
        unwrapped = torch._C._functorch._unwrap_functional_tensor(t, reapply_views)
        return maybe_get_fake_mode(unwrapped)
    return None


@functools.lru_cache(None)
def get_schema_info(func):
    return torch._C._SchemaInfo(func._schema)  # type: ignore[attr-defined]


# many of the decompositions registered to torch/_prims do not at the moment model
# aliasing or strides, so as an incremental step, just enable the decompositions in
# torch/_decomp/decompositions.py.
# decomps are used for aot autograd tracing so we would like to unify on their
# implementation and add additional testing to them
@functools.lru_cache(None)
def torch_decomp_decompositions(func):
    from torch._decomp import decomposition_table

    decompositions = torch._decomp.decompositions
    decomp_attrs = [getattr(decompositions, attr) for attr in dir(decompositions)]
    return decomposition_table[func] in decomp_attrs


def tree_flatten_only(ty: Type[T], tree: PyTree):
    flat_vals = pytree.tree_leaves(tree)
    return [elem for elem in flat_vals if isinstance(elem, ty)]


# Similar to `MetaConverter`, this is a class for converting
# multiple tensors into fake tensors which share the same view/storage
# structure. Like `MetaConverter`, it uses `WeakIdRef` to
# hold a weak reference for all memoized tensors.
class FakeTensorConverter:
    @property
    def tensor_memo(self):
        return self.meta_converter.tensor_memo

    meta_converter: MetaConverter
    constant_storage_mapping: Dict[StorageWeakRef, List[ReferenceType]]

    def __init__(self):
        self.meta_converter = MetaConverter()

        # map from to storage to corresponding constant tensors
        self.constant_storage_mapping = {}

    def add_constant_storage_mapping(self, fake_tensor):
        # when you have a constant, aliased tensor:
        # const_tensor.add_(torch.rand([1]))
        # all aliases of it must become no longer const
        assert isinstance(fake_tensor, FakeTensor) and fake_tensor.constant is not None
        weak_st = StorageWeakRef(fake_tensor.constant._typed_storage())

        # we need a map from a weak storage to all of its corresponding
        # constant tensors. python doesn't have the weak value equivalent
        # of defaultdict(list), so we are using a WeakValueDictionary as one
        if weak_st not in self.constant_storage_mapping:
            self.constant_storage_mapping[weak_st] = []
        self.constant_storage_mapping[weak_st].append(weakref.ref(fake_tensor))

    def invalidate_constant_aliases(self, tensor):
        assert not isinstance(tensor, FakeTensor)

        weak_st = StorageWeakRef(tensor._typed_storage())
        if weak_st not in self.constant_storage_mapping:
            return

        for weak_tensor_ref in self.constant_storage_mapping[weak_st]:
            ten = weak_tensor_ref()
            if ten is not None:
                ten._fix_weakref()
                ten.constant = None

        del self.constant_storage_mapping[weak_st]

    def _get_memo(self, t):
        if WeakIdRef(t) in self.tensor_memo:
            out = self.tensor_memo[WeakIdRef(t)]
            out._fix_weakref()
            return out
        return None

    def set_tensor_memo(self, t, v):
        th = WeakIdRef(t)

        # hold a weak ref to self, otherwise it will be kept alive
        # by the del_ten closure
        self_weak_ref = weakref.ref(self)

        def del_ten():
            self_ref = self_weak_ref()
            if self_ref is None:
                return
            # on shutdown, th may not be in memo
            self_ref.tensor_memo.pop(th, None)

        weakref.finalize(t, del_ten)
        self.tensor_memo[th] = v

    def from_real_tensor(
        self,
        fake_mode,
        t,
        make_constant=False,
        shape_env=None,
        ignore_subclass=False,
        *,
        source=None,
        dynamic_dims: "Optional[DimList[DimDynamic]]" = None,
        constraint_dims: "Optional[DimList[DimConstraint]]" = None,
        memoized_only=False,
    ):
        maybe_memo = self._get_memo(t)
        if maybe_memo is not None:
            return maybe_memo
        if memoized_only:
            return None
        existing_device = t.device
        # not yet supported in metatensors
        if t.is_quantized:
            raise UnsupportedFakeTensorException("quantized nyi in meta tensors")
        if type(t) is torch.nn.Parameter:
            assert not make_constant

        def mk_fake_tensor(make_meta_t):
            # NB: don't use in_kernel_invocation_manager. to
            # ensure FakeTensor can internally do constant computation
            # as necessary.  Invocation manager is "more correct" as
            # it works for more operators in make_meta_t, but
            # invariant is that make_meta_t only calls factories
            # for which it is not strictly necessary to use the
            # invocation manager (I think!)
            with no_dispatch():
                return FakeTensor(
                    fake_mode,
                    make_meta_t(),
                    existing_device,
                    constant=t if make_constant else None,
                )

        out = self.meta_converter(
            t,
            shape_env=shape_env,
            callback=mk_fake_tensor,
            ignore_subclass=ignore_subclass,
            source=source,
            dynamic_dims=dynamic_dims,
            constraint_dims=constraint_dims,
        )
        if out is NotImplemented:
            raise UnsupportedFakeTensorException("meta converter nyi")

        if make_constant:
            self.add_constant_storage_mapping(out)
        # NB: meta_converter set the memo
        return out

    # If you specify the device, it MUST be a meta tensor.
    def from_meta_and_device(self, fake_mode, t, device):
        assert (
            t.device.type == "meta"
        ), f"tensor's device must be `meta`, got {t.device.type} instead"
        maybe_memo = self._get_memo(t)
        if maybe_memo is not None:
            return maybe_memo
        out = FakeTensor(fake_mode, t, device)
        self.set_tensor_memo(t, out)
        return out

    # You can have a real tensor that you need to convert into a fake tensor.
    # If you have a meta tensor already, call from_meta_and_device.
    #
    # You're allowed to pass a meta tensor to be turned into a fake
    # tensor; although an odd thing to do, this can occur if you're doing
    # cross ref testing and the inner test is already operating on meta tensors.
    def __call__(
        self,
        fake_mode,
        t,
        *,
        make_constant=False,
        shape_env=None,
        ignore_subclass=False,
        source=None,
        dynamic_dims=None,
        constraint_dims=None,
        memoized_only=False,
    ):
        return self.from_real_tensor(
            fake_mode,
            t,
            make_constant,
            shape_env=shape_env,
            ignore_subclass=ignore_subclass,
            source=source,
            dynamic_dims=dynamic_dims,
            constraint_dims=constraint_dims,
            memoized_only=memoized_only,
        )


op_implementations = []


def register_op_impl(run_impl_check: Union[Callable[[OpOverload], bool], OpOverload]):
    def impl_decorator(op_impl):
        global op_implementations
        if isinstance(run_impl_check, OpOverload):
            op_implementations.append((lambda func: func == run_impl_check, op_impl))
        else:
            op_implementations.append((run_impl_check, op_impl))

        return op_impl

    return impl_decorator


@register_op_impl(
    lambda func: (_is_tensor_constructor(func) or func in _like_tensor_constructors)
)
def constructors(fake_mode, func, *args, **kwargs):
    assert func not in _non_kwarg_device_constructors
    _, new_kwargs = normalize_function(
        func, args=args, kwargs=kwargs, normalize_to_only_use_kwargs=True
    )
    if func in _like_tensor_constructors:
        default_device = new_kwargs["input"].device
        # TODO: file issue
        args = (new_kwargs.pop("input"),)
    else:
        # cpu is default device if none is specified
        default_device = torch.device("cpu")
        args = ()
    out_device = new_kwargs.pop("device", None)
    out_device = out_device if out_device is not None else default_device
    new_kwargs["device"] = torch.device("meta")
    # _like constructors have fake tensor inputs (maybe this causes the non-like
    # to fail? hmmm)
    with in_kernel_invocation_manager(fake_mode):
        r = func(*args, **new_kwargs)
    return FakeTensor(fake_mode, r, out_device)


@register_op_impl(lambda func: func in (aten.to.prim_Device, aten.to.device))
def non_kwarg_to(fake_mode, func, *args, **kwargs):
    _, new_kwargs = normalize_function(
        func, args, kwargs, normalize_to_only_use_kwargs=True
    )
    input_device = new_kwargs["device"]
    out_device = input_device if input_device else new_kwargs["input"].device
    new_kwargs["device"] = torch.device("meta")
    inp = new_kwargs.pop("input")
    with in_kernel_invocation_manager(fake_mode):
        r = func(inp, **new_kwargs)
    # TODO: I think this does the wrong thing if r is inp
    return fake_mode.fake_tensor_converter.from_meta_and_device(
        fake_mode, r, out_device
    )


def stride_incorrect_op(op):
    if op.namespace not in ("aten", "prims"):
        return False
    if op is aten._fft_c2c.default:
        return False

    op_name = op.name()
    if "fft" in op_name:
        return True
    return False


# These operators have meta implementations with incorrect strides
@register_op_impl(stride_incorrect_op)
def wordaround_stride_incorrect_op(fake_mode, func, *args, **kwargs):
    # This is a workaround for meta implmentations with incorrect strides

    def is_symbolic(x):
        if isinstance(x, FakeTensor):
            return x._has_symbolic_sizes_strides
        if isinstance(x, (torch.SymInt, torch.SymFloat, torch.SymBool)):
            return True
        return False

    # For static shapes, we can fall back to eager for the real strides
    if fake_mode.allow_fallback_kernels:
        require_dynamic = any(
            is_symbolic(x) for x in itertools.chain(args, kwargs.values())
        )
        if not require_dynamic:
            flat_args, args_spec = pytree.tree_flatten((args, kwargs))
            return run_fallback_kernel(fake_mode, func, flat_args, args_spec, None)

    raise UnsupportedOperatorException(func)


# Dont default to default device handling,
# since the device of `the_template` is ignored
@register_op_impl(aten.resize_as_.default)
def resize_as_(fake_mode, func, *args, **kwargs):
    with in_kernel_invocation_manager(fake_mode):
        return func(*args, **kwargs)


@register_op_impl(aten._sparse_coo_tensor_with_dims_and_tensors.default)
def _sparse_coo_tensor_with_dims_and_tensors(fake_mode, func, *args, **kwargs):
    # TODO: remove me
    return constructors(fake_mode, func, *args, **kwargs)


# index.Tensor data-dependent in only some conditions
@register_op_impl(
    lambda func: torch.Tag.dynamic_output_shape in func.tags
    and func
    not in [aten.index.Tensor, aten.nonzero.default, aten.repeat_interleave.Tensor]
)
def dyn_shape(fake_mode, func, *args, **kwargs):
    raise DynamicOutputShapeException(func)


@register_op_impl(lambda func: func is aten.repeat_interleave.Tensor)
def repeat_interleave_tensor(fake_mode, func, repeats, output_size=None):
    if output_size is None:
        if (
            fake_mode.shape_env is None
            or not fake_mode.shape_env.allow_dynamic_output_shape_ops
        ):
            raise DynamicOutputShapeException(func)

        output_size = fake_mode.shape_env.create_unbacked_symint()

        # Avoid importing sympy at a module level
        from torch.fx.experimental.symbolic_shapes import _constrain_range_for_size

        _constrain_range_for_size(output_size)
        # TODO: consider a memo
    return repeats.new_empty(output_size)


@register_op_impl(lambda func: func is torch.ops.aten._local_scalar_dense.default)
def local_scalar_dense(fake_mode, func, arg):
    if fake_mode.shape_env is None or not fake_mode.shape_env.allow_scalar_outputs:
        # Without symints/symfloats, cannot handle this
        raise DataDependentOutputException(func)
    if is_float_dtype(arg.dtype):
        return fake_mode.shape_env.create_unbacked_symfloat()
    elif is_integer_dtype(arg.dtype):
        return fake_mode.shape_env.create_unbacked_symint()
    elif is_boolean_dtype(arg.dtype):
        return fake_mode.shape_env.create_unbacked_symbool()
    else:
        raise NotImplementedError(f"local_scalar_dense/item NYI for {arg.dtype}")


@register_op_impl(lambda func: func is torch.ops.aten.nonzero.default)
def nonzero(fake_mode, func, arg):
    if (
        fake_mode.shape_env is None
        or not fake_mode.shape_env.allow_dynamic_output_shape_ops
    ):
        # Without symints/symfloats, cannot handle this
        raise DynamicOutputShapeException(func)

    if arg.nonzero_memo is None:
        nnz = fake_mode.shape_env.create_unbacked_symint()

        # This is unsound, but it works well in practice
        # See https://docs.google.com/document/d/1lFRYAJo5nrfxRhwIzGnfi2pbLpU6T4ytSRSuLJ5qebI/edit#
        # TODO: Add a config knob to turn off this unsound behavior
        #
        # NB: If numel < 2, the bounds here might be COMPLETELY
        # disjoint with what can actually occur.  But this is fine:
        # remember, the hypothesis is that if your later code works
        # with N >= 2, it will work with N = 1 and N = 0.
        maxval = sys.maxsize - 1

        # Avoid importing sympy at a module level
        from torch.fx.experimental.symbolic_shapes import (
            _constrain_range_for_size,
            has_free_symbols,
        )

        if not has_free_symbols(arg.numel()):
            # Don't upgrade the range if numel is less than two, since we then
            # have an empty range which makes things go explodey.  We also
            # don't allow for 2 because that would specialize the unbacked
            # SymInt to 2, which is also likely to be buggy.
            if arg.numel() > 2:
                maxval = int(arg.numel())

        _constrain_range_for_size(nnz, max=maxval)

        arg._nonzero_memo = nnz
        arg._nonzero_memo_vc = arg._version

    return arg.new_empty((arg.nonzero_memo, arg.dim()), dtype=torch.int64)


@register_op_impl(lambda func: func is torch.ops.aten.masked_select.default)
def masked_select(fake_mode, func, self, mask):
    if (
        fake_mode.shape_env is None
        or not fake_mode.shape_env.allow_dynamic_output_shape_ops
    ):
        # Without symints/symfloats, cannot handle this
        raise DynamicOutputShapeException(func)

    nnz = fake_mode.shape_env.create_unbacked_symint()

    # see nonzero for commentary
    maxval = sys.maxsize - 1

    # Avoid importing sympy at a module level
    from torch.fx.experimental.symbolic_shapes import (
        _constrain_range_for_size,
        has_free_symbols,
    )

    if not has_free_symbols(arg.numel()):
        if arg.numel() >= 2:
            maxval = int(arg.numel())

    _constrain_range_for_size(nnz, max=maxval)

    return self.new_empty((nnz,))


# NB: this must be ordered after local_scalar_dense
@register_op_impl(lambda func: torch.Tag.data_dependent_output in func.tags)
def data_dep(fake_mode, func, *args, **kwargs):
    raise DataDependentOutputException(func)


# Bool Indices get Expanded as Masks
# See: IndexingUtils.h:expandTensors
def check_no_bool_index_tensors(func, self, indices):
    for index in indices:
        if index is not None and index.dtype in (torch.bool, torch.uint8):
            raise DynamicOutputShapeException(func)


def run_and_return_new_tensor_of_input_device(fake_mode, func, args, kwargs):
    _, new_kwargs = normalize_function(
        func, args=args, kwargs=kwargs, normalize_to_only_use_kwargs=True
    )

    out_device = new_kwargs["input"].device
    with in_kernel_invocation_manager(fake_mode):
        out = func(*args, **kwargs)
        if not is_noncontiguous_supported(out_device):
            out = out.new_empty(out.shape)

    if out is new_kwargs["input"]:
        return out  # copy_
    return FakeTensor(fake_mode, out, out_device)


# Dont default to default device handling,
# Since op can take in non-zero sized cpu
# index tensors with cuda self
@register_op_impl(aten.index.Tensor)
def index_tensor(fake_mode, func, *args, **kwargs):
    from torch._meta_registrations import meta_index_Tensor

    _, new_kwargs = normalize_function(
        func, args=args, kwargs=kwargs, normalize_to_only_use_kwargs=True
    )

    out_device = new_kwargs["input"].device
    # ensure nonzero call goes to fake tensor
    with fake_mode:
        out = meta_index_Tensor(*args, **kwargs)
        return out.to(out_device)


# Can take mixed meta/non-meta arguments; the meta registration
# will roughly do the right thing even when given real devices
@register_op_impl(aten._embedding_bag.default)
def embedding_bag(fake_mode, func, *args, **kwargs):
    from torch._meta_registrations import meta_embedding_bag

    with fake_mode:
        return meta_embedding_bag(*args, **kwargs)


# takes in multiple-devices, dont default to default device handling
@register_op_impl(aten.index_put.default)
@register_op_impl(aten._unsafe_index_put.default)
@register_op_impl(aten.copy.default)
@register_op_impl(aten.copy_.default)
@register_op_impl(aten.slice_scatter.default)
def multi_device_op_default(fake_mode, func, *args, **kwargs):
    return run_and_return_new_tensor_of_input_device(fake_mode, func, args, kwargs)


# same with multi_device_op_default, but return the input
@register_op_impl(aten.index_put_.default)
@register_op_impl(aten.copy.out)
@register_op_impl(aten.slice_scatter.out)
def multi_device_op_out(fake_mode, func, *args, **kwargs):
    with in_kernel_invocation_manager(fake_mode):
        out = func(*args, **kwargs)

    _, new_kwargs = normalize_function(
        func, args=args, kwargs=kwargs, normalize_to_only_use_kwargs=True
    )

    return new_kwargs["input"]


@register_op_impl(lambda fn: fn in _device_not_kwarg_ops)
def nyi(fake_mode, func, *args, **kwargs):
    assert func not in _device_not_kwarg_ops, f"NYI: {func}"


@register_op_impl(
    lambda func: func in (aten.convolution.default, aten.convolution_backward.default)
)
def conv(fake_mode, func, *args, **kwargs):
    _, kwargs = normalize_function(
        func, args=args, kwargs=kwargs, normalize_to_only_use_kwargs=True
    )
    device = kwargs["input"].fake_device
    # need to re-enable mode so the tensors report fake device
    with fake_mode:
        # if the input is unsqueezed is done in Convolution.cpp we get segfault
        k = kwargs["weight"].ndim
        batch = kwargs["input"].shape[0]

        # Avoid importing sympy at a module level
        from torch.fx.experimental.symbolic_shapes import has_hint

        if not has_hint(batch):
            # TODO: We can make this a little more faithful with best effort
            # channels last detection (but only if it's statically obvious!)
            mem_fmt = None
        elif k == 3 and not kwargs["input"].is_mkldnn and not kwargs["input"].is_xpu:
            mem_fmt = None
        else:
            if func is aten.convolution.default:
                conv_backend = torch._C._select_conv_backend(**kwargs)
            else:
                conv_backend = torch._C._select_conv_backend(
                    kwargs["input"],
                    kwargs["weight"],
                    bias=None,
                    stride=kwargs["stride"],
                    padding=kwargs["padding"],
                    dilation=kwargs["dilation"],
                    transposed=kwargs["transposed"],
                    output_padding=kwargs["output_padding"],
                    groups=kwargs["groups"],
                    bias_sizes=kwargs["bias_sizes"],
                )
            mem_fmt = torch._C._conv_determine_backend_memory_format(
                kwargs["input"], kwargs["weight"], conv_backend
            )

    def convert(t, mem_fmt):
        if t is None:
            return t
        if mem_fmt is not None:
            t = t.to(memory_format=mem_fmt)
        return FakeTensor(fake_mode, t, device)

    with in_kernel_invocation_manager(fake_mode):
        out = func(**kwargs)

        if func is aten.convolution.default:
            return convert(out, mem_fmt)
        else:
            return (
                convert(out[0], mem_fmt),
                convert(out[1], mem_fmt),
                convert(out[2], None),
            )


FAST_OP_IMPLEMENTATIONS = {}


# Unlike register_op_impl, these don't do the slow iteration for
# run_impl_check, and these run BEFORE decompositions
def register_fast_op_impl(func: OpOverload):
    def impl_decorator(op_impl):
        FAST_OP_IMPLEMENTATIONS[func] = op_impl
        return op_impl

    return impl_decorator


# infer_size_impl in ExpandUtils
def infer_size(a, b):
    dimsA = len(a)
    dimsB = len(b)
    ndim = max(dimsA, dimsB)
    expandedSizes = [0] * ndim
    for i in range(ndim - 1, -1, -1):
        offset = ndim - 1 - i
        dimA = dimsA - 1 - offset
        dimB = dimsB - 1 - offset
        sizeA = a[dimA] if dimA >= 0 else 1
        sizeB = b[dimB] if dimB >= 0 else 1

        # NB: It is very important to test for broadcasting, before testing
        # sizeA == sizeB.  This is because the broadcasting tests are likely
        # to be statically known (in particular, if sizeA/sizeB is unbacked
        # but size-like, we will unsoundly assume they never equal 1), but
        # the sizeA == sizeB test may not be statically known.  However, once
        # we have established that no broadcasting is happening, the
        # sizeA == sizeB is now expect_true and we can defer it as a runtime
        # assert (this works because Python will return the terminal
        # expression of an or statement as-is, without bool()'ing it; if this
        # were not the case, we'd need to write this using torch.sym_or() or
        # something like that).
        torch._check(
            sizeA == 1 or sizeB == 1 or sizeA == sizeB,
            lambda: f"The size of tensor a ({sizeA}) "
            f"must match the size of tensor b ({sizeB}) "
            f"at non-singleton dimension {i})",
        )
        expandedSizes[i] = sizeB if sizeA == 1 else sizeA
    return tuple(expandedSizes)


def make_fast_binary_impl(slow_ref):
    def fast_binary_impl(mode, *args, **kwargs):
        def slow(msg):
            count_label(f"slow {msg}")
            with mode:
                return slow_ref(*args, **kwargs)

        count_label("attempt fast")

        # Fast path (based off of TensorIterator fast path).
        # Unfortunately, there is no way to easily deduplicate
        # this with either the TensorIterator C++ implementation
        # (which we don't want to SymIntify, and also the algorithm
        # here is slightly different from TensorIterator to allow
        # for broadcasting), nor the PrimTorch implementation
        # (which does not actually implement a fast path.)

        operands = args

        # compute_shape
        has_scalars = False
        has_tensors = False
        final_shape = None
        for op in operands:
            shape = op.shape if isinstance(op, torch.Tensor) else ()
            if len(shape) == 0:
                has_scalars = True
            else:
                has_tensors = True
            if final_shape is None:
                final_shape = shape
            # TODO: Minor optimization: track if the shapes
            # were equal so you can skip the equality check
            # below if unnecessary
            final_shape = infer_size(final_shape, shape)
        assert final_shape is not None

        # Do some extra safety checks to see if the output
        # stride is obvious
        for op in operands:
            if isinstance(op, torch.Tensor) and op.shape == final_shape:
                break
        else:
            return slow("both tensors nontrivially broadcast")

        # compute_types
        cpu = torch.device("cpu")
        common_device = cpu
        common_dtype = None
        output_dtype = None
        has_different_input_dtypes = False
        for op in operands:
            if not isinstance(op, torch.Tensor):
                # Use elementwise_dtypes for the tricky case
                has_different_input_dtypes = True
                continue
            if common_device == cpu and not op.device.type == "cpu":
                common_device = op.device
            # Slightly simplified here as target_dtype cannot vary
            if common_dtype is None:
                common_dtype = op.dtype
            elif common_dtype != op.dtype:
                has_different_input_dtypes = True

        if has_different_input_dtypes:
            # compute promotion
            # TODO: we don't need the compute type
            _, common_dtype = elementwise_dtypes(
                *operands, type_promotion_kind=ELEMENTWISE_TYPE_PROMOTION_KIND.DEFAULT
            )

        # check all tensors on same device
        # cpu scalars are assumed allow
        current_cpu_scalars_on_non_cpu = 0
        max_cpu_scalars_on_non_cpu = 1  # hard coded atm
        for op in operands:
            if not isinstance(op, torch.Tensor):
                continue
            if common_device != cpu and op.dim() == 0 and op.device == cpu:
                if current_cpu_scalars_on_non_cpu >= max_cpu_scalars_on_non_cpu:
                    return slow("error")
                current_cpu_scalars_on_non_cpu += 1
            elif op.device != common_device:
                return slow("error")

        # compute_fast_setup_type
        is_contiguous = True
        is_channels_last = True
        # TODO: is_non-overlapping_and_dense (not bound from Python
        # no inplace, no out, everything defined

        if is_noncontiguous_supported(common_device):
            for op in operands:
                if not isinstance(op, torch.Tensor):
                    continue
                is_contiguous = is_contiguous and op.is_contiguous(
                    memory_format=torch.contiguous_format
                )
                is_channels_last = is_channels_last and op.is_contiguous(
                    memory_format=torch.channels_last
                )
        if is_contiguous:
            # do contiguous
            count_label("fast is_contiguous")
            return FakeTensor(
                mode,
                torch.empty(
                    final_shape,
                    dtype=common_dtype,
                    device="meta",
                    memory_format=torch.contiguous_format,
                ),
                device=common_device,
            )
        if is_channels_last:
            count_label("fast channels_last")
            # do channels last
            return FakeTensor(
                mode,
                torch.empty(
                    final_shape,
                    dtype=common_dtype,
                    device="meta",
                    memory_format=torch.channels_last,
                ),
                device=common_device,
            )

        return slow("no contiguity match")

    return fast_binary_impl


@functools.lru_cache(None)
def get_fast_op_impls():
    import torch._refs

    register_fast_op_impl(torch.ops.aten.add.Tensor)(
        make_fast_binary_impl(torch._refs.add)
    )
    register_fast_op_impl(torch.ops.aten.sub.Tensor)(
        make_fast_binary_impl(torch._refs.sub)
    )
    register_fast_op_impl(torch.ops.aten.mul.Tensor)(make_fast_binary_impl(torch._refs.mul))  # type: ignore[has-type]
    register_fast_op_impl(torch.ops.aten.div.Tensor)(
        make_fast_binary_impl(torch._refs.div)
    )
    return FAST_OP_IMPLEMENTATIONS


@functools.lru_cache(None)
def init_cuda_context():
    # Backward will error with cuda Fake Tensors if no cuda tensors have been initialized first
    if torch.cuda.is_available():
        torch.empty(1, device="cuda") if torch.version.hip is None else torch.zeros(
            1, device="cuda"
        )


@contextlib.contextmanager
def in_kernel_invocation_manager(fake_mode):
    # See: note [Fake Tensor Dispatch Keys]
    prev_in_kernel = fake_mode.in_kernel_invocation
    meta_in_tls = torch._C._meta_in_tls_dispatch_include()
    assert meta_in_tls == prev_in_kernel, f"{meta_in_tls}, {prev_in_kernel}"

    guard = torch._C._DisableTorchDispatch()  # type: ignore[attr-defined]
    fake_mode.in_kernel_invocation = True
    torch._C._set_meta_in_tls_dispatch_include(True)
    try:
        yield
    finally:
        fake_mode.in_kernel_invocation = prev_in_kernel
        torch._C._set_meta_in_tls_dispatch_include(prev_in_kernel)
        del guard


# Return if the function allows Python numbers to bind to Tensors
def should_allow_numbers_as_tensors(func: OpOverload):
    return torch._C._should_allow_numbers_as_tensors(
        func.name().split("::")[-1].split(".")[0]
    )


class FakeTensorConfig:
    debug = os.environ.get("TORCH_FAKE_TENSOR_DEBUG", False)


class FakeTensor(torch.Tensor):
    """
    Meta tensors give you the ability to run PyTorch code without having to
    actually do computation through tensors allocated on a `meta` device.
    Because the device is `meta`, meta tensors do not model device propagation.
    FakeTensor extends MetaTensors to also carry an additional `fake_device`
    which tracks devices that would have been used.
    """

    fake_device: torch.device
    fake_mode: "FakeTensorMode"
    constant: Optional[torch.Tensor]

    # This memorizes the unbacked SymInt representing the number of nonzero
    # elements in this tensor.  This is helpful if you do something like
    # x[mask] and y[mask]; mask.nonzero() gets repeatedly called and should
    # give a consistent unbacked SymInt.  It needs to be invalidated in the
    # same way constant is.
    # TODO: Generalize this as needed, e.g., into a trie of memos
    _nonzero_memo: Optional[torch.SymInt]
    _nonzero_memo_vc: Optional[int]

    # Indicates to our torch_dispatch dispatching infra that
    # this is an "infra" mode with lower dispatching precedence.
    _mode_key = torch._C._TorchDispatchModeKey.FAKE

    @property
    def nonzero_memo(self):
        if self._nonzero_memo is None:
            return None
        # Version counter based tracking isn't 100% sound but it's close
        # enough
        if self._nonzero_memo_vc != self._version:
            self._nonzero_memo = None
            return None
        return self._nonzero_memo

    @property
    def device(self):
        if self.fake_mode.in_kernel_invocation:
            return torch.device("meta")
        else:
            return self.fake_device

    # Note: [Fake Tensor Dispatch Keys]
    # In order to model the behavior of device-specific autocast
    # and autograd logic, we update the dispatch keys of FakeTensors
    # to reflect their fake device. This includes the BackendComponent
    # (DispatchKey::Meta -> DispatchKey::CUDA), and also the BackendComponent
    # related Autocast and Autograd keys. __torch__dispatch__ sits below
    # Autocast and Autograd, and is only invoked when we are at the
    # kernel for the BackendComponent. Then, we add Meta to the
    # thread-local dispatch include set to hit the meta kernel
    # instead of the kernel of the BackendComponent for the fake device.
    # The `device_for_backend_keys` does that below
    # NOTE: this probably will not do the right thing for backends
    # that have dispatch keys which are higher than the "meta" key:
    # https://github.com/pytorch/pytorch/blob/main/c10/core/DispatchKey.h#L189

    @staticmethod
    def __new__(cls, fake_mode, elem, device, constant=None):
        self = torch.Tensor._make_subclass(
            cls,
            elem,
            elem.requires_grad,
            dispatch_device=True,
            device_for_backend_keys=device,
        )

        assert elem.device.type == "meta", elem.device.type
        device = device if isinstance(device, torch.device) else torch.device(device)
        # NB: it is fine, if a little confusing, for device to be meta
        # (we are faking a meta tensor in that case).  However, it often
        # indicates some sort of confusion (e.g., you accidentally passed
        # in a meta tensor when you should have passed in the real tensor).
        # So by default we disallow meta, and if you are working in a situation
        # where it is helpful (e.g., crossref testing) you can turn it back
        # on
        if not fake_mode.allow_meta:
            assert device.type != "meta"
        # normalize device.
        if device.type == "cuda":
            init_cuda_context()

        if (
            device.type
            in ["cuda", "hpu", "xpu", torch._C._get_privateuse1_backend_name()]
            and device.index is None
        ):
            device = torch.device(
                f"{device.type}:{getattr(torch, device.type).current_device()}"
            )
        self.fake_device = device  # type: ignore[attr-defined]
        self.fake_mode = fake_mode  # type: ignore[attr-defined]
        self.constant = constant  # type: ignore[attr-defined]
        self._nonzero_memo = None  # type: ignore[attr-defined]
        self._nonzero_memo_vc = None  # type: ignore[attr-defined]

        if FakeTensorConfig.debug:
            import traceback

            self._debug_trace = traceback.extract_stack()  # type: ignore[attr-defined]
        return self

    # In some circumstances, a conventional torch.Tensor constructor
    # will get rewritten to call into FakeTensor.  We must provide an
    # __init__ method that can accept the Python interpreters initialization
    # in such a situation; we must also be able to handle direct fake
    # tensor construction via FakeTensor().
    #
    # In particular, the __init__ call will look funny in the following case:
    #
    #   with FakeTensorMode():
    #       x = torch.Tensor([1, 2, 3])
    #
    # this desugars into:
    #
    #   with FakeTensorMode():
    #       x = torch.Tensor.__new__([1, 2, 3])
    #       # NB: x is a fake tensor, because of the mode!
    #       x.__init__([1, 2, 3])  # not the normal fake tensor args!
    #
    def __init__(self, *args, **kwargs):
        super().__init__()

    @staticmethod
    def from_tensor(t, fake_mode):
        return fake_mode.from_tensor(t)

    @classmethod
    @count
    def __torch_dispatch__(cls, func, types, args=(), kwargs=None):
        # need to handle here to avoid infinite recursion
        # see [in_kernel_invocation]
        if func == torch.ops.prim.device.default:
            assert len(args) == 1 and isinstance(args[0], FakeTensor)
            if args[0].fake_mode.in_kernel_invocation:
                return torch.device("meta")
            else:
                return args[0].fake_device

        # Because fake mode can return NotImplemented (if it sees a subclass
        # it doesn't know how to deal with), this test here is important
        # because the next dispatch after a fake mode will attempt to use
        # subclasses of tensors to dispatch, and any FakeTensor arguments
        # will be considered eligible.
        unrecognized_types = [
            t for t in types if not issubclass(t, FakeTensor) and t is not torch.Tensor
        ]
        if unrecognized_types:
            not_implemented_log.debug(
                "FakeTensor unrecognized subclass(es): %s", unrecognized_types
            )
            return NotImplemented

        fake_mode = None
        for arg in pytree.arg_tree_leaves(*args, **kwargs):
            if isinstance(arg, FakeTensor):
                fake_mode = arg.fake_mode
                break

        assert fake_mode is not None

        # If the fake mode is already active, don't try to reapply it!
        # NotImplemented is the right thing to return here, because the
        # typical situation this can occur is if ProxyTensorMode returned a
        # NotImplemented because of a not implemented subclass; we may have
        # unluckily attempted to hit FakeTensor's dispatch first,
        # NotImplemented lets us keep chaining until we find the actual
        # subclass
        maybe_cur_fake_mode = torch._C._get_dispatch_mode(
            torch._C._TorchDispatchModeKey.FAKE
        )
        if maybe_cur_fake_mode:
            not_implemented_log.debug(
                "FakeTensor mode already active: %s in %s",
                fake_mode,
                maybe_cur_fake_mode,
            )
            return NotImplemented

        with fake_mode:  # type: ignore[attr-defined]
            return func(*args, **kwargs)

    @staticmethod
    def _find_common_device(func, flat_args) -> Tuple[torch.device, bool]:
        # Returns: (common_device, has_scalar_only_inputs)

        # cpu - zero-dim tensors can be called in cuda kernels,
        # so overwrite the common_device if it the only existing
        # device comes from a cpu zero-dim tensor
        common_device = None
        has_scalar_only_inputs = False
        is_cpu_zero_dim = None

        def cpu_zero_dim(t):
            return t.device.type == "cpu" and t.dim() == 0

        def merge_devices(t):
            nonlocal common_device
            nonlocal is_cpu_zero_dim
            if not isinstance(t, FakeTensor):
                return

            if common_device is None:
                common_device = t.device
                is_cpu_zero_dim = cpu_zero_dim(t)
                return

            t_is_cpu_zero_dim = cpu_zero_dim(t)
            if t.device == common_device:
                if is_cpu_zero_dim:
                    is_cpu_zero_dim = t_is_cpu_zero_dim
                return

            # mismatching devices !
            # if current tensor is cpu 0 dim, defer to existing device
            if t_is_cpu_zero_dim:
                return

            # current device is from cpu 0 dim tensor, overwrite
            if is_cpu_zero_dim:
                common_device = t.device
                is_cpu_zero_dim = t_is_cpu_zero_dim
                return

            # mismatching devices of non-zero dim tensors, throw
            # This might be valid behavior and need to be explicitly modeled, e.g. reshape_as
            raise RuntimeError(
                f"Unhandled FakeTensor Device Propagation for {func}, found two different devices {common_device}, {t.device}"
            )

        for arg in flat_args:
            merge_devices(arg)

        # some functions that allow Python numbers to bind to Tensors
        # if we have failed to find a device, and we're running one of these operators,
        # we must have scalar only inputs
        if should_allow_numbers_as_tensors(func) and common_device is None:
            # ops with scalar only inputs always have result on cpu
            has_scalar_only_inputs = True
            common_device = torch.device("cpu")

        assert common_device is not None, f"Could not find common device for {func}"

        return common_device, has_scalar_only_inputs

    # We must handle tolist in a special way for FakeTensors here in the case
    # where tolist is called from torch dispatch for tensor subclasses.
    # Ordinarily, if a program calls .tolist compiling still works because there is
    # special handling in dynamo, but for tensor subclasses if .tolist is called
    # inside torch dispatch, the .tolist call may be directly on a FakeTensor.
    # This would result in an error since wrapper subclasses don't have storage.
    # To avoid this, we handle the FakeTensor case by (1) specializing on the size
    # of the tensor to create the output Python list, and (2) creating unbacked
    # symints for each element of the list.
    def tolist(self):
        assert self.dim() == 1, "NYI for higher dims"
        shape_env = self.fake_mode.shape_env
        out = []
        # Specialize on the length of the list
        for _ in range(self.shape[0]):
            s = shape_env.create_unbacked_symint()
            # max value?
            torch._constrain_as_size(s, min=2)
            out.append(s)
        return out

    __torch_function__ = torch._C._disabled_torch_function_impl


# We keep one instantiation of `fake_tensor_converter` active
# for the duration of `with FakeTensorMode()`.
# This allows accurate storage aliasing across invocation of
# different operators. While this will keep all freshly allocated
# tensors alive during `FakeTensorMode`, there will no be no
# new allocations of Tensors which have non-meta storage so
# memory should not significantly increase.


# Note - [On fake tensor policy and fresh fake modes for backends]
#
# FakeTensorMode does memoization - this memoization is generally fine, but there are some cases
<<<<<<< HEAD
# where we want to disable memoization in favor of producing fake tensors anew. In dynamo, the
=======
# where we want to avoid this memoization in favor of producing fake tensors anew. In dynamo, the
>>>>>>> 4a2e8921
# case for when this happens is when we call a backend. All backends are invoked with a fresh fake_mode
# because after dynamo trace, the memoized tensors reflect the state of the fake tensor *at the end* of
# trace, rather than at the beginning.
# Consider a motivating example of .data setting mutating metadata
#
# def foo(x, y):
#     x.data = y
#     return x
#
# Where x is size([6]) and y is size([3]). If we run foo(x, y), then x.data is size([3]), and the
# fake tensor at the beginning of our backend, as memoized, is size([3]). However, this means that
# the backend sees a tensor of size([3]) which has been resized by the user, and so is not reflective
# of the state of the tensor at the start of trace! In the case of aot_autograd, this causes us to produce
# incorrect code (concretely in this example, a view into x sized at ([3]))
#
#
# If we do not faithfully preserve those policy decisions through to the new fake_mode, we will produce
# fake tensors in a slightly different way, with different dynamic indices, which in turn may create new symbols
# where there should not be any.
#
# The solution, therefore, is a combination of a fresh fake mode for backends, with a shared shape_env
# that caches our source->symbol decisions. This ensures that we have a consistent view of the world
# w/r/t tensor shape dynamism, while also preserving other policies like ignoring sublcass.

# NOTE - an alternative design was considered where we pass a FakificationPolicyStore to the FakeTensorMode
# constructor, allowing us to query that as the source of truth instead of always passing it through the top
# at from_tensor creation time. We rejected this because reconciling arguments that may differ between the
# stored policy and the user provided value for dynamic_dims, constraint_dims, and source is non-trivial.
# Forcing the user to provide the values in a single place moves this decision closer to the callsite, and
# forces the caller of from_tensor to think about what it is they want, instead of relying on some hidden
# internal policy storage.


@dataclass
class FakificationPolicy:
    source: Source
    ignore_subclass: bool = False


class FakeTensorMode(TorchDispatchMode):
    def __init__(
        self,
        *,
        allow_fallback_kernels=True,
        allow_non_fake_inputs=False,
        shape_env=None,
        static_shapes=None,
        policy_cache=None,
    ):
        log.debug("create_mode 0x%x", id(self))
        self.allow_fallback_kernels = allow_fallback_kernels
        self.fake_tensor_converter = FakeTensorConverter()
        if static_shapes is not None:
            self.static_shapes = static_shapes
        else:
            self.static_shapes = shape_env is None

        import torch._functorch.config

        self.allow_meta = torch._functorch.config.fake_tensor_allow_meta

        # A flag that controls, whether we want to invoke ops on mix of
        # real weights/global variables and fake inputs
        self.allow_non_fake_inputs = allow_non_fake_inputs

        # [in_kernel_invocation]
        # when FakeTensor is invoked in user code, .device should return
        # the fake_device of the tensor so that code such as as `if x.is_cuda`
        # or torch.zeros([10, 10], device=x.device) continues to execute as if
        # the FakeTensor were real. However, within kernel execution, we return
        # the `Meta` device because all computation within the kernels should
        # behave as if the Tensors are on meta devices. Kernels should allocate
        # new tensors on meta devices, and checks like `is_meta` should return true.
        # within python refs, we always return the real device by defining
        # the device property
        self.in_kernel_invocation = False

        # True if we enter'ed and actually enabled fake tensor mode,
        # false if it was a no-op.  Not thread safe but neither is
        # in_kernel_invocation
        # If another fake mode was already active when we enter, we also stash it here.
        # That way when we exit, we know to re-enable the previous fake mode.
        self.enter_stack: List[Tuple[bool, Optional[FakeTensorMode]]] = []

        self.shape_env = shape_env

        self.stack = "".join(traceback.format_stack())

        # Indicates to our torch_dispatch dispatching infra that
        # this is an "infra" mode with lower dispatching precedence.
        self._mode_key = torch._C._TorchDispatchModeKey.FAKE

        self.policy_cache = WeakIdKeyDictionary() if not policy_cache else policy_cache

    # Typically, there is only one fake tensor mode and you test for it by
    # doing an isinstance test.  However, in some situations, there might be
    # TWO fake tensor modes.  The canonical example of this is exporting
    # a fake model: there is an outer fake mode created by the user, and
    # an inner fake mode created by Dynamo.  The two phase process is required
    # because the outer fake mode typically won't have a ShapeEnv, even if
    # the user is interested in exporting with dynamic shapes (so the inner
    # fake mode will actually have a ShapeEnv and swap in symbolic sizes.)
    #
    # In this case, it's insufficient to test only one FakeTensor: you need
    # to distinguish between our fake tensor and other fake tensors.  That's
    # what this function does.
    def is_our_fake(self, t):
        return isinstance(t, FakeTensor) and t.fake_mode is self

    @count
    def __torch_dispatch__(self, func, types, args=(), kwargs=None):
        # FakeTensorMode should not be set when we're inside of it.
        assert (
            torch._C._get_dispatch_mode(torch._C._TorchDispatchModeKey.FAKE) is None
        ), func
        try:
            return self.dispatch(func, types, args, kwargs)
        except TypeError:
            log.exception("fake tensor raised TypeError")
            raise

    # No-op if FakeTensorMode is already in use
    def __enter__(self):
        maybe_prev_fake_mode = torch._C._unset_dispatch_mode(self._mode_key)
        if self is not maybe_prev_fake_mode:
            self.enter_stack.append((True, maybe_prev_fake_mode))
            return super().__enter__()
        else:
            # no-op (still need to re-set the fake mode though since we unset it)
            torch._C._set_dispatch_mode(self)
            self.enter_stack.append((False, None))
        return self

    def __exit__(self, a, b, c):
        live, maybe_prev_fake_mode = self.enter_stack.pop()
        if live:
            out = super().__exit__(a, b, c)
            # Re-enable the previous fake mode, if there was one.
            if maybe_prev_fake_mode is not None:
                torch._C._set_dispatch_mode(maybe_prev_fake_mode)

    def dispatch(self, func, types, args=(), kwargs=None):
        kwargs = kwargs if kwargs else {}
        log.debug("%s %s %s", func, args, kwargs)

        if func == torch.ops.prim.device.default:
            # NB: Don't use is_our_fake, just serve the fake information
            # as is.  Notice we don't use 'self'; we use args[0].fake_mode
            # because they may not be the same.  It would also be possible
            # to return NotImplemented here, in which case the FakeTensor
            # handler on args[0] would handle it, but we're being nice and
            # short-circuiting quickly.
            assert len(args) == 1 and isinstance(args[0], FakeTensor)
            if args[0].fake_mode.in_kernel_invocation:
                return torch.device("meta")
            else:
                return args[0].fake_device
        elif func is torch.ops.aten.size.default:
            return tuple(int(s) for s in args[0].size())
        elif func is torch.ops.aten.stride.default:
            return tuple(int(s) for s in args[0].stride())
        elif func is torch.ops.aten.storage_offset.default:
            return int(args[0].storage_offset())

        if log.getEffectiveLevel() <= logging.DEBUG:
            log.debug(
                "%sFakeTensorMode.__torch_dispatch__: %s", " " * RECURSION_COUNT, func
            )
            incr = IncrementRecursionCount()

        # Some attribute queries that can be serviced directly
        # See Note [is_coalesced is dispatched]
        if func in {
            torch.ops.aten.is_coalesced.default,
            torch.ops.aten.dense_dim.default,
            torch.ops.aten.sparse_dim.default,
        }:
            # NB: no_dispatch is ok here too, this func is very simple
            with in_kernel_invocation_manager(self):
                return func(*args, **kwargs)

        flat_args, args_spec = pytree.tree_flatten((args, kwargs))

        flat_arg_fake_tensors = [
            t for t in flat_args if isinstance(t, FakeTensor) and self.is_our_fake(t)
        ]
        has_symbolic_sizes = any(
            i._has_symbolic_sizes_strides for i in flat_arg_fake_tensors
        ) or any(isinstance(a, torch.SymInt) for a in flat_args)

        converter = self.fake_tensor_converter

        def maybe_to_constant(t):
            if isinstance(t, FakeTensor) and self.is_our_fake(t):
                return t.constant
            else:
                return t

        # To constant propagate through these functions:
        # 1, If this is a lift, the input tensor is guaranteed to be a
        #    constant, so we keep a copy of the original argument along so
        #    we can query it if we're asked to item() it at some later point
        # 2, Some functions that allow Python numbers to bind to Tensors, e.g, torch.div
        if func in self.lift_fns or (
            should_allow_numbers_as_tensors(func)
            and not has_symbolic_sizes
            and not flat_arg_fake_tensors
        ):
            assert all(
                t.constant is not None for t in flat_arg_fake_tensors
            ), f"{func} should not have fake inputs without constants"
            const_flat_args = [maybe_to_constant(a) for a in flat_args]
            const_args, const_kwargs = pytree.tree_unflatten(const_flat_args, args_spec)
            out = func(*const_args, **const_kwargs)
            if type(out) is torch.Tensor and self.may_turn_const(out):
                # NB: not in_kernel_invocation_manager because we're doing real
                # compute here
                # NB: no_dispatch() here is VERY DANGEROUS (like, segfault
                # dangerous) if this is actually a wrapper subclass tensor,
                # therefore the exact type test above
                with no_dispatch():
                    out = out.clone()
                return converter(self, out, make_constant=True)

        # See [subclass inputs] below
        # NB: If you're seeing a mysterious infinite loop involving fake
        # tensor, it might be related to this line.  Though I'm not sure
        # how you'll know to read this comment, as this line won't show up
        # in the stack trace.
        unrecognized_types = self.check_for_subclass(flat_args)
        if unrecognized_types:
            not_implemented_log.debug(
                "FakeTensorMode unrecognized subclass(es): %s", unrecognized_types
            )
            return NotImplemented

        # if we are in the dispatch mode, we will enter this function even if the inputs
        # are not FakeTensors. For now, throw if any non-Fake Tensor inputs
        # and just support constructors.

        # this is generated from torch.tensor(), which does not use the
        # dispatcher, to allow wrapper subclasses to wrap the new tensor
        if func in self.lift_fns:
            assert (
                len(kwargs) == 0 and len(args) == 1 and type(args[0]) is torch.Tensor
            ), f"{args} {kwargs}"

            return converter(self, args[0])

        # Recompute flat_arg_fake_tensors here again in case some of the inputs
        # were real tensors and fakified in validate_and_convert_non_fake_tensors
        (flat_args, flat_arg_fake_tensors) = self.validate_and_convert_non_fake_tensors(
            func, converter, flat_args, args_spec
        )
        del args, kwargs  # Invalidated

        # The current constant handling only support tracing systems
        # (aot autograd, torchdynamo) where each operation is run consecutively.
        # Because each operation is run in order, we can trace out and support
        # sequences like: x = torch.tensor(0.); y = x.add_(1)
        # Whenver a constant is written to but with inputs that cannot be evaluated
        # statically, such as random_(), we invalidate all constants that alias the input
        # We will rely on functionalization for use of fake tensors constants as persistent
        # objects on an FX Graph.

        # We dispatch size/stride/numel on the FakeTensor not its constant, so bail on inplace_view
        all_constant = all(e.constant is not None for e in flat_arg_fake_tensors)
        if (
            torch.Tag.nondeterministic_seeded not in func.tags
            and torch.Tag.inplace_view not in func.tags
            and all_constant
            and len(flat_arg_fake_tensors) != 0
            and not has_symbolic_sizes
        ):
            const_flat_args = [maybe_to_constant(a) for a in flat_args]
            const_args, const_kwargs = pytree.tree_unflatten(const_flat_args, args_spec)

            # NB: not in_kernel_invocation_manager(self) as we want to do REAL
            # compute
            with no_dispatch():
                out = func(*const_args, **const_kwargs)

            flat_out = pytree.tree_leaves(out)
            flat_out_tensors = [t for t in flat_out if isinstance(t, torch.Tensor)]
            all_constant = all(self.may_turn_const(t) for t in flat_out_tensors)

            if all_constant:
                return pytree.tree_map_only(
                    torch.Tensor,
                    lambda t: converter(self, t, make_constant=True),
                    out,
                )

            # we weren't able to turn outputs to constants,
            # so invalidate all constants that might be aliases of the outputs
            for ten in flat_out_tensors:
                converter.invalidate_constant_aliases(ten)

        # we are falling through to running non constant tensors, any input constant that
        # is written to must be invalidated
        args, kwargs = pytree.tree_unflatten(flat_args, args_spec)
        self.invalidate_written_to_constants(func, flat_arg_fake_tensors, args, kwargs)

        # Try for fastpath
        if has_symbolic_sizes:
            fast_impl = get_fast_op_impls().get(func)
            if fast_impl is not None:
                return fast_impl(self, *args, **kwargs)

        # If there's a Python meta, prefer that over the decomposition
        from torch._decomp import meta_table as meta_table

        if func not in meta_table and not self.cpp_meta_supports_symint(func):
            from torch._decomp import decomposition_table

            # Prefer Python decompositions over C++ ones
            if func in decomposition_table and (
                has_symbolic_sizes
                or (
                    # TODO: Remove these exclusions, so that we can remove
                    # this leg entirely
                    torch_decomp_decompositions(func)
                    and all(not e.is_sparse for e in flat_arg_fake_tensors)
                )
            ):
                with self:
                    return decomposition_table[func](*args, **kwargs)

            with self:
                # Decomposes CompositeImplicitAutograd ops
                r = func.decompose(*args, **kwargs)
                if r is not NotImplemented:
                    return r

        # prims already wrap FakeTensor inputs to FakeTensor outputs
        # and do device logic, we dont need do anything but run them
        # and ensure that Meta kernels are dispatched to (see)
        # Fake Tensor Dispatch Keys
        # TODO - we should be use the prim aten impl
        # TODO - fix prims complex ops
        if (
            "prims::" in func._schema.name
            and hasattr(func, "prim_meta_impl")
            and not stride_incorrect_op(func)
        ):
            with self:
                return func.prim_meta_impl(*args, **kwargs)

        # Users can register FakeTensor rules for custom operators
        # Call them if they exist.
        maybe_abstract_impl = torch._library.simple_registry.singleton.find(
            func.name()
        ).abstract_impl.kernel
        if maybe_abstract_impl:
            ctx = torch._library.abstract_impl.AbstractImplCtx(self.shape_env, func)
            with torch._library.abstract_impl.set_ctx_getter(lambda: ctx), self:
                result = maybe_abstract_impl(*args, **kwargs)
                return result

        # special handling for funcs registered through `register_op_impl`,
        # e.g., manipulating args on constructor calls to construct meta tensors
        # and then afterwards wrapping them to a FakeTensor
        for run_impl_check, op_impl in op_implementations:
            if func in (
                aten._nested_tensor_from_tensor_list.default,
                aten._nested_tensor_from_tensor_list.out,
            ):
                raise UnsupportedOperatorException(
                    "torch.compile does not support strided NestedTensor"
                )
            if run_impl_check(func):
                op_impl_out = op_impl(self, func, *args, **kwargs)
                if op_impl_out != NotImplemented:
                    return op_impl_out

        def can_run_unsafe_fallback(func: OpOverload):
            if not self.allow_fallback_kernels:
                return False
            # It's OK to try the fallback for built-in ops (e.g. aten, prims)
            # because we control and test these but the fallback leads to unexpected behavior
            # in user-defined custom ops
            #
            # WARNING: DO NOT add any additional namespaces/operators here if they refer to operators
            # outside of the pytorch/pytorch library! Any pre-existing things here
            # are either in the pytorch/pytorch library or have been grandfathered in.
            # The fallback does not always work and MAY CRASH and emit unreadable error messages
            # so it should not be allowed by default.
            allowed_namespaces = {
                "debugprims",
                "prims",
                "aten",
                "xla",
                "vision",
                "torchtext",
                "torchaudio",
                "quantized",
            }
            grandfathered_ops_FIXME = {
                "fbgemm::gmm",
            }
            return (
                func.namespace in allowed_namespaces
                or func.name() in grandfathered_ops_FIXME
            )

        def maybe_run_unsafe_fallback(error=None):
            # no meta kernel registered, fallback to kernel for the device
            if has_symbolic_sizes or not can_run_unsafe_fallback(func):
                raise UnsupportedOperatorException(func)
            if error is None:
                error = UnsupportedOperatorException(func)
            return run_fallback_kernel(self, func, flat_args, args_spec, error)

        # Optimization: If there is no Meta kernel, it takes a surprisingly long
        # amount of time to catch the NotImplementedError, so we check it here.
        if not torch._C._dispatch_has_computed_kernel_for_dispatch_key(
            func.name(), "Meta"
        ):
            return maybe_run_unsafe_fallback()

        # run kernel registered to meta for func, which include
        # python meta registrations, prims, decomps, and c++ meta fns (structured kernels)
        # It's possible that the kernel will return NotImplementedError
        try:
            with in_kernel_invocation_manager(self):
                r = func(*args, **kwargs)
        except NotImplementedError as not_implemented_error:
            return maybe_run_unsafe_fallback(not_implemented_error)

        return self.wrap_meta_outputs_with_default_device_logic(
            r, func, flat_args, device=kwargs.get("device")
        )

    # [subclass inputs]
    # Suppose we enable fake tensor mode.  This means that fake tensor
    # mode will run first.  But what if we do an operation that
    # involves a tensor subclass that will desugar into normal tensor
    # operations?  Without returning NotImplemented, fake tensor mode will run first,
    # decide that a conversion was made (since there was a non fake
    # tensor argument), and report an error that converting non
    # fake tensor is not supported.  What we actually wanted to happen
    # was to give the subclass a chance to figure out what it wants to
    # before erroring out. Returning NotImplemented here allows this.
    def check_for_subclass(self, flat_args):
        def check(x):
            return (
                isinstance(x, torch.Tensor)
                and not isinstance(x, FakeTensor)
                and type(x) is not torch.Tensor
                and type(x) is not torch.nn.Parameter
            )

        return [type(x) for x in flat_args if check(x)]

    def validate_and_convert_non_fake_tensors(
        self, func, converter, flat_args, args_spec
    ):
        """
        Checks if the list of tensors are fake tensors.
        If not, try to convert them to fake tensors.
        Returns the original args, kwargs, and a flattened list of (args, kwargs) that are fake tensors.
        """
        flat_arg_fake_tensors = []

        def validate(x):
            if not isinstance(x, torch.Tensor):
                return x

            nonlocal flat_arg_fake_tensors
            if not self.is_our_fake(x):
                if torch.Tag.inplace_view in func.tags:
                    args, kwargs = pytree.tree_unflatten(flat_args, args_spec)
                    raise Exception(
                        f"Can't call metadata mutating ops on non-Fake Tensor inputs. Found in {render_call(func, args, kwargs)}"
                    )
                if not self.allow_non_fake_inputs:
                    if isinstance(x, FakeTensor) and x.fake_mode is not self:
                        raise AssertionError("Mixing fake modes NYI")
                    args, kwargs = pytree.tree_unflatten(flat_args, args_spec)
                    raise Exception(
                        f"Please convert all Tensors to FakeTensors first or instantiate FakeTensorMode "
                        f"with 'allow_non_fake_inputs'. Found in {render_call(func, args, kwargs)}"
                    )

                x = converter(self, x)

            flat_arg_fake_tensors.append(x)
            return x

        validated_args = [validate(a) for a in flat_args]
        return validated_args, flat_arg_fake_tensors

    def wrap_meta_outputs_with_default_device_logic(self, r, func, flat_args, device):
        converter = self.fake_tensor_converter

        # Lazily initialized, in case there are no tensor returns
        common_device = None
        has_scalar_only_inputs = False

        def wrap(e):
            nonlocal common_device
            nonlocal has_scalar_only_inputs

            if isinstance(e, torch.Tensor) and common_device is None:
                (
                    common_device,
                    has_scalar_only_inputs,
                ) = FakeTensor._find_common_device(func, flat_args)

            if self.is_our_fake(e):
                torch._check(
                    e.device == common_device,
                    lambda: f"FakeTensor is wrapped to wrong device, found {e.device}, expected {common_device}",
                )

            if (
                isinstance(e, torch.Tensor)
                and not self.is_our_fake(e)
                and converter is not None
            ):
                if has_scalar_only_inputs:
                    # Under FakeTensorMode, op accepts scalar only inputs, such as aten.add/sub/mul/div,
                    # returns a real scalar tensor on CPU. See TensorMeta() in _prims/__init__.py for details.
                    # We thus directly convert real tensor to fake tensor.
                    return converter(self, e)
                else:
                    return converter.from_meta_and_device(
                        self, e, device or common_device
                    )
            else:
                return e

        return tree_map(wrap, r)

    def cpp_meta_supports_symint(self, func):
        if torch.Tag.view_copy in func.tags:
            return True
        return func in [
            aten.empty.memory_format,
            aten.empty_strided.default,
            aten.as_strided_scatter.default,
            aten.as_strided.default,
            aten.as_strided_.default,
            aten.zeros.default,
            aten.detach.default,
            aten.view_as_real.default,
            aten.view_as_complex.default,
            aten.set_.source_Storage_storage_offset,
            aten.set_.source_Tensor,
            aten._sparse_coo_tensor_with_dims_and_tensors.default,
        ]

    @property
    def lift_fns(self):
        return (aten.lift_fresh.default, aten.lift_fresh_copy.default)

    def may_turn_const(self, t):
        return (
            t.numel() <= CONSTANT_NUMEL_LIMIT
            and not t.is_sparse
            and not self.is_our_fake(t)
            and not t.device.type == "meta"
        )

    def invalidate_written_to_constants(
        self, func, flat_arg_fake_tensors, args, kwargs
    ):
        any_constant = any(e.constant is not None for e in flat_arg_fake_tensors)
        schema_info = get_schema_info(func)
        if any_constant and schema_info.is_mutable():
            _, new_kwargs = normalize_function(
                func, args=args, kwargs=kwargs, normalize_to_only_use_kwargs=True
            )
            for k, v in new_kwargs.items():
                k = k if (k != "input" or schema_info.has_argument(k)) else "self"
                if (
                    self.is_our_fake(v)
                    and schema_info.is_mutable(k)
                    and v.constant is not None
                ):
                    self.fake_tensor_converter.invalidate_constant_aliases(v.constant)

    def from_tensor(
        self,
        tensor,
        *,
        static_shapes=None,
        ignore_subclass=False,
        source: Optional[Source] = None,
        dynamic_dims: "Optional[DimList[DimDynamic]]" = None,
        constraint_dims: "Optional[DimList[DimConstraint]]" = None,
        # Setting this flag will force FakeTensorMode to return `None` if attempting to convert a tensor we have not
        # seen before.
        memoized_only=False,
    ):
        shape_env = self.shape_env
        if static_shapes is None:
            static_shapes = self.static_shapes
        if static_shapes:
            assert (
                dynamic_dims is None
            ), "cannot set both static_shapes and dynamic_dims"
            shape_env = None
        result = self.fake_tensor_converter(
            self,
            tensor,
            shape_env=shape_env,
            ignore_subclass=ignore_subclass,
            source=source,
            dynamic_dims=dynamic_dims,
            constraint_dims=constraint_dims,
            memoized_only=memoized_only,
        )
        self.policy_cache[tensor] = FakificationPolicy(
            source=source, ignore_subclass=ignore_subclass
        )
        return result


# NB: returns fake tensors
def run_fallback_kernel(
    fake_mode, func, flat_args, args_spec, orig_not_implemented_exception
):
    # these should all be supported, just to be safe
    # avoid fallback for operators which inplace modify metadata
    # because the input fake tensors would be umodified
    if torch.Tag.inplace_view in func.tags:
        raise orig_not_implemented_exception

    inp_impls = {}

    # Don't use in_kernel_invocation_manager(fake_mode) as we want to do
    # REAL compute (not with meta device)
    with no_dispatch():

        def to_real_tensor(e):
            if fake_mode.is_our_fake(e):
                out = torch.zeros_like(e, device=e.fake_device)
                if e.is_sparse:
                    out._coalesced_(e.is_coalesced())
                inp_impls[id(out)] = e
                return out
            return e

        flat_args = [to_real_tensor(a) for a in flat_args]
        args, kwargs = pytree.tree_unflatten(flat_args, args_spec)

        r = func(*args, **kwargs)

    tensor_impls = set()
    storages = set()

    for e in flat_args:
        if isinstance(e, torch.Tensor):
            if not e.is_sparse:
                storages.add(e._typed_storage()._cdata)

    # TODO: also check metadata change on inputs
    # proper aliasing/metadata relationship between outputs and inputs will
    # not be set up, bc of conversion to device, unless we can reuse an
    # input impl

    def map_out(e):
        if id(e) not in inp_impls and (
            isinstance(e, torch.Tensor)
            and not e.is_sparse
            and e._typed_storage()._cdata in storages
        ):
            raise orig_not_implemented_exception

        if isinstance(e, torch.Tensor):
            if id(e) in inp_impls:
                return inp_impls[id(e)]
            else:
                return fake_mode.fake_tensor_converter(fake_mode, e)
        else:
            return e

    return pytree.tree_map(map_out, r)


# Just for use to allow copying a module to fake tensors,
# does not apply elsewhere
class FakeCopyMode(TorchFunctionMode):
    def __init__(self, fake_mode):
        self.fake_mode = fake_mode

    def __torch_function__(self, func, types, args=(), kwargs=None):
        kwargs = kwargs if kwargs else {}

        # clone will get called in Parameter deepcopy
        if func == torch._C.TensorBase.clone:
            return func(
                self.fake_mode.from_tensor(args[0], static_shapes=True), **kwargs
            )
        elif func == torch.Tensor.__deepcopy__:
            assert len(args) == 2 and len(kwargs) == 0
            tensor, memo = args

            if id(tensor) in memo:
                return memo[id(tensor)]

            out = self.fake_mode.from_tensor(tensor, static_shapes=True)
            memo[id(tensor)] = out
            return out
        else:
            with torch._C.DisableTorchFunctionSubclass():
                return func(*args, **kwargs)<|MERGE_RESOLUTION|>--- conflicted
+++ resolved
@@ -1317,11 +1317,7 @@
 # Note - [On fake tensor policy and fresh fake modes for backends]
 #
 # FakeTensorMode does memoization - this memoization is generally fine, but there are some cases
-<<<<<<< HEAD
-# where we want to disable memoization in favor of producing fake tensors anew. In dynamo, the
-=======
 # where we want to avoid this memoization in favor of producing fake tensors anew. In dynamo, the
->>>>>>> 4a2e8921
 # case for when this happens is when we call a backend. All backends are invoked with a fresh fake_mode
 # because after dynamo trace, the memoized tensors reflect the state of the fake tensor *at the end* of
 # trace, rather than at the beginning.
