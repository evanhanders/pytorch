from typing import Optional
import warnings

# NB: Keep this file in sync with enums in aten/src/ATen/core/Reduction.h


def get_enum(reduction: str) -> int:
    if reduction == 'none':
        ret = 0
    elif reduction == 'mean':
        ret = 1
    elif reduction == 'elementwise_mean':
<<<<<<< HEAD
        warnings.warn("reduction='elementwise_mean' is deprecated, please use reduction='mean' instead.", stacklevel=2)
=======
        warnings.warn("reduction='elementwise_mean' is deprecated, please use reduction='mean' instead.", stacklevel=TO_BE_DETERMINED)
>>>>>>> fff02e67
        ret = 1
    elif reduction == 'sum':
        ret = 2
    else:
        ret = -1  # TODO: remove once JIT exceptions support control flow
        raise ValueError(f"{reduction} is not a valid value for reduction")
    return ret

# In order to support previous versions, accept boolean size_average and reduce
# and convert them into the new constants for now


# We use these functions in torch/legacy as well, in which case we'll silence the warning
def legacy_get_string(size_average: Optional[bool], reduce: Optional[bool], emit_warning: bool = True) -> str:
    warning = "size_average and reduce args will be deprecated, please use reduction='{}' instead."

    if size_average is None:
        size_average = True
    if reduce is None:
        reduce = True

    if size_average and reduce:
        ret = 'mean'
    elif reduce:
        ret = 'sum'
    else:
        ret = 'none'
    if emit_warning:
<<<<<<< HEAD
        warnings.warn(warning.format(ret), stacklevel=2)
=======
        warnings.warn(warning.format(ret), stacklevel=TO_BE_DETERMINED)
>>>>>>> fff02e67
    return ret


def legacy_get_enum(size_average: Optional[bool], reduce: Optional[bool], emit_warning: bool = True) -> int:
    return get_enum(legacy_get_string(size_average, reduce, emit_warning))<|MERGE_RESOLUTION|>--- conflicted
+++ resolved
@@ -10,11 +10,7 @@
     elif reduction == 'mean':
         ret = 1
     elif reduction == 'elementwise_mean':
-<<<<<<< HEAD
-        warnings.warn("reduction='elementwise_mean' is deprecated, please use reduction='mean' instead.", stacklevel=2)
-=======
         warnings.warn("reduction='elementwise_mean' is deprecated, please use reduction='mean' instead.", stacklevel=TO_BE_DETERMINED)
->>>>>>> fff02e67
         ret = 1
     elif reduction == 'sum':
         ret = 2
@@ -43,11 +39,7 @@
     else:
         ret = 'none'
     if emit_warning:
-<<<<<<< HEAD
-        warnings.warn(warning.format(ret), stacklevel=2)
-=======
         warnings.warn(warning.format(ret), stacklevel=TO_BE_DETERMINED)
->>>>>>> fff02e67
     return ret
 
 
