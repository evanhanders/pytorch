import collections
import contextlib
import dataclasses
import functools
import inspect
import os
import re
from itertools import count
from typing import Any, Dict, List, Optional, Tuple, Union

import sympy
from sympy import Expr

import torch
from torch._dynamo.utils import counters, dynamo_timed
from torch.fx.experimental.symbolic_shapes import free_unbacked_symbols, SymTypes

from torch.fx.node import _get_qualified_name
from torch.utils._sympy.singleton_int import SingletonInt

from .. import codecache, config, ir
from ..codecache import CudaKernelParamCache
from ..ir import ComputedBuffer, InputBuffer
from ..triton_heuristics import grid as default_grid
from ..utils import (
    cache_on_self,
    get_benchmark_name,
    LineContext,
    sympy_product,
    sympy_str,
)
from ..virtualized import V
from .common import CodeGen, DeferredLine, IndentedBuffer, PythonPrinter
from .triton_utils import config_of, signature_to_meta


pexpr = PythonPrinter().doprint


def buffer_reuse_key(node: ir.Buffer):
    return (
        node.get_device(),
        node.get_dtype(),
        # NB: this is symbolic so that we don't try to reuse a buffer
        # for s0 for s1, just because they happen to share the same
        # size hint
        sympy_str(V.graph.sizevars.simplify(node.layout.storage_size())),
    )


def is_int(s: str):
    try:
        int(s)
    except ValueError:
        return False
    except TypeError:
        return False
    return True


def is_float(s: str):
    try:
        float(s)
    except ValueError:
        return False
    return True


def convert_arg_type(python_type):
    from .cpp import CONTAINER_PYTHON_TO_CPP, PYTHON_TO_CPP

    if python_type == "Tensor":
        # Conversions rules follow https://github.com/pytorch/pytorch/tree/main/aten/src/ATen/native#func
        return f"at::{python_type} const&"

    if python_type in PYTHON_TO_CPP:
        return PYTHON_TO_CPP[python_type]

    # Convert args of container types e.g. Optional[*]
    for py_container, cpp_container in CONTAINER_PYTHON_TO_CPP.items():
        container_match = re.findall(py_container + r"\[([a-zA-Z_]+)]", python_type)
        if len(container_match) == 1:
            contained_type = container_match[0]
            assert (
                contained_type in PYTHON_TO_CPP
            ), f"unsupported {py_container} type in convert_arg_type: {contained_type}"
            cpp_contained_type = PYTHON_TO_CPP[contained_type]
            return f"{cpp_container}<{cpp_contained_type}>"

    raise AssertionError(f"unsupport python_type: {python_type}")


def convert_return_type(python_type):
    # TODO: support alias
    python_to_cpp = {
        "Tensor": "at::Tensor",
        "List[Tensor]": "std::vector<at::Tensor>",
    }

    cpp_type = python_to_cpp.get(python_type, None)
    assert cpp_type is not None, f"NYI return type: {python_type}"
    return cpp_type


def get_cpp_op_schema(kernel):
    # use x.real_type instead of x.type so that we get ScalarType instead of int
    arg_types = [repr(x.real_type) for x in kernel._schema.arguments]
    arg_names = [x.name for x in kernel._schema.arguments]
    returns = [repr(x.real_type) for x in kernel._schema.returns]

    num_retunrs = len(returns)
    assert num_retunrs > 0, "must have at least one return value"

    if num_retunrs == 1:
        cpp_return_value = convert_return_type(returns[0])
    elif num_retunrs > 1:
        tuple_returns = ", ".join([convert_return_type(r) for r in returns])
        cpp_return_value = f"std::tuple<{tuple_returns}>"

    cpp_arg_type = [
        f"{convert_arg_type(arg_type)} {arg_name}"
        for arg_type, arg_name in zip(arg_types, arg_names)
    ]
    return f"{cpp_return_value}({', '.join(cpp_arg_type)})"


@dataclasses.dataclass
class SymbolicCallArg:
    inner: Any
    # the original symbolic expression represented by inner
    inner_expr: sympy.Expr

    def __str__(self):
        return str(self.inner)


class MemoryPlanningState:
    def __init__(self):
        super().__init__()
        self.reuse_pool: Dict[Any, List[FreeIfNotReusedLine]] = collections.defaultdict(
            list
        )

    def __contains__(self, key):
        return bool(self.reuse_pool.get(key, None))

    def pop(self, key) -> "FreeIfNotReusedLine":
        item = self.reuse_pool[key].pop()
        assert not item.is_reused
        return item

    def push(self, key, item: "FreeIfNotReusedLine"):
        assert not item.is_reused
        self.reuse_pool[key].append(item)


@dataclasses.dataclass
class EnterCudaDeviceContextManagerLine:
    device_idx: int
    last_seen_device_guard_index: Optional[int]

    def codegen(self, code: IndentedBuffer, device_cm_stack: contextlib.ExitStack):
        if V.graph.cpp_wrapper:
            code.writeline("\n")
            if V.graph.aot_mode:
                # In AOT mode, we have a stream provided as a param. A stream is
                # associated with a device, so we never expect the device to change.
                # CUDAStreamGuard sets the stream and the device.
                if self.last_seen_device_guard_index is None:
                    if config.aot_inductor.abi_compatible:
                        code.writeline(
                            "AOTICudaStreamGuard stream_guard(stream, this->device_idx_);"
                        )
                    else:
                        code.writeline(
                            "at::cuda::CUDAStreamGuard stream_guard("
                            + "at::cuda::getStreamFromExternal(stream, this->device_idx_));"
                        )
                else:
                    assert (
                        self.last_seen_device_guard_index == self.device_idx
                    ), "AOTInductor only supports running on one CUDA device"
            else:
                if self.last_seen_device_guard_index is None:
                    code.writeline(
                        f"at::cuda::CUDAGuard device_guard({self.device_idx});"
                    )
                else:
                    code.writeline(f"device_guard.set_index({self.device_idx});")
        else:
            # Note _DeviceGuard has less overhead than device, but only accepts
            # integers
            code.writeline(f"with torch.cuda._DeviceGuard({self.device_idx}):")
            device_cm_stack.enter_context(code.indent())
            code.writeline(
                f"torch.cuda.set_device({self.device_idx}) # no-op to ensure context"
            )


class ExitCudaDeviceContextManagerLine:
    def codegen(self, code: IndentedBuffer, device_cm_stack: contextlib.ExitStack):
        if not V.graph.cpp_wrapper:
            device_cm_stack.close()


@dataclasses.dataclass
class MemoryPlanningLine:
    wrapper: "WrapperCodeGen"

    def plan(self, state: MemoryPlanningState) -> "MemoryPlanningLine":
        """First pass to find reuse"""
        return self

    def codegen(self, code: IndentedBuffer):
        """Second pass to output code"""
        pass

    def __str__(self):
        """
        Emits a string representation that fits on one line.
        """
        args: List[str] = []
        for field in dataclasses.fields(self):
            if field.name == "wrapper":
                continue
            val = getattr(self, field.name)
            args.append(
                f"{field.name}={val.get_name() if field.type is ir.Buffer else val}"
            )
        return f"{type(self).__name__}({', '.join(args)})"


@dataclasses.dataclass
class AllocateLine(MemoryPlanningLine):
    node: ir.Buffer

    def plan(self, state: MemoryPlanningState):
        if self.node.get_name() in V.graph.removed_buffers:
            return NullLine(self.wrapper)

        # try to reuse a recently freed buffer
        key = buffer_reuse_key(self.node)
        if config.allow_buffer_reuse and key in state:
            free_line = state.pop(key)
            free_line.is_reused = True
            return ReuseLine(self.wrapper, free_line.node, self.node)

        return self

    def codegen(self, code: IndentedBuffer):
        assert self.node.get_name() not in V.graph.removed_buffers
        line = self.wrapper.make_buffer_allocation(self.node)
        code.writeline(line)


@dataclasses.dataclass
class FreeIfNotReusedLine(MemoryPlanningLine):
    node: ir.Buffer
    is_reused: bool = False

    def plan(self, state: MemoryPlanningState):
        if isinstance(self.node.layout, (ir.AliasedLayout, ir.MultiOutputLayout)):
            return self
        assert not self.is_reused
        if self.node.get_name() in V.graph.removed_buffers:
            return NullLine(self.wrapper)
        if config.allow_buffer_reuse:
            state.push(buffer_reuse_key(self.node), self)
        return self

    def codegen(self, code: IndentedBuffer):
        assert self.node.get_name() not in V.graph.removed_buffers
        if not self.is_reused:
            code.writeline(self.wrapper.make_buffer_free(self.node))


@dataclasses.dataclass
class ReuseLine(MemoryPlanningLine):
    node: ir.Buffer
    reused_as: ir.Buffer
    delete_old: bool = True

    def plan(self, state: MemoryPlanningState):
        if self.node.get_name() in V.graph.removed_buffers:
            assert self.reused_as.get_name() in V.graph.removed_buffers
            return NullLine(self.wrapper)
        assert self.reused_as.get_name() not in V.graph.removed_buffers
        return self

    def codegen(self, code: IndentedBuffer):
        assert self.node.get_name() not in V.graph.removed_buffers
        assert self.reused_as.get_name() not in V.graph.removed_buffers
        code.writeline(
            self.wrapper.make_buffer_reuse(self.node, self.reused_as, self.delete_old)
        )


class NullLine(MemoryPlanningLine):
    pass


class WrapperCodeGen(CodeGen):
    """
    Generate outer wrapper in Python that calls the kernels.
    """

    def __init__(self):
        super().__init__()
        self._names_iter = count()
        self.header = IndentedBuffer()
        self.prefix = IndentedBuffer()
        self.wrapper_call = IndentedBuffer()
        self.src_to_kernel = {}
        self.kenel_numel_expr = set()
        self.lines = []
        self.declare = ""
        self.ending = ""
        self.open_bracket = "["
        self.closed_bracket = "]"
        self.comment = "#"
        self.namespace = ""
        self.none_str = "None"
        self.size = "size()"
        self.stride = "stride()"
        self.last_seen_device_guard_index = None
        self.supports_intermediate_hooks = True
        self.expr_printer = pexpr
        self.cached_thread_locals = set()
        self.user_defined_kernel_count = 0

        self.write_header()
        self.write_prefix()

        if not V.graph.aot_mode:
            for name, hashed in V.graph.constant_reprs.items():
                # include a hash so our code cache puts different constants into different files
                self.write_constant(name, hashed)

        self.allocated = set()
        self.freed = set()

        # maps from reusing buffer to reused buffer
        self.reuses = dict()

        self.write_get_raw_stream = functools.lru_cache(None)(  # type: ignore[assignment]
            self.write_get_raw_stream
        )

        @functools.lru_cache(None)
        def add_import_once(line):
            self.header.writeline(line)

        self.add_import_once = add_import_once
        self._metas = {}

    def write_constant(self, name, hashed):
        self.header.writeline(f"{name} = None  # {hashed}")

    def write_header(self):
        self.header.splice(
            f"""
                from ctypes import c_void_p, c_long
                import torch
                import math
                import random
                import os
                import tempfile
                from math import inf, nan
                from torch._inductor.hooks import run_intermediate_hooks
                from torch._inductor.utils import maybe_profile

                from torch import device, empty, empty_strided
                from {codecache.__name__} import AsyncCompile
                from torch._inductor.select_algorithm import extern_kernels

                aten = torch.ops.aten
                inductor_ops = torch.ops.inductor
                assert_size_stride = torch._C._dynamo.guards.assert_size_stride
                reinterpret_tensor = torch.ops.inductor._reinterpret_tensor
                async_compile = AsyncCompile()

            """
        )

    @cache_on_self
    def write_triton_header_once(self):
        self.header.splice(
            """
            import triton
            import triton.language as tl
            from torch._inductor.triton_heuristics import grid, start_graph, end_graph
            from torch._C import _cuda_getCurrentRawStream as get_cuda_stream
            """
        )

    def add_meta_once(self, meta):
        meta = repr(meta)
        if meta not in self._metas:
            var = f"meta{len(self._metas)}"
            self._metas[meta] = var
            self.header.writeline(f"{var} = {meta}")
        return self._metas[meta]

    @cache_on_self
    def get_output_refs(self):
        return [x.codegen_reference(self.wrapper_call) for x in V.graph.graph_outputs]

    def mark_output_type(self):
        return

    def codegen_input_size_asserts(self):
        for name, buf in V.graph.graph_inputs.items():
            if isinstance(buf, sympy.Expr):
                continue

            # comparing strides for 0 size tensor is tricky. Ignore them for now.
            if sympy_product(buf.get_size()) == 0:
                continue
            size = self.codegen_shape_tuple(buf.get_size())
            stride = self.codegen_shape_tuple(buf.get_stride())
            self.prefix.writeline(f"assert_size_stride({name}, {size}, {stride})")

    def write_prefix(self):
        self.prefix.splice(
            """

            async_compile.wait(globals())
            del async_compile

            def call(args):
            """
        )
        with self.prefix.indent():
            if config.triton.debug_sync_graph:
                self.prefix.writeline("torch.cuda.synchronize()")
            inp_len = len(V.graph.graph_inputs.keys())
            if inp_len != 0:
                lhs = f"{', '.join(V.graph.graph_inputs.keys())}{'' if inp_len != 1 else ','}"
                self.prefix.writeline(f"{lhs} = args")
                self.prefix.writeline("args.clear()")

            self.codegen_inputs(self.prefix, V.graph.graph_inputs)
            if config.size_asserts:
                self.codegen_input_size_asserts()

    def write_get_raw_stream(self, index):
        self.write_triton_header_once()
        name = f"stream{index}"
        self.writeline(f"{name} = get_cuda_stream({index})")
        return name

    def next_kernel_suffix(self):
        return f"{next(self._names_iter)}"

    def codegen_device_guard_enter(self, device_idx):
        self.writeline(
            EnterCudaDeviceContextManagerLine(
                device_idx, self.last_seen_device_guard_index
            )
        )
        self.last_seen_device_guard_index = device_idx

    def codegen_device_guard_exit(self):
        self.writeline(ExitCudaDeviceContextManagerLine())

    def generate_return(self, output_refs):
        if output_refs:
            self.wrapper_call.writeline("return (" + ", ".join(output_refs) + ", )")
        else:
            self.wrapper_call.writeline("return ()")

    def generate_end(self, result):
        return

    def generate_extern_kernel_alloc(self, extern_kernel, args):
        output_name = extern_kernel.get_name()
        origin_node = extern_kernel.get_origin_node()
        self.writeline(
            f"{self.declare}{output_name} = {extern_kernel.kernel}({', '.join(args)}){self.ending}"
        )
        if (
            self.supports_intermediate_hooks
            and config.generate_intermediate_hooks
            and origin_node is not None
        ):
            counters["inductor"]["intermediate_hooks"] += 1
            self.writeline(
                f"run_intermediate_hooks({origin_node.name!r}, {output_name})"
            )

    def generate_extern_kernel_out(self, output_view, codegen_reference, args, kernel):
        if output_view:
            args.append(f"out={output_view.codegen_reference()}")
        else:
            args.append(f"out={codegen_reference}")
        self.writeline(f"{kernel}({', '.join(args)})")

    def generate_user_defined_triton_kernel(self, kernel_name, grid, args):
        stream_name = self.write_get_raw_stream(V.graph.scheduler.current_device.index)
        self.writeline(
            f"{kernel_name}.run({', '.join(args)}, grid=grid({grid}), stream={stream_name})"
        )

    def generate_scatter_fallback(
        self, output, inputs, kernel, fn, src_is_tensor, reduce, kwargs
    ):
        line = f"{kernel}({','.join(map(str, inputs))}"
        if kernel == "aten.scatter_":
            if reduce:
                line += f", reduce={repr(reduce)}"
        else:
            line += ", ".join([""] + kwargs)
        line += f"){self.ending}"
        self.writeline(line)

    def generate_extern_kernel_alloc_and_find_schema_if_needed(
        self,
        name,
        kernel,
        codegen_args,
        cpp_op_schema,
        cpp_kernel_key,
        cpp_kernel_overload_name="",
        op_overload=None,
        raw_args=None,
        outputs=None,
    ):
        self.writeline(f"{name} = {kernel}({', '.join(codegen_args)})")

    def generate_inf_and_nan_checker(self, node):
        # TODO: Add check for python too.
        pass

    @dynamo_timed
    def generate(self):
        result = IndentedBuffer()
        result.splice(self.header)

        out_names = V.graph.get_output_names()
        with contextlib.ExitStack() as stack:
            stack.enter_context(self.wrapper_call.indent())
            if config.profiler_mark_wrapper_call:
                self.generate_profiler_mark_wrapper_call(stack)
            if config.profile_bandwidth:
                self.write_triton_header_once()
                self.wrapper_call.writeline("start_graph()")

            while (
                self.lines
                and isinstance(self.lines[-1], MemoryPlanningLine)
                # TODO: this seems legit, NullLine has no node
                and self.lines[-1].node.name not in out_names  # type: ignore[attr-defined]
            ):
                # these lines will be pointless
                self.lines.pop()

            # codegen allocations in two passes
            planning_state = MemoryPlanningState()
            for i in range(len(self.lines)):
                if isinstance(self.lines[i], MemoryPlanningLine):
                    self.lines[i] = self.lines[i].plan(planning_state)

            device_cm_stack = contextlib.ExitStack()
            for line in self.lines:
                if isinstance(line, MemoryPlanningLine):
                    line.codegen(self.wrapper_call)
                elif isinstance(
                    line,
                    (
                        EnterCudaDeviceContextManagerLine,
                        ExitCudaDeviceContextManagerLine,
                    ),
                ):
                    line.codegen(self.wrapper_call, device_cm_stack)
                else:
                    self.wrapper_call.writeline(line)

            output_refs = self.get_output_refs()
            self.mark_output_type()
            if config.triton.debug_sync_graph:
                self.wrapper_call.writeline("torch.cuda.synchronize()")

            if config.profile_bandwidth:
                self.wrapper_call.writeline("end_graph()")

            self.generate_return(output_refs)

        self.append_precomputed_sizes_to_prefix()
        result.splice(self.prefix)

        with result.indent():
            result.splice(self.wrapper_call)

        self.generate_end(result)

        self.add_benchmark_harness(result)

        return result.getvaluewithlinemap()

    def codegen_input_size_var_decl(self, code: IndentedBuffer, name):
        code.writeline(f"{self.declare}{name}_size = {name}.{self.size}{self.ending}")

    def codegen_input_stride_var_decl(self, code: IndentedBuffer, name):
        code.writeline(
            f"{self.declare}{name}_stride = {name}.{self.stride}{self.ending}"
        )

    def codegen_inputs(self, code: IndentedBuffer, graph_inputs: Dict[str, ir.Buffer]):
        """Assign all symbolic shapes to locals"""

        @functools.lru_cache(None)
        def sizeof(name):
            self.codegen_input_size_var_decl(code, name)
            return f"{name}_size"

        @functools.lru_cache(None)
        def strideof(name):
            self.codegen_input_stride_var_decl(code, name)
            return f"{name}_stride"

        # Assign all symbolic shapes needed to local variables
        needed = V.graph.sizevars.free_symbols()

        def is_expr(x):
            return isinstance(x[1], sympy.Expr)

        graph_inputs_expr = list(filter(is_expr, graph_inputs.items()))
        graph_inputs_tensors = list(
            filter(lambda x: not is_expr(x), graph_inputs.items())
        )

        for name, shape in graph_inputs_expr:
            shape = V.graph.sizevars.simplify(shape)
            if shape in needed:
                needed.remove(shape)
                code.writeline(f"{self.declare}{shape} = {name}{self.ending}")

        for name, value in graph_inputs_tensors:
            shapes = value.get_size()
            for dim, shape in enumerate(shapes):
                shape = V.graph.sizevars.simplify(shape)
                if shape in needed:
                    needed.remove(shape)
                    code.writeline(
                        f"{self.declare}{shape} = {sizeof(name)}[{dim}]{self.ending}"
                    )

        for name, value in graph_inputs_tensors:
            shapes = value.get_stride()
            for dim, shape in enumerate(shapes):
                shape = V.graph.sizevars.simplify(shape)
                if shape in needed:
                    needed.remove(shape)
                    code.writeline(
                        f"{self.declare}{shape} = {strideof(name)}[{dim}]{self.ending}"
                    )

    def append_precomputed_sizes_to_prefix(self):
        with self.prefix.indent():
            for sym, expr in V.graph.sizevars.inv_precomputed_replacements.items():
                self.prefix.writeline(
                    f"{self.declare}{sym} = {self.expr_printer(expr)}{self.ending}"
                )

    def codegen_python_sizevar(self, x: Expr) -> str:
        return pexpr(V.graph.sizevars.simplify(x))

    def codegen_sizevar(self, x: Expr) -> str:
        return self.codegen_python_sizevar(x)

    def codegen_tuple_access(self, basename: str, name: str, index: str) -> str:
        return f"{basename}[{index}]"

    def codegen_python_shape_tuple(self, shape: Tuple[Expr, ...]) -> str:
        parts = list(map(self.codegen_python_sizevar, shape))
        if len(parts) == 0:
            return "()"
        if len(parts) == 1:
            return f"({parts[0]}, )"
        return f"({', '.join(parts)})"

    def codegen_shape_tuple(self, shape: Tuple[Expr, ...]) -> str:
        return self.codegen_python_shape_tuple(shape)

    def codegen_reinterpret_view(self, data, size, stride, offset, writer) -> str:
        size = self.codegen_shape_tuple(size)
        stride = self.codegen_shape_tuple(stride)
        offset = self.codegen_sizevar(offset)
        return f"reinterpret_tensor({data.get_name()}, {size}, {stride}, {offset})"

    def codegen_device_copy(self, src, dst):
        self.writeline(f"{dst}.copy_({src})")

    def codegen_multi_output(self, name, value):
        self.writeline(f"{self.declare}{name} = {value}{self.ending}")

    def benchmark_compiled_module(self, output):
        def add_fake_input(name, shape, stride, device, dtype):
            output.writeline(
                f"{name} = rand_strided("
                f"{self.codegen_python_shape_tuple(shape)}, "
                f"{self.codegen_python_shape_tuple(stride)}, "
                f"device='{device}', dtype={dtype})"
            )

        def add_expr_input(name, val):
            output.writeline(f"{name} = {val}")

        output.writelines(
            ["", "", "def benchmark_compiled_module(times=10, repeat=10):"]
        )
        with output.indent():
            output.splice(
                """
                from torch._dynamo.testing import rand_strided
                from torch._inductor.utils import print_performance
                """,
                strip=True,
            )

            for name, value in V.graph.constants.items():
                # all the constants are global variables, that's why we need
                # these 'global var_name' lines
                output.writeline(f"global {name}")
                add_fake_input(
                    name, value.size(), value.stride(), value.device, value.dtype
                )

            for name, value in V.graph.graph_inputs.items():
                if isinstance(value, sympy.Symbol) and isinstance(
                    V.graph.sizevars.var_to_val.get(value, None), SingletonInt
                ):
                    # Inductor should only work with dense -> dense graph, and
                    # SingletonInts belong to metadata that should only live on
                    # the subclass.
                    continue
                if isinstance(value, sympy.Expr):  # Don't need to add symbolic
                    add_expr_input(name, V.graph.sizevars.size_hint(value))
                else:
                    shape = [V.graph.sizevars.size_hint(x) for x in value.get_size()]
                    stride = [V.graph.sizevars.size_hint(x) for x in value.get_stride()]
                    add_fake_input(
                        name, shape, stride, value.get_device(), value.get_dtype()
                    )

            call_str = f"call([{', '.join(V.graph.graph_inputs.keys())}])"
            output.writeline(
                f"return print_performance(lambda: {call_str}, times=times, repeat=repeat)"
            )

    def add_benchmark_harness(self, output):
        """
        Append a benchmark harness to generated code for debugging
        """
        if not config.benchmark_harness:
            return

        self.benchmark_compiled_module(output)

        output.writelines(["", "", 'if __name__ == "__main__":'])
        with output.indent():
            output.writelines(
                [
                    "from torch._inductor.wrapper_benchmark import compiled_module_main",
                    f"compiled_module_main('{get_benchmark_name()}', benchmark_compiled_module)",
                ]
            )

    def define_kernel(
        self, name: str, kernel: str, metadata: Optional[str] = None, cuda=True
    ):
        metadata_comment = f"{metadata}\n" if metadata else ""
        self.header.splice(f"\n\n{metadata_comment}{name} = {kernel}")

    def get_unique_kernel_name(self, name: str) -> str:
        new_name = f"{name}_{self.user_defined_kernel_count}"
        self.user_defined_kernel_count += 1
        return new_name

    def define_user_defined_triton_kernel(self, name, kernel, kwargs):
        original_name = kernel.__name__
        compile_wrapper = IndentedBuffer()
        compile_wrapper.writeline(f"async_compile.triton({original_name!r}, '''")

        compile_wrapper.splice(
            """
            import triton
            import triton.language as tl
            from torch._inductor.utils import instance_descriptor
            from torch._inductor.triton_heuristics import template
            """,
            strip=True,
        )
        compile_wrapper.newline()

        # TODO(oulgen): num_stages and num_warps are default values of
        # triton.Config. Can we do better? Or ask the user to provide?
        num_stages = 2
        num_warps = 4

        from ..ir import Buffer
        from .common import SizeArg, TensorArg

        signature: List[Union[TensorArg, SizeArg]] = []
        constants = {}
        for key, arg in kwargs.items():
            # Not a real argument
            if key == "grid":
                continue
            if (
                key in kernel.__annotations__
                and "constexpr" in kernel.__annotations__[key]
            ):
                constants[key] = arg
                continue
            if isinstance(arg, Buffer):
                signature.append(
                    TensorArg(key, arg.codegen_reference(), arg.get_dtype())
                )
            else:
                signature.append(SizeArg(key, arg))
        index_dtype = "tl.int32"
        triton_meta = {
            "signature": signature_to_meta(signature, size_dtype=index_dtype),
            "device": V.graph.scheduler.current_device.index,
            "device_type": V.graph.scheduler.current_device.type,
            "constants": constants,
            "configs": [config_of(signature)],
            "kernel_name": name,
        }
        compile_wrapper.splice(
            f"""
            @template(
                num_stages={num_stages},
                num_warps={num_warps},
                meta={triton_meta!r}
            )
            @triton.jit
            """
        )
        compile_wrapper.splice(kernel.src, strip=True)
        compile_wrapper.writeline("''')")
        _, lineno = inspect.getsourcelines(kernel.fn)
        srcfile = inspect.getsourcefile(kernel.fn)
        metadata = f"# Original path: {srcfile}:{lineno}"
        self.define_kernel(
            name,
            compile_wrapper.getvalue(),
            metadata,
        )

    def generate_numel_expr(self, kernel_name: str, tree):
        expr = f"{kernel_name}_{tree.prefix}numel"
        if expr not in self.kenel_numel_expr:
            self.kenel_numel_expr.add(expr)
            self.writeline(
                f"{self.declare}{expr} = {self.expr_printer(tree.numel)}{self.ending}"
            )
        else:
            self.writeline(f"{expr} = {self.expr_printer(tree.numel)}{self.ending}")
        # We can get symbolic expressions here, like s0*64
        # It is fine to have them here, but we need to handle them correctly as their own type
        # This is tricky to do, so we wrap in a custom type, distinct from scalars, but also from sympy*
        # scalars as well.
        # This is handled in `generate_args_decl` which has a correct comment of: TODO: only works for
        # constant now, need type info. I agree, this needs type info, and while this is not true type info
        # it suffices as a type hint for the purposes of producing the correct code for this type.
        return SymbolicCallArg(expr, tree.numel)

    def wrap_kernel_call(self, name, call_args):
        return f"{name}({', '.join(call_args)}){self.ending}"

    def generate_profiler_mark_wrapper_call(self, stack):
        self.wrapper_call.writeline("from torch.profiler import record_function")
        self.wrapper_call.writeline(
            f"with record_function('graph_{V.graph.graph_id}_inductor_wrapper_call'):"
        )
        stack.enter_context(self.wrapper_call.indent())

    def generate_default_grid(self, name: str, grid_args: List[Any]):
        return grid_args

    def generate_kernel_call(
        self,
        name,
        call_args,
        grid=None,
        device_index=None,
        cuda=True,
        triton=True,
    ):
        """
        Generates kernel call code.

        cuda: Defines whether the backend is GPU. Otherwise the backend is CPU.

        triton: Defines whether the GPU backend uses Triton for codegen.
                Otherwise it uses the CUDA language for codegen.
                Only valid when cuda == True.
        """
        if cuda:
            call_args_str = ", ".join(pexpr(item) for item in call_args)
            stream_name = self.write_get_raw_stream(
                V.graph.scheduler.current_device.index
            )
            if triton:
                grid_str = ", ".join(pexpr(item) for item in grid)
                self.writeline(
                    f"{name}.run({call_args_str}, grid=grid({grid_str}), stream={stream_name})"
                )
            else:
                stream_ptr = f"c_void_p({stream_name})"
                self.writeline(f"{name}.{name}({call_args_str}, {stream_ptr})")
        else:
            self.writeline(self.wrap_kernel_call(name, call_args))

    def writeline(self, line):
        self.lines.append(line)

    def enter_context(self, ctx):
        self.lines.append(LineContext(ctx))

    def val_to_arg_str(self, s):
        if isinstance(s, SymTypes):
            return pexpr(sympy.expand(repr(s)))
        elif isinstance(s, sympy.Expr):
            return pexpr(s)
        elif isinstance(s, (tuple, list)):

            @dataclasses.dataclass
            class Shim:
                ref: Any

                def __repr__(self):
                    return self.ref

            return repr(type(s)(Shim(self.val_to_arg_str(a)) for a in s))
        elif isinstance(s, torch._ops.OpOverload):
            return _get_qualified_name(s)
        elif isinstance(s, ComputedBuffer):
            return s.codegen_reference()
        elif isinstance(s, InputBuffer):
            return s.codegen_reference()
        else:
            return repr(s)

    # The following methods are for memory management
    def make_buffer_allocation(self, buffer):
        device = buffer.get_device()
        dtype = buffer.get_dtype()
        shape = tuple(buffer.get_size())
        stride = tuple(buffer.get_stride())
        return self.make_allocation(buffer.get_name(), device, dtype, shape, stride)

    def make_allocation(self, name, device, dtype, shape, stride):
        try:
            expected = tuple(ir.make_contiguous_strides_for(shape))
        except Exception:  # cannot determine truth value of Relational
            expected = None
        if stride == expected:
            return (
                f"{name} = empty("
                f"{self.codegen_shape_tuple(shape)}, "
                f"device='{device.type}', dtype={dtype})"
            )
        else:
            return (
                f"{name} = empty_strided("
                f"{self.codegen_shape_tuple(shape)}, "
                f"{self.codegen_shape_tuple(stride)}, "
                f"device='{device.type}', dtype={dtype})"
            )

    def make_buffer_free(self, buffer):
        return f"del {buffer.get_name()}"

    def codegen_exact_buffer_reuse(self, old_name: str, new_name: str, del_line: str):
        return f"{self.declare}{new_name} = {old_name}{del_line}{self.ending}  {self.comment} reuse"

    def make_buffer_reuse(self, old, new, delete_old: bool):
        assert old.get_dtype() == new.get_dtype()
        old_name = old.get_name()
        new_name = new.get_name()
        del_line = ""
        if old_name not in V.graph.get_output_names() and delete_old:
            del_line = f"; {self.make_buffer_free(old)}"

        if old.get_size() == new.get_size() and old.get_stride() == new.get_stride():
            if old_name in self.cached_thread_locals:
                self.cached_thread_locals.add(new_name)
            return self.codegen_exact_buffer_reuse(old_name, new_name, del_line)

        reinterpret_view = self.codegen_reinterpret_view(
            old, new.get_size(), new.get_stride(), 0, self.wrapper_call
        )
        if reinterpret_view in self.cached_thread_locals:
            self.cached_thread_locals.add(new_name)
        return f"{self.declare}{new_name} = {reinterpret_view}{del_line}  {self.comment} reuse"

    def codegen_deferred_allocation(self, name, layout):
        self.writeline(
            DeferredLine(
                name,
                f"{self.declare}{name} = {layout.view.codegen_reference()}{self.ending}  {self.comment} alias",
            )
        )

    def codegen_allocation(self, buffer):
        assert (
            buffer.get_workspace_size() == 0
        ), "Only support zero workspace size for now!"

        name = buffer.get_name()

        if name in V.graph.removed_buffers or name in self.allocated:
            return
        self.allocated.add(name)
        if isinstance(
            buffer,
            (ir.ExternKernelAlloc, ir.MultiOutput),
        ):
            return

        layout = buffer.get_layout()
        if isinstance(layout, ir.MutationLayout):
            return
        if isinstance(layout, ir.AliasedLayout):
            assert isinstance(
                layout.view, ir.ReinterpretView
            ), f"unexpected {type(layout.view)}: {layout.view}"
            self.codegen_allocation(layout.view.data)
            self.codegen_deferred_allocation(name, layout)
            return

        self.writeline(AllocateLine(self, buffer))

    def codegen_free(self, buffer):
        assert (
            buffer.get_workspace_size() == 0
        ), "Only support zero workspace size for now!"

        name = buffer.get_name()

        # can be freed but not reused
        if isinstance(buffer, ir.InputBuffer):
            self.writeline(self.make_buffer_free(buffer))
            return

        if not self.can_reuse(buffer):
            return
<<<<<<< HEAD
=======
        self.freed.add(name)
>>>>>>> 53444687

        self.writeline(FreeIfNotReusedLine(self, buffer))

    def can_reuse(self, input_buffer, output_buffer=None):
        name = input_buffer.get_name()
        if (
            name in V.graph.removed_buffers
            or name in V.graph.graph_inputs
            or name in V.graph.constants
            or name in V.graph.never_reuse_buffers
            or name in self.freed
        ):
            return False

        return True

    def did_reuse(self, buffer, reused_buffer):
        # Check whether a given buffer was reused by a possible reuser in the wrapper codegen
        # Can be consulted from inside ir codegen, e.g. to determine whether a copy is needed
        return (
            buffer.get_name() in self.reuses
            and self.reuses[buffer.get_name()] == reused_buffer.get_name()
        )

    def codegen_inplace_reuse(self, input_buffer, output_buffer):
        assert buffer_reuse_key(input_buffer) == buffer_reuse_key(output_buffer)
        self.codegen_allocation(input_buffer)
        self.freed.add(input_buffer.get_name())
        self.allocated.add(output_buffer.get_name())
        self.reuses[output_buffer.get_name()] = input_buffer.get_name()
        self.writeline(ReuseLine(self, input_buffer, output_buffer))


class CppWrapperCodeGen(WrapperCodeGen):
    """
    Generates cpp wrapper for running on CPU and calls cpp kernels
    """

    def __init__(self):
        super().__init__()

        self.declare = "auto "
        self.ending = ";"
        self.open_bracket = "{"
        self.closed_bracket = "}"
        self.comment = "//"
        self.namespace = "at::"
        self.none_str = "at::Tensor()"
        self.extern_call_ops = set()
        self.size = "sizes()"
        self.stride = "strides()"
        self.call_func_name = "inductor_entry_cpp"
        self.cuda = False
        self.supports_intermediate_hooks = False
        self.outputs_need_copy = set()
        self.kernel_callsite_id = count()
        self.int_array_id = count()  # for int array local variable declarations
        self.declared_int_array_vars = set()
        self.tmp_tensor_id = count()  # for tmp tensor local variable declarations
        self.arg_var_id = count()

        from .cpp import cexpr, CppPrinter

        self.expr_printer = cexpr

        # CppPrinter sometimes calls at::native functions which causes problems in
        # the ABI-compatible mode. Currently we are hitting this problem when codegen
        # Grid computation expressions, but we my need to fix other size computation
        # as well.
        class GridExprCppPrinter(CppPrinter):
            def _print_FloorDiv(self, expr):
                x, div = expr.args
                x = self.paren(self.doprint(x))
                div = self.paren(self.doprint(div))
                assert expr.is_integer, "Expect integers in GridExprPrinter"
                return f"({x}/{div})"

        self.grid_expr_printer = GridExprCppPrinter().doprint

    def generate_kernel_call(
        self,
        name,
        call_args,
        grid=None,
        device_index=None,
        cuda=True,
        triton=True,
    ):
        """
        Generates kernel call code.

        cuda: Defines whether the backend is GPU. Otherwise the backend is CPU.

        triton: Defines whether the GPU backend uses Triton for codegen.
                Otherwise it uses the CUDA language for codegen.
                Only valid when cuda == True.
        """
        if cuda:
            return super().generate_kernel_call(
                name, call_args, grid, device_index, cuda, triton
            )
        else:
            if V.graph.aot_mode and config.aot_inductor.abi_compatible:
                from .cpp import DTYPE_TO_CPP

                new_args = []
                for arg in call_args:
                    var_name = f"var_{next(self.arg_var_id)}"
                    self.writeline(f"void *{var_name}{self.ending}")
                    self.writeline(
                        f"AOTI_TORCH_ERROR_CODE_CHECK(aoti_torch_get_data_ptr({arg}, &{var_name}));"
                    )
                    dtype = V.graph.get_dtype(arg)
                    cpp_dtype = DTYPE_TO_CPP[dtype]
                    new_args.append(f"({cpp_dtype}*)({var_name})")
                self.writeline(self.wrap_kernel_call(name, new_args))
            else:
                self.writeline(self.wrap_kernel_call(name, call_args))

    def write_constant(self, name, hashed):
        # include a hash so our code cache gives different constants different files
        self.header.writeline(f"// {name} {hashed}")

    def write_header(self):
        if V.graph.aot_mode:
            with open(
                os.path.join(os.path.dirname(__file__), "aoti_runtime", "interface.cpp")
            ) as f:
                self.header.splice(f.read())
        else:
            self.header.splice(
                """
                import torch
                from torch._inductor.codecache import CppWrapperCodeCache

                cpp_wrapper_src = (
                '''
                """
            )

        if config.aot_inductor.abi_compatible:
            self.header.splice("#include <torch/csrc/inductor/aoti_torch/c/shim.h>")
        else:
            self.header.splice(
                """
                #include <ATen/ATen.h>
                #include <ATen/core/dispatch/Dispatcher.h>
                #include <ATen/native/BinaryOps.h>
                #include <torch/csrc/inductor/aoti_torch/tensor_converter.h>
                #include <torch/csrc/inductor/inductor_ops.h>
                #define reinterpret_tensor torch::inductor::_reinterpret_tensor
                """
            )

    def mark_output_type(self):
        # mark output type to unwrap tensor back to python scalar
        from ..ir import ShapeAsConstantBuffer

        output_is_tensor = dict()
        for idx, x in enumerate(V.graph.graph_outputs):
            if isinstance(x, ShapeAsConstantBuffer):
                output_is_tensor[idx] = False
            else:
                output_is_tensor[idx] = True

        self.output_is_tensor = output_is_tensor

    def write_prefix(self):
        if V.graph.aot_mode:
            self.prefix.writeline("namespace torch {")
            self.prefix.writeline("namespace aot_inductor {")

    def write_input_output_info(
        self,
        info_kind: str,
        idx: int,
        name: str,
    ):
        self.prefix.writeline(f"""{info_kind}[{idx}].name = "{name}";""")

    def write_wrapper_decl(self):
        inputs_len = len(V.graph.graph_inputs.keys())
        if V.graph.aot_mode:
            self.prefix.splice(
                """
                void AOTInductorModel::run_impl(
                    AtenTensorHandle*
                        input_handles, // array of input AtenTensorHandle; handles
                                        // are stolen; the array itself is borrowed
                    AtenTensorHandle*
                        output_handles, // array for writing output AtenTensorHandle; handles
                                        // will be stolen by the caller; the array itself is
                                        // borrowed
                    DeviceStreamType stream,
                    AOTIProxyExecutorHandle proxy_executor
                ) {
                """
            )
        else:
            self.prefix.splice(
                f"""std::vector<at::Tensor> {self.call_func_name}(const std::vector<at::Tensor>& inputs) {{"""
            )
        with self.prefix.indent():
            # assign inputs and outputs in both cases so the later codegen can be simplified
            if V.graph.aot_mode:
                if config.aot_inductor.abi_compatible:
                    self.prefix.splice(
                        """
                            auto inputs = steal_from_raw_handles_to_raii_handles(input_handles, num_inputs());
                        """
                    )
                else:
                    # This looks dumb, but can avoid creating two versions of code in the AOTInductor runtime.
                    self.prefix.splice(
                        """
                            auto inputs = alloc_tensors_by_stealing_from_handles(input_handles, num_inputs());
                        """
                    )

            if inputs_len != 0:
                for idx, input_key in enumerate(V.graph.graph_inputs.keys()):
                    # unwrap input tensor back to scalar
                    if isinstance(V.graph.graph_inputs[input_key], sympy.Expr):
                        from ..graph import may_get_constant_buffer_dtype
                        from .cpp import DTYPE_TO_CPP

                        dtype = may_get_constant_buffer_dtype(
                            V.graph.graph_inputs[input_key]
                        )
                        assert (
                            dtype is not None
                        ), "Fails to get the dtype of the sympy.Expr"
                        cpp_dtype = DTYPE_TO_CPP[dtype]
                        assert (
                            not config.aot_inductor.abi_compatible
                        ), "Need to add .item support for abi_compatible AOTInductor codegen"
                        self.prefix.writeline(
                            f"{cpp_dtype} {input_key} = inputs[{idx}].item<{cpp_dtype}>();"
                        )
                    else:
                        self.prefix.writeline(
                            f"auto {input_key} = std::move(inputs[{idx}]);"
                        )

            assert all(
                isinstance(v, torch.Tensor) for v in list(V.graph.constants.values())
            ), "Expect all constants to be Tensor"
            for idx, constants_key in enumerate(V.graph.constants.keys()):
                if V.graph.aot_mode:
                    # Weights are stored in constants_ and owned by RAIIAtenTensorHandle there.
                    # Don't call std::move here because it will cause constants_ to lose the ownership.
                    if config.aot_inductor.abi_compatible:
                        self.prefix.writeline(
                            f"""auto {constants_key} = constants_.at({idx});"""
                        )
                    else:
                        self.prefix.writeline(
                            f"auto {constants_key} = *tensor_handle_to_tensor_pointer("
                            + f"""constants_.at({idx}));"""
                        )
                else:
                    # Append constants as inputs to the graph
                    constants_idx = inputs_len + idx
                    self.prefix.writeline(
                        f"auto {constants_key} = inputs[{constants_idx}];"
                    )

            self.codegen_inputs(self.prefix, V.graph.graph_inputs)

            if V.graph.aot_mode:
                self.prefix.writeline("inputs.clear();")
                self.prefix.writeline(
                    "auto& kernels = *dynamic_cast<AOTInductorModelKernels*>(this->kernels_.get());"
                )

    def codegen_input_size_var_decl(self, code: IndentedBuffer, name):
        if config.aot_inductor.abi_compatible:
            code.writeline(f"int64_t* {name}_size;")
            code.writeline(
                f"AOTI_TORCH_ERROR_CODE_CHECK(aoti_torch_get_sizes({name}, &{name}_size));"
            )
        else:
            super().codegen_input_size_var_decl(code, name)

    def codegen_input_stride_var_decl(self, code: IndentedBuffer, name):
        if config.aot_inductor.abi_compatible:
            code.writeline(f"int64_t* {name}_stride;")
            code.writeline(
                f"AOTI_TORCH_ERROR_CODE_CHECK(aoti_torch_get_strides({name}, &{name}_stride));"
            )
        else:
            super().codegen_input_stride_var_decl(code, name)

    def codegen_model_kernels(self):
        self.prefix.writeline("namespace {")
        self.prefix.writeline(
            "class AOTInductorModelKernels : public AOTInductorModelKernelsBase {"
        )
        self.prefix.writeline("  public:")
        for kernel in self.src_to_kernel.values():
            self.prefix.writeline(f"    CUfunction {kernel}{{nullptr}};")
        self.prefix.writeline("};")
        self.prefix.writeline("}  // namespace")

    def codegen_model_constructor(self):
        """
        // Generated code example
        AOTInductorModel::AOTInductorModel()
            : AOTInductorModelBase(4, 1) {
        inputs_info_[0].name = "input0";
        inputs_info_[0].dtype = "torch.float16";
        ...
        constants_info_[0].name = "L__self___weight";
        constants_info_[0].dtype = at::kFloat;
        constants_info_[0].offset = 0;
        constants_info_[0].data_size = 8192;
        constants_info_[0].shape = {64, 32};
        constants_info_[0].stride = {32, 1};
        ...
        outputs_info_[0].name = "output0";
        outputs_info_[0].dtype = "torch.float16";
        }
        """

        num_inputs = len(V.graph.graph_inputs)
        num_outputs = len(V.graph.graph_outputs)
        num_constants = len(V.graph.constants)
        self.prefix.splice(
            f"""
            AOTInductorModel::AOTInductorModel(std::shared_ptr<ConstantMap> constants_map, std::optional<std::string> cubin_dir)
                : AOTInductorModelBase({num_inputs}, {num_outputs}, {num_constants}, cubin_dir) {{
            """
        )

        with self.prefix.indent():
            for idx, (name, inp) in enumerate(V.graph.graph_inputs.items()):
                assert not isinstance(
                    inp, sympy.Expr
                ), f"input {name=} cannot be symbolic"
                self.write_input_output_info("inputs_info_", idx, name)

            for idx, (name, tensor) in enumerate(V.graph.constants.items()):
                assert isinstance(tensor, torch.Tensor)
                self.prefix.writeline(f"""constants_info_[{idx}].name = "{name}";""")
                self.prefix.writeline(
                    f"constants_info_[{idx}].dtype = static_cast<int32_t>({self.codegen_dtype(tensor.dtype)});"
                )
                self.prefix.writeline(
                    f"constants_info_[{idx}].offset = {tensor.storage_offset()};"
                )
                self.prefix.writeline(
                    f"constants_info_[{idx}].data_size = {tensor.untyped_storage().nbytes()};"
                )

                size_str = ", ".join([str(s) for s in tensor.size()])
                self.prefix.writeline(f"constants_info_[{idx}].shape = {{{size_str}}};")

                stride_str = ", ".join([str(s) for s in tensor.stride()])
                self.prefix.writeline(
                    f"constants_info_[{idx}].stride = {{{stride_str}}};"
                )

            self.prefix.writeline("update_constants_map(std::move(constants_map));")

            for idx, output in enumerate(V.graph.graph_outputs):
                assert not isinstance(
                    output, sympy.Expr
                ), f"output {name=} cannot be symbolic"
                name = f"output{idx}"
                self.write_input_output_info("outputs_info_", idx, name)

            self.prefix.writeline(
                "this->kernels_ = std::make_unique<AOTInductorModelKernels>();"
            )

        self.prefix.writeline("}")

    def generate(self):
        if V.graph.aot_mode:
            self.codegen_model_kernels()
            self.codegen_model_constructor()
        self.write_wrapper_decl()
        return super().generate()

    def define_kernel(
        self, name: str, kernel: str, metadata: Optional[str] = None, cuda=False
    ):
        self.header.splice(f"\n{kernel}\n")

    def generate_return(self, output_refs):
        if V.graph.aot_mode:
            for idx, output in enumerate(output_refs):
                if config.aot_inductor.abi_compatible:
                    if output in self.cached_thread_locals:
                        self.wrapper_call.writeline(
                            f"aoti_torch_new_uninitialized_tensor(&output_handles[{idx}]);"
                        )
                        self.wrapper_call.writeline(
                            f"aoti_torch_assign_tensors({output}, output_handles[{idx}]);"
                        )
                    else:
                        self.wrapper_call.writeline(
                            f"output_handles[{idx}] = {output}.release();"
                        )

                else:
                    self.wrapper_call.writeline(
                        f"output_handles[{idx}] = reinterpret_cast<AtenTensorHandle>("
                        + f"new at::Tensor({output}));"
                    )
        else:
            self.wrapper_call.writeline(f"return {{{', '.join(output_refs)}}};\n}}")

    def generate_end(self, result):
        if V.graph.aot_mode:
            result.writeline("} // AOTInductorModel::run_impl")
            result.writeline("} // namespace aot_inductor")
            result.writeline("} // namespace torch")
            return

        result.writeline("'''\n)")
        # get the hash of the wrapper code to name the extension
        wrapper_call_hash = codecache.code_hash(result.getvalue())
        result.splice(
            f"""
            module = CppWrapperCodeCache.load(cpp_wrapper_src, '{self.call_func_name}', '{wrapper_call_hash}', {self.cuda})
            """
        )

        # unwrap output tensor back to python scalar
        if all(x for x in self.output_is_tensor.values()):
            # If no ShapeAsConstantBuffer in the output, directly return the output as tensors
            return_str = "return f(args_tensor)"
        else:
            outputs = [
                f"outputs[{i}]" if self.output_is_tensor[i] else f"outputs[{i}].item()"
                for i in range(len(V.graph.graph_outputs))
            ]
            outputs_str = f"[{', '.join(outputs)}]"
            return_str = f"""
                    outputs = f(args_tensor)
                    return {outputs_str}
            """

        args_str = "args_tensor = [arg if isinstance(arg, torch.Tensor) else torch.tensor(arg) for arg in args]"
        if V.graph.constants:
            # Append constants to the input args for cpp wrapper.
            # Python wrapper directly gets the value inside the wrapper call
            # as a global variable passed when calling exec(code, mod.__dict__, mod.__dict__).
            # For cpp wrapper, we need to pass this python value to the inductor_entry_cpp function explicitly.
            assert all(
                isinstance(v, torch.Tensor) for v in list(V.graph.constants.values())
            ), "Expect all constants to be Tensor"
            constants_str = f"[{', '.join(V.graph.constants.keys())}]"
            args_str += f"""
                    constants_tensor = {constants_str}
                    args_tensor.extend(constants_tensor)
            """

        # Wrap the func to support setting result._boxed_call = True
        result.splice(
            f"""
            def _wrap_func(f):
                def g(args):
                    {args_str}
                    {return_str}
                return g
            call = _wrap_func(module.{self.call_func_name})
            """
        )

    def generate_c_shim_extern_kernel_call(self, kernel, args):
        # In the abi_compatible mode, we call fallback aten ops through a C shim layer
        kernel_tokens = kernel.split("::")
        kernel_suffix = kernel_tokens[-1]
        if kernel_suffix == "call":
            kernel_suffix = kernel_tokens[-2]
        shim_fn = f"aoti_torch_{kernel_suffix}"
        self.writeline(f"AOTI_TORCH_ERROR_CODE_CHECK({shim_fn}({', '.join(args)}));")

    def generate_c_shim_extern_kernel_alloc_call(self, extern_kernel, args):
        output_args = []
        output_raii_handles = []
        output_name_base = extern_kernel.get_name()
        for idx, output in enumerate(extern_kernel.outputs):
            if isinstance(output, ir.MultiOutput):
                name = f"{output.get_name()}"
                output_handle_name = f"{name}_handle"
                if output.indices:
                    assert (
                        output.indices[0][1] == idx
                    ), f"expected {output.indices[0][1]=} == {idx=} for {output_name_base=}"
                self.writeline(f"AtenTensorHandle {output_handle_name};")
                output_args.append(f"&{output_handle_name}")
                output_raii_handles.append(
                    f"RAIIAtenTensorHandle {name}({output_handle_name});"
                )
            elif isinstance(output, int):
                output_name = f"{output_name_base}_{idx}"
                self.writeline(f"int64_t {output_name} = {output};")
                output_args.append(f"&{output_name}")
            elif output is None:
                output_args.append("nullptr")
            else:
                raise NotImplementedError("unsupported type of {output=}")
        args = args + output_args
        self.generate_c_shim_extern_kernel_call(extern_kernel.kernel, args)
        for raii_handle in output_raii_handles:
            self.writeline(raii_handle)

    def generate_extern_kernel_alloc(self, extern_kernel, args):
        if V.graph.aot_mode and config.aot_inductor.abi_compatible:
            self.generate_c_shim_extern_kernel_alloc_call(extern_kernel, args)
        else:
            super().generate_extern_kernel_alloc(extern_kernel, args)

    def generate_extern_kernel_out(self, output_view, codegen_reference, args, kernel):
        if output_view:
            output_as_strided = f"{output_view.codegen_reference()}"
            output_name = f"{output_view.get_name()}_as_strided"
            self.writeline(f"auto {output_name} = {output_as_strided};")

            args.insert(0, output_name)
        else:
            args.insert(0, f"{codegen_reference}")

        if V.graph.aot_mode and config.aot_inductor.abi_compatible:
            self.generate_c_shim_extern_kernel_call(kernel, args)
        else:
            self.writeline(self.wrap_kernel_call(kernel, args))

    def generate_user_defined_triton_kernel(self, kernel_name, args):
        raise AssertionError(
            "User defined triton kernels are not supported in CPP mode"
        )

    def generate_scatter_fallback(
        self, output, inputs, kernel, fn, src_is_tensor, reduce, kwargs
    ):
        # TODO: support other overload for cpp wrapper and remove the below assertions
        line = f"{kernel}({output}, {','.join(map(str, inputs))}"
        if fn == "aten.scatter_":
            if src_is_tensor:
                if reduce:
                    line += f", {V.graph.wrapper_code.val_to_arg_str(reduce)}"
            else:
                assert (
                    reduce is None
                ), "Expect reduce to be None for aten.scatter_ with scalar src"
        else:
            line += f", {','.join(kwargs)}"
        line += f"){self.ending}"
        self.writeline(line)

    def add_benchmark_harness(self, output):
        if V.graph.aot_mode:
            return
        super().add_benchmark_harness(output)

    def codegen_sizevar(self, x: Expr) -> str:
        return self.expr_printer(V.graph.sizevars.simplify(x))

    def codegen_tuple_access(self, basename: str, name: str, index: str) -> str:
        if V.graph.aot_mode and config.aot_inductor.abi_compatible:
            # in the abi_compatible mode, outputs are returned via arguments
            return name
        else:
            return f"std::get<{index}>({basename})"

    def codegen_shape_tuple(self, shape: Tuple[Expr, ...]) -> str:
        parts = list(map(self.codegen_sizevar, shape))
        if len(parts) == 0:
            return "{}"
        if len(parts) == 1:
            return f"{{{parts[0]}, }}"
        return f"{{{', '.join(parts)}}}"

    def is_statically_known_int(self, x):
        try:
            val = V.graph._shape_env._maybe_evaluate_static(x)
            int(x)
            return True
        except Exception:
            return False

    def is_statically_known_list_of_ints(self, lst):
        return all(isinstance(self.is_statically_known_int(x), int) for x in lst)

    def can_prove_buffer_has_static_shape(self, buffer):
        return self.is_statically_known_list_of_ints(buffer.get_size())

    def can_cache_buffer_in_thread_local(self, buffer):
        # We are gated off on CUDA because this is intended to reduce overhead in
        # overhead-bound CPU use case.
        return (
            not self.cuda
            and config.allow_buffer_reuse
            and self.can_prove_buffer_has_static_shape(buffer)
        )

    def make_buffer_free(self, buffer):
        name = buffer.get_name()
        if name in self.freed:
            return ""
        self.freed.add(name)
        return (
            ""
            if isinstance(buffer.get_layout(), ir.MultiOutputLayout)
            or self.can_cache_buffer_in_thread_local(buffer)
            else f"{buffer.get_name()}.reset();"
        )

    def codegen_exact_buffer_reuse(self, old_name: str, new_name: str, del_line: str):
        if config.aot_inductor.abi_compatible:
            return f"auto {new_name} = std::move({old_name});  // reuse"
        else:
            return super().codegen_exact_buffer_reuse(old_name, new_name, del_line)

    def generate_profiler_mark_wrapper_call(self, stack):
        self.wrapper_call.writeline(
            'RECORD_FUNCTION("inductor_wrapper_call", c10::ArrayRef<c10::IValue>());'
        )

    def generate_inf_and_nan_checker(self, nodes):
        for buf in nodes.get_names():
            # TODO: Add buf name directly into check_inf_and_nan.
            self.writeline(
                f"AOTI_TORCH_ERROR_CODE_CHECK(aoti_check_inf_and_nan({buf}));"
            )

    def codegen_device(self, device):
        if config.aot_inductor.abi_compatible:
            return f"cached_torch_device_type_{device.type},{device.index if device.index else 0}"
        else:
            from .cpp import DEVICE_TO_ATEN

            return (
                f"c10::Device({DEVICE_TO_ATEN[device.type]}, {device.index})"
                if device.index is not None
                else f"{DEVICE_TO_ATEN[device.type]}"
            )

    def codegen_dtype(self, dtype):
        if config.aot_inductor.abi_compatible:
            return f"cached_torch_dtype_{str(dtype).split('.')[-1]}"
        else:
            from .cpp import DTYPE_TO_ATEN

            return DTYPE_TO_ATEN[dtype]

    @functools.lru_cache(None)
    def codegen_int_array_var(self, int_array: str, writer=None):
        # Because the memory planning is done in two passes (see the implementation
        # of self.generate), the writeline behavior is different in the two passes.
        # As a result, the emitted int array declarations may appear in a later
        # position of the generated code, so the second pass codegen should not
        # reuse int array declarations generated in the first pass
        if writer is None:
            # The first pass codegen uses `self` as the writer
            writer = self

        var = f"int_array_{next(self.int_array_id)}"
        if var not in self.declared_int_array_vars:
            self.declared_int_array_vars.add(var)
            writer.writeline(f"int64_t {var}[] = {int_array};")
        return var

    def make_buffer_allocation(self, buffer):
        return self.make_allocation(
            buffer.get_name(),
            buffer.get_device(),
            buffer.get_dtype(),
            buffer.get_size(),
            buffer.get_stride(),
            self.can_cache_buffer_in_thread_local(buffer),
        )

    def make_allocation(
        self, name, device, dtype, shape, stride, can_cache_buffer_in_thread_local=False
    ):
        device = self.codegen_device(device)
        dtype = self.codegen_dtype(dtype)
        size = self.codegen_shape_tuple(shape)
        stride = self.codegen_shape_tuple(stride)
        if config.aot_inductor.abi_compatible:
            device_type, device_id = device.split(",")
            args = [
                str(len(shape)),
                self.codegen_int_array_var(size, self.wrapper_call),
                self.codegen_int_array_var(stride, self.wrapper_call),
                dtype,
                device_type,
                "this->device_idx_" if V.graph.aot_mode else device_id,
                f"&{name}_handle",
            ]

            def gen_alloc(wrapper_call, name, args):
                wrapper_call.writeline(f"AtenTensorHandle {name}_handle;")
                wrapper_call.writeline(
                    f"AOTI_TORCH_ERROR_CODE_CHECK(aoti_torch_empty_strided({', '.join(args)}));"
                )

            if can_cache_buffer_in_thread_local:
                self.cached_thread_locals.add(name)
                self.wrapper_call.writeline(
                    f"thread_local RAIIAtenTensorHandle {name}_handle = ([&] {{"
                )
                with self.wrapper_call.indent():
                    gen_alloc(self.wrapper_call, name, args)
                    self.wrapper_call.writeline(f"return {name}_handle;")
                self.wrapper_call.writeline("})();")
                return f"AtenTensorHandle {name}({name}_handle.get());"
            else:
                gen_alloc(self.wrapper_call, name, args)
                return f"RAIIAtenTensorHandle {name}({name}_handle);"

        if V.graph.aot_mode and device.startswith("c10::Device("):
            tensor_device = f"{device.split(',')[0]}, this->device_idx_)"
        else:
            tensor_device = device

        return (
            f"{self.declare}{name} = {self.namespace}empty_strided("
            f"{size}, {stride}, at::TensorOptions({tensor_device}).dtype({dtype})){self.ending}"
        )

    def codegen_reinterpret_view(
        self, data, size_list, stride_list, offset, writer
    ) -> str:
        dim = str(len(size_list))
        size = self.codegen_shape_tuple(size_list)
        stride = self.codegen_shape_tuple(stride_list)
        offset = self.codegen_sizevar(offset)

        if config.aot_inductor.abi_compatible:
            tmp_name = f"tmp_tensor_handle_{next(self.tmp_tensor_id)}"
            # Because the memory planning is done in two passes (see the implementation
            # of self.generate), the writeline behavior is different in the two passes.
            if writer is None:
                writer = self

            args = [
                f"{data.get_name()}",
                dim,
                self.codegen_int_array_var(size, writer),
                self.codegen_int_array_var(stride, writer),
                offset,
                f"&{tmp_name}",
            ]

            def gen_reinterpret_call(writer, args):
                writer.writeline(f"AtenTensorHandle {tmp_name};")
                writer.writeline(
                    f"AOTI_TORCH_ERROR_CODE_CHECK(aoti_torch__reinterpret_tensor({', '.join(args)}));"
                )

            if (
                self.can_cache_buffer_in_thread_local(data)
                and self.is_statically_known_list_of_ints(size_list)
                and self.is_statically_known_list_of_ints(stride_list)
            ):
                self.cached_thread_locals.add(tmp_name)
                writer.writeline(
                    f"thread_local RAIIAtenTensorHandle {tmp_name}_handle = ([&] {{"
                )
                if hasattr(writer, "indent"):
                    indent = writer.indent()
                else:
                    indent = contextlib.nullcontext()
                with indent:
                    gen_reinterpret_call(writer, args)
                    writer.writeline(f"return {tmp_name};")
                writer.writeline("})();")
                writer.writeline(
                    f"AtenTensorHandle {tmp_name}({tmp_name}_handle.get());"
                )
                return tmp_name

            gen_reinterpret_call(writer, args)

            # NB, the return handle here represents a temporary tensor, which will be automatically
            # released.
            # Here's a sample usage in the cpp wrapper code:
            # ```
            # aoti_torch_addmm_out(
            #     buf1,
            #     arg1_1,
            #     RAIIAtenTensorHandle(tmp_tensor_handle_0),
            #     buf0,
            #     1L,
            #     1L));
            # ```
            # RAIIAtenTensorHandle(tmp_tensor_handle_0) will be released after the call to addmm_out.
            # This could be problematic when it's used in a different pattern, for example:
            # ````
            # AtenTensorHandle tensor_args[] = {RAIIAtenTensorHandle(tmp_tensor_handle_2), buf5, buf6};
            # aoti_torch_proxy_executor_call_function(..., tensor_args);
            # ````
            # RAIIAtenTensorHandle(tmp_tensor_handle_2) will be invalid when it's used in the latter
            # kernel call.
            #
            # This is solved by updating the proxy_executor invocation to
            # ```
            # aoti_torch_proxy_executor_call_function(...,
            #     std::vector<AtenTensorHandle>{
            #         RAIIAtenTensorHandle(tmp_tensor_handle_2), buf5, buf6
            #     }.data()
            # );
            # ```
            return f"RAIIAtenTensorHandle({tmp_name})"
        else:
            args = [data.get_name(), size, stride, offset]
            return f"reinterpret_tensor({', '.join(args)})"

    def codegen_device_copy(self, src, dst):
        if config.aot_inductor.abi_compatible:
            self.writeline(
                f"AOTI_TORCH_ERROR_CODE_CHECK(aoti_torch_tensor_copy_({src}, {dst}));"
            )
        else:
            self.writeline(f"{dst}.copy_({src});")

    def codegen_multi_output(self, name, value):
        # in the abi_compatible mode, outputs are retrieved by passing
        # output pointers, so we skip its codegen here.
        if not config.aot_inductor.abi_compatible:
            super().codegen_multi_output(name, value)

    def generate_extern_kernel_args_decl_if_needed(
        self, op_overload, raw_args, output_args
    ):
        arg_types = [x.real_type for x in op_overload._schema.arguments]
        return_types = [x.type for x in op_overload._schema.returns]

        new_tensor_args = []
        new_int_args = []

        def fill_args(arg, arg_type):
            static_arg_types = (
                torch.FloatType,
                torch.BoolType,
                torch.StringType,
                torch.Type,
                torch.DeviceObjType,
            )
            inductor_tensor_buffers = (
                ir.Buffer,
                ir.ReinterpretView,
            )

            if isinstance(arg_type, torch.TensorType):
                assert isinstance(arg, inductor_tensor_buffers), f"got {type(arg)}"
                new_tensor_args.append(f"{arg.codegen_reference()}")
            elif isinstance(arg_type, torch.IntType):
                # int
                new_int_args.append(str(arg))
            elif isinstance(arg_type, torch.SymIntType):
                # SymInt
                new_int_args.append(str(arg))
            elif isinstance(arg_type, torch.NumberType):
                # Scalar of type int
                assert isinstance(arg, (int, float, bool))
                # Only treat int Scalar as dynamic
                if isinstance(arg, int):
                    new_int_args.append(str(arg))
            elif isinstance(arg_type, torch.ListType):
                assert isinstance(arg, (list, tuple))

                # List[Tensor]
                if isinstance(arg_type.getElementType(), torch.TensorType):
                    new_tensor_args.extend([f"{a.codegen_reference()}" for a in arg])
                # List[Optional[Tensor]]
                elif isinstance(
                    arg_type.getElementType(), torch.OptionalType
                ) and isinstance(
                    arg_type.getElementType().getElementType(), torch.TensorType
                ):
                    new_tensor_args.extend(
                        [f"{a.codegen_reference()}" for a in arg if a is not None]
                    )
                # List [int] or List[SymInt]
                elif isinstance(
                    arg_type.getElementType(), (torch.IntType, torch.SymIntType)
                ):
                    new_int_args.extend([str(a) for a in arg])
                # List[Scalar]
                elif isinstance(arg_type.getElementType(), torch.NumberType):
                    # Only treat int Scalar as dynamic
                    is_int_type = [isinstance(a, int) for a in arg]
                    if any(is_int_type):
                        assert all(
                            is_int_type
                        ), "AOTInductor only supports int scalars of the same type"
                        new_int_args.extend([str(a) for a in arg])
                else:
                    assert isinstance(
                        arg_type.getElementType(), static_arg_types
                    ), f"Fall through arguments must be one of static_arg_types, got {type(arg_type)}"
            else:
                assert isinstance(
                    arg_type, static_arg_types
                ), f"Fall through arguments must be one of static_arg_types, got {type(arg_type)}"

        for arg, arg_type in zip(raw_args, arg_types):
            if arg is not None:
                if isinstance(arg_type, torch.OptionalType):
                    fill_args(arg, arg_type.getElementType())
                else:
                    fill_args(arg, arg_type)

        def fill_output_arg(arg, return_type):
            if isinstance(return_type, torch.TensorType):
                self.writeline(f"AtenTensorHandle {arg}_handle;  // output buffer")
                self.writeline(
                    f"AOTI_TORCH_ERROR_CODE_CHECK(aoti_torch_new_uninitialized_tensor(&{arg}_handle));"
                )
                self.writeline(f"RAIIAtenTensorHandle {arg}({arg}_handle);")
                new_tensor_args.append(f"{arg}")
            elif isinstance(return_type, torch.SymIntType):
                raise NotImplementedError("NYI support for return type: SymInt")
            elif isinstance(return_type, torch.ListType) and isinstance(
                return_type.getElementType(), torch.SymIntType
            ):
                raise NotImplementedError("NYI support for return type: List[SymInt]")
            else:
                raise AssertionError(f"Unsupported return type found: {return_type}")

        # TODO: Only support tensor(s) returns for now, SymInt is not implemented yet
        for return_type in return_types:
            if isinstance(return_type, (torch.TensorType)):
                pass
            elif isinstance(return_type, torch.OptionalType):
                assert isinstance(return_type.getElementType(), torch.TensorType)
            elif isinstance(return_type, torch.ListType):
                assert isinstance(return_type.getElementType(), torch.TensorType)
            else:
                raise NotImplementedError(
                    f"return type {return_type} is not yet supported."
                )

        for output_arg in output_args:
            assert output_arg is not None, "Optional return types are not yet supported"
            if isinstance(output_arg, (list, tuple)):
                for out in output_arg:
                    fill_output_arg(out, torch.TensorType.get())
            else:
                fill_output_arg(output_arg, torch.TensorType.get())

        return new_tensor_args, new_int_args

    def generate_extern_kernel_alloc_and_find_schema_if_needed(
        self,
        name,
        kernel,
        codegen_args,
        cpp_op_schema,
        cpp_kernel_key,
        cpp_kernel_overload_name="",
        op_overload=None,
        raw_args=None,
        outputs=None,
    ):
        if config.is_fbcode():
            assert op_overload is not None
            assert raw_args is not None
            assert outputs is not None

            return self.generate_extern_kernel_alloc_and_find_schema_if_needed_fbcode(
                name,
                cpp_kernel_key,
                op_overload,
                raw_args,
                outputs,
            )
        else:
            return self.generate_extern_kernel_alloc_and_find_schema_if_needed_oss(
                name,
                kernel,
                codegen_args,
                cpp_op_schema,
                cpp_kernel_key,
                cpp_kernel_overload_name,
            )

    def generate_extern_kernel_alloc_and_find_schema_if_needed_oss(
        self,
        name,
        kernel,
        codegen_args,
        cpp_op_schema,
        cpp_kernel_key,
        cpp_kernel_overload_name="",
    ):
        if cpp_kernel_key not in self.extern_call_ops:
            self.writeline(
                f"static auto op_{cpp_kernel_key} = c10::Dispatcher::singleton()"
            )
            self.writeline(
                f'\t.findSchemaOrThrow("{kernel}", "{cpp_kernel_overload_name}")'
            )
            self.writeline(f"\t.typed<{cpp_op_schema}>();")
            self.extern_call_ops.add(cpp_kernel_key)

        self.writeline(
            f"auto {name} = op_{cpp_kernel_key}.call({', '.join(codegen_args)});"
        )

    def generate_extern_kernel_alloc_and_find_schema_if_needed_fbcode(
        self,
        name,
        cpp_kernel_key,
        op_overload,
        raw_args,  # contains both args and flatten kwargs
        outputs,
    ):
        def extract_output_name(out):
            assert out is not None, "None, i.e. optional output is not supported"
            if isinstance(out, ir.MultiOutput):
                return out.get_name()
            elif isinstance(out, (list, tuple)):
                return type(out)(extract_output_name(o) for o in out)
            else:
                raise AssertionError(f"Unexpected output: {type(out)}")

        # output_args has the same pytree structure as outputs
        output_args = extract_output_name(outputs)
        if isinstance(output_args, str):
            output_args = [output_args]

        (
            tensor_call_args,
            int_call_args,
        ) = self.generate_extern_kernel_args_decl_if_needed(
            op_overload, raw_args, output_args
        )

        tensor_call_args_str = ", ".join(tensor_call_args)
        int_call_args_str = ", ".join(int_call_args)

        extern_kernel_node_index = len(V.graph.extern_kernel_nodes) - 1

        self.writeline(
            f"aoti_torch_proxy_executor_call_function(proxy_executor, "
            f"{extern_kernel_node_index}, "
            f"{len(int_call_args)}, "
            f"std::vector<int64_t>{{{int_call_args_str}}}.data(), "
            f"{len(tensor_call_args)}, "
            f"std::vector<AtenTensorHandle>{{{tensor_call_args_str}}}.data());"
        )

        self.extern_call_ops.add(cpp_kernel_key)

    def val_to_arg_str(self, val):
        if val is None:
            # When None is passed as an argument, it represents an optional that does not contain a value.
            # TODO: add abi-compatible support
            return "c10::nullopt"
        elif isinstance(val, bool):
            if config.aot_inductor.abi_compatible:
                return "1" if val else "0"
            else:
                return "true" if val else "false"
        elif isinstance(val, int):
            return f"{val}L"
        elif isinstance(val, str):
            return f'"{val}"'
        elif isinstance(val, ComputedBuffer):
            return val.codegen_reference()
        elif isinstance(val, InputBuffer):
            return val.codegen_reference()
        elif isinstance(val, torch.device):
            return self.codegen_device(val)
        elif isinstance(val, torch.dtype):
            return self.codegen_dtype(val)
        elif isinstance(val, float) and val in [float("inf"), float("-inf")]:
            if val == float("inf"):
                return "std::numeric_limits<float>::infinity()"
            else:
                return "-std::numeric_limits<float>::infinity()"
        elif isinstance(val, (list, tuple)):
            result = f"{{{', '.join(list(map(self.val_to_arg_str, val)))}}}"
            if config.aot_inductor.abi_compatible:
                # Need to pass the array length because we can't use std::vector
                return f"{self.codegen_int_array_var(result)}, {len(val)}"
            else:
                return result
        else:
            return repr(val)


class CudaWrapperCodeGen(CppWrapperCodeGen):
    """
    Generates cpp wrapper for running on GPU and calls CUDA kernels
    """

    def __init__(self):
        super().__init__()
        self.grid_id = count()
        self.cuda = True

    def write_header(self):
        super().write_header()

        self.header.splice("#include <filesystem>")
        if not config.aot_inductor.abi_compatible:
            self.header.splice(
                """
                #include <c10/cuda/CUDAGuard.h>
                #include <c10/cuda/CUDAStream.h>
                """
            )

        self.header.splice(
            """
            #define CUDA_DRIVER_CHECK(EXPR)                    \\
            do {                                               \\
                CUresult code = EXPR;                          \\
                const char *msg;                               \\
                cuGetErrorString(code, &msg);                  \\
                if (code != CUDA_SUCCESS) {                    \\
                    throw std::runtime_error(                  \\
                        std::string("CUDA driver error: ") +   \\
                        std::string(msg));                     \\
                }                                              \\
            } while (0);

            namespace {

            struct Grid {
                Grid(uint32_t x, uint32_t y, uint32_t z)
                  : grid_x(x), grid_y(y), grid_z(z) {}
                uint32_t grid_x;
                uint32_t grid_y;
                uint32_t grid_z;

                bool is_non_zero() {
                    return grid_x > 0 && grid_y > 0 && grid_z > 0;
                }
            };

            }  // anonymous namespace

            static inline CUfunction loadKernel(
                    std::string filePath,
                    const std::string &funcName,
                    uint32_t sharedMemBytes,
                    const std::optional<std::string> &cubinDir = std::nullopt) {
                if (cubinDir) {
                    std::filesystem::path p1{*cubinDir};
                    std::filesystem::path p2{filePath};
                    filePath = (p1 / p2.filename()).string();
                }

                CUmodule mod;
                CUfunction func;
                CUDA_DRIVER_CHECK(cuModuleLoad(&mod, filePath.c_str()));
                CUDA_DRIVER_CHECK(cuModuleGetFunction(&func, mod, funcName.c_str()));
                if (sharedMemBytes > 0) {
                    CUDA_DRIVER_CHECK(cuFuncSetAttribute(
                        func,
                        CU_FUNC_ATTRIBUTE_MAX_DYNAMIC_SHARED_SIZE_BYTES,
                        sharedMemBytes
                    ))
                }
                return func;
            }

            static inline void launchKernel(
                    CUfunction func,
                    uint32_t gridX,
                    uint32_t gridY,
                    uint32_t gridZ,
                    uint32_t numWarps,
                    uint32_t sharedMemBytes,
                    void* args[],
                    cudaStream_t stream) {
                CUDA_DRIVER_CHECK(cuLaunchKernel(
                    func, gridX, gridY, gridZ, 32*numWarps, 1, 1, sharedMemBytes, stream, args, nullptr
                ));
            }
            """
        )

    def write_get_raw_stream(self, index):
        name = f"stream{index}"
        self.writeline(
            f"cudaStream_t {name} = at::cuda::getCurrentCUDAStream({index});"
        )
        return name

    def define_kernel(
        self, name: str, kernel: str, metadata: Optional[str] = None, cuda=True
    ):
        if not cuda:
            return super().define_kernel(name, kernel, metadata, cuda)

    def generate(self):
        self.prefix.writeline("\n")
        if not V.graph.aot_mode:
            for kernel in self.src_to_kernel.values():
                self.prefix.writeline(f"static CUfunction {kernel} = nullptr;")
            self.prefix.writeline("\n")
        return super().generate()

    @functools.lru_cache(None)
    def generate_load_kernel_once(
        self, name: str, mangled_name: str, cubin_path: str, shared_mem: int
    ):
        if V.graph.aot_mode:
            self.writeline(f"if (kernels.{name} == nullptr) {{")
            self.writeline(
                f"""    kernels.{name} = loadKernel("{cubin_path}", "{mangled_name}", {shared_mem}, this->cubin_dir_);"""
            )
            self.writeline("}")
        else:
            self.writeline(f"if ({name} == nullptr) {{")
            self.writeline(
                f"""    {name} = loadKernel("{cubin_path}", "{mangled_name}", {shared_mem});"""
            )
            self.writeline("}")

    def generate_args_decl(self, call_args):
        dynamic_symbols = V.graph.sizevars.free_symbols()
        # TODO: only works for constant now, need type info
        new_args = []
        for arg in call_args:
            var_name = f"var_{next(self.arg_var_id)}"
            if isinstance(
                arg,
                (
                    sympy.Integer,
                    sympy.Symbol,
                    SymbolicCallArg,
                ),
            ):
                self.writeline(f"auto {var_name} = {arg};")
            elif is_int(arg):
                self.writeline(f"int {var_name} = {arg};")
            elif is_float(arg):
                self.writeline(f"float {var_name} = {arg};")
            elif any(str(arg) == s.name for s in dynamic_symbols):
                self.writeline(f"auto {var_name} = {arg};")
            else:
                if config.aot_inductor.abi_compatible:
                    self.writeline(f"CUdeviceptr {var_name};")
                    self.writeline(
                        f"AOTI_TORCH_ERROR_CODE_CHECK(aoti_torch_get_data_ptr({arg}, reinterpret_cast<void**>(&{var_name})));"
                    )
                else:
                    self.writeline(
                        f"CUdeviceptr {var_name} = reinterpret_cast<CUdeviceptr>({arg}.data_ptr());"
                    )
            new_args.append(f"&{var_name}")

        return ", ".join(new_args)

    def generate_default_grid(self, name: str, grid: List[Any], cuda: bool = True):
        """
        Generate grid configs for launching a CUDA kernel using the grid
        function from triton_heuristics.
        """
        if not cuda:
            return grid
        assert isinstance(grid, list), f"expected {grid=} to be a list"
        grid = [e.inner_expr if isinstance(e, SymbolicCallArg) else e for e in grid]
        grid_fn = default_grid(*grid)
        params = CudaKernelParamCache.get(name)
        assert (
            params is not None
        ), f"cuda kernel parameters for {name} should already exist at this moment"
        block_cfg = {
            "XBLOCK": params["x_block"],
            "YBLOCK": params["y_block"],
            "ZBLOCK": params["z_block"],
        }
        return grid_fn(block_cfg)

    def generate_kernel_call(
        self, name, call_args, grid=None, device_index=None, cuda=True, triton=True
    ):
        if not cuda:
            # Even in CudaWrapperCodeGen, we may see cpp kernels
            return super().generate_kernel_call(
                name, call_args, grid, device_index, cuda, triton
            )

        params = CudaKernelParamCache.get(name)
        assert (
            params is not None
        ), f"cuda kernel parameters for {name} should already exist at this moment"
        mangled_name = params.get("mangled_name", None)
        assert mangled_name is not None, "missing mangled_name"
        cubin_path = params.get("cubin_path", None)
        assert cubin_path is not None and os.path.exists(
            cubin_path
        ), f"cubin file should already exist at this moment: {cubin_path}"
        shared_mem = params.get("shared_mem", 0)

        self.generate_load_kernel_once(name, mangled_name, cubin_path, shared_mem)

        call_args = self.generate_args_decl(call_args)
        kernel_args_var = f"kernel_args_var_{next(self.kernel_callsite_id)}"
        self.writeline(f"void* {kernel_args_var}[] = {{{call_args}}};")
        stream = (
            "stream" if V.graph.aot_mode else self.write_get_raw_stream(device_index)
        )
        grid_name = f"{name}_grid_{next(self.grid_id)}"
        assert isinstance(
            grid, (list, tuple)
        ), f"expected grid to be a list or tuple but got: {grid=}"

        grid = [V.graph.sizevars.simplify(item) for item in grid]
        grid_has_unbacked_symbols = any(free_unbacked_symbols(item) for item in grid)
        grid_args = [self.grid_expr_printer(item) for item in grid]
        grid_args_str = ", ".join(grid_args)
        self.writeline(f"Grid {grid_name} = Grid({grid_args_str});")

        if grid_has_unbacked_symbols:
            self.writeline(f"if ({grid_name}.is_non_zero()) {{")
        kernel_var_name = f"kernels.{name}" if V.graph.aot_mode else name
        self.writeline(
            "launchKernel({}, {}, {}, {}, {}, {}, {}, {});".format(
                kernel_var_name,
                f"{grid_name}.grid_x",
                f"{grid_name}.grid_y",
                f"{grid_name}.grid_z",
                params["num_warps"],
                params["shared_mem"],
                kernel_args_var,
                stream,
            )
        )
        if grid_has_unbacked_symbols:
            self.writeline("}")<|MERGE_RESOLUTION|>--- conflicted
+++ resolved
@@ -1048,10 +1048,7 @@
 
         if not self.can_reuse(buffer):
             return
-<<<<<<< HEAD
-=======
         self.freed.add(name)
->>>>>>> 53444687
 
         self.writeline(FreeIfNotReusedLine(self, buffer))
 
@@ -1653,10 +1650,6 @@
         )
 
     def make_buffer_free(self, buffer):
-        name = buffer.get_name()
-        if name in self.freed:
-            return ""
-        self.freed.add(name)
         return (
             ""
             if isinstance(buffer.get_layout(), ir.MultiOutputLayout)
