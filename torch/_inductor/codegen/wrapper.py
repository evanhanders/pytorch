--- conflicted
+++ resolved
@@ -216,12 +216,9 @@
         pass
 
     def __str__(self):
-<<<<<<< HEAD
-=======
         """
         Emits a string representation that fits on one line.
         """
->>>>>>> 53444687
         args: List[str] = []
         for field in dataclasses.fields(self):
             if field.name == "wrapper":
