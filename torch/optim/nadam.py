import torch
from torch import Tensor
from .optimizer import (Optimizer, _use_grad_for_differentiable, _get_value, _dispatch_sqrt, _stack_if_compiling,
                        _capturable_doc, _differentiable_doc, _foreach_doc, _default_to_fused_or_foreach, _view_as_real)
from typing import List, Optional

__all__ = ['NAdam', 'nadam']

class NAdam(Optimizer):
    def __init__(self, params, lr=2e-3, betas=(0.9, 0.999), eps=1e-8,
                 weight_decay=0, momentum_decay=4e-3, decoupled_weight_decay: bool = False,
                 *, foreach: Optional[bool] = None, capturable: bool = False,
                 differentiable: bool = False):
        if not 0.0 <= lr:
            raise ValueError(f"Invalid learning rate: {lr}")
        if not 0.0 <= eps:
            raise ValueError(f"Invalid epsilon value: {eps}")
        if not 0.0 <= betas[0] < 1.0:
            raise ValueError(f"Invalid beta parameter at index 0: {betas[0]}")
        if not 0.0 <= betas[1] < 1.0:
            raise ValueError(f"Invalid beta parameter at index 1: {betas[1]}")
        if not 0.0 <= weight_decay:
            raise ValueError(f"Invalid weight_decay value: {weight_decay}")
        if not 0.0 <= momentum_decay:
            raise ValueError(f"Invalid momentum_decay value: {momentum_decay}")
        defaults = dict(lr=lr, betas=betas, eps=eps,
                        weight_decay=weight_decay, momentum_decay=momentum_decay,
                        decoupled_weight_decay=decoupled_weight_decay,
                        foreach=foreach, capturable=capturable, differentiable=differentiable)
        super().__init__(params, defaults)

    def __setstate__(self, state):
        super().__setstate__(state)
        for group in self.param_groups:
            group.setdefault('foreach', None)
            group.setdefault('capturable', False)
            group.setdefault('differentiable', False)
            group.setdefault('decoupled_weight_decay', False)
        state_values = list(self.state.values())
        step_is_tensor = (len(state_values) != 0) and torch.is_tensor(state_values[0]['step'])
        if not step_is_tensor:
            for s in state_values:
                s['step'] = torch.tensor(float(s['step']))
        mu_product_is_tensor = (len(state_values) != 0) and torch.is_tensor(state_values[0]['mu_product'])
        if not mu_product_is_tensor:
            for s in state_values:
                s['mu_product'] = torch.tensor(s['mu_product'])

    def _init_group(self, group, params_with_grad, grads, exp_avgs, exp_avg_sqs, mu_products, state_steps):
        has_complex = False
        for p in group['params']:
            if p.grad is not None:
                has_complex |= torch.is_complex(p)
                params_with_grad.append(p)
                if p.grad.is_sparse:
                    raise RuntimeError('NAdam does not support sparse gradients')
                grads.append(p.grad)

                state = self.state[p]
                # Lazy state initialization
                if len(state) == 0:
                    # note(crcrpar): [special device hosting for step]
                    # Deliberately host `step` and `mu_product` on CPU if capturable is False.
                    # This is because kernel launches are costly on CUDA and XLA.
                    state['step'] = (
                        torch.zeros((), dtype=torch.float, device=p.device)
                        if group['capturable'] else torch.tensor(0.)
                    )
                    state['mu_product'] = (
                        torch.ones((), dtype=torch.float, device=p.device)
                        if group['capturable'] else torch.tensor(1.)
                    )
                    # Exponential moving average of gradient values
                    state['exp_avg'] = torch.zeros_like(p, memory_format=torch.preserve_format)
                    # Exponential moving average of squared gradient values
                    state['exp_avg_sq'] = torch.zeros_like(p, memory_format=torch.preserve_format)

                exp_avgs.append(state['exp_avg'])
                exp_avg_sqs.append(state['exp_avg_sq'])
                mu_products.append(state['mu_product'])
                state_steps.append(state['step'])
        return has_complex

    @_use_grad_for_differentiable
    def step(self, closure=None):
        """Performs a single optimization step.

        Args:
            closure (Callable, optional): A closure that reevaluates the model
                and returns the loss.
        """
        self._cuda_graph_capture_health_check()

        loss = None
        if closure is not None:
            with torch.enable_grad():
                loss = closure()

        for group in self.param_groups:
            params_with_grad = []
            grads = []
            exp_avgs = []
            exp_avg_sqs = []
            mu_products = []
            state_steps = []
            beta1, beta2 = group['betas']

            has_complex = self._init_group(group, params_with_grad, grads, exp_avgs, exp_avg_sqs, mu_products, state_steps)

            nadam(params_with_grad,
                  grads,
                  exp_avgs,
                  exp_avg_sqs,
                  mu_products,
                  state_steps,
                  beta1=beta1,
                  beta2=beta2,
                  lr=group['lr'],
                  weight_decay=group['weight_decay'],
                  momentum_decay=group['momentum_decay'],
                  eps=group['eps'],
                  decoupled_weight_decay=group['decoupled_weight_decay'],
                  foreach=group['foreach'],
                  capturable=group['capturable'],
                  differentiable=group['differentiable'],
                  has_complex=has_complex)

        return loss

NAdam.__doc__ = r"""Implements NAdam algorithm.

    .. math::
       \begin{aligned}
            &\rule{110mm}{0.4pt}                                                                 \\
            &\textbf{input}      : \gamma_t \text{ (lr)}, \: \beta_1,\beta_2 \text{ (betas)},
                \: \theta_0 \text{ (params)}, \: f(\theta) \text{ (objective)}                   \\
            &\hspace{13mm} \: \lambda \text{ (weight decay)}, \:\psi \text{ (momentum decay)}    \\
            &\hspace{13mm} \: \textit{decoupled\_weight\_decay}                                  \\
            &\textbf{initialize} :  m_0 \leftarrow 0 \text{ ( first moment)},
                v_0 \leftarrow 0 \text{ ( second moment)}                                 \\[-1.ex]
            &\rule{110mm}{0.4pt}                                                                 \\
            &\textbf{for} \: t=1 \: \textbf{to} \: \ldots \: \textbf{do}                         \\
            &\hspace{5mm}g_t           \leftarrow   \nabla_{\theta} f_t (\theta_{t-1})           \\
            &\hspace{5mm} \theta_t \leftarrow \theta_{t-1}                                       \\
            &\hspace{5mm} \textbf{if} \: \lambda \neq 0                                          \\
            &\hspace{10mm}\textbf{if} \: \textit{decoupled\_weight\_decay}                       \\
            &\hspace{15mm} \theta_t \leftarrow \theta_{t-1} - \gamma \lambda \theta_{t-1}                    \\
            &\hspace{10mm}\textbf{else}                                                          \\
            &\hspace{15mm} g_t \leftarrow g_t + \lambda \theta_{t-1}                             \\
            &\hspace{5mm} \mu_t \leftarrow \beta_1 \big(1 - \frac{1}{2}  0.96^{t \psi} \big)     \\
            &\hspace{5mm} \mu_{t+1} \leftarrow \beta_1 \big(1 - \frac{1}{2} 0.96^{(t+1)\psi}\big)\\
            &\hspace{5mm}m_t           \leftarrow   \beta_1 m_{t-1} + (1 - \beta_1) g_t          \\
            &\hspace{5mm}v_t           \leftarrow   \beta_2 v_{t-1} + (1-\beta_2) g^2_t          \\
            &\hspace{5mm}\widehat{m_t} \leftarrow \mu_{t+1} m_t/(1-\prod_{i=1}^{t+1}\mu_i)\\[-1.ex]
            & \hspace{11mm} + (1-\mu_t) g_t /(1-\prod_{i=1}^{t} \mu_{i})                         \\
            &\hspace{5mm}\widehat{v_t} \leftarrow   v_t/\big(1-\beta_2^t \big)                   \\
            &\hspace{5mm}\theta_t \leftarrow \theta_t - \gamma \widehat{m_t}/
                \big(\sqrt{\widehat{v_t}} + \epsilon \big)                                       \\
            &\rule{110mm}{0.4pt}                                                          \\[-1.ex]
            &\bf{return} \:  \theta_t                                                     \\[-1.ex]
            &\rule{110mm}{0.4pt}                                                          \\[-1.ex]
       \end{aligned}

    For further details regarding the algorithm we refer to `Incorporating Nesterov Momentum into Adam`_.
    """ + fr"""
    Args:
        params (iterable): iterable of parameters to optimize or dicts defining
            parameter groups
        lr (float, optional): learning rate (default: 2e-3)
        betas (Tuple[float, float], optional): coefficients used for computing
            running averages of gradient and its square (default: (0.9, 0.999))
        eps (float, optional): term added to the denominator to improve
            numerical stability (default: 1e-8)
        weight_decay (float, optional): weight decay (L2 penalty) (default: 0)
        momentum_decay (float, optional): momentum momentum_decay (default: 4e-3)
        decoupled_weight_decay (bool, optional): whether to use decoupled weight
            decay as in AdamW to obtain NAdamW (default: False)
        {_foreach_doc}
        {_capturable_doc}
        {_differentiable_doc}

    .. _Incorporating Nesterov Momentum into Adam:
        https://openreview.net/forum?id=OM0jvwB8jIp57ZJjtNEZ
    .. _Decoupled Weight Decay Regularization:
        https://arxiv.org/abs/1711.05101

    """


def nadam(params: List[Tensor],
          grads: List[Tensor],
          exp_avgs: List[Tensor],
          exp_avg_sqs: List[Tensor],
          mu_products: List[Tensor],
          state_steps: List[Tensor],
          # kwonly args with defaults are not supported by functions compiled with torchscript issue #70627
          # setting this as kwarg for now as functional API is compiled by torch/distributed/optim
          decoupled_weight_decay: bool = False,
          foreach: Optional[bool] = None,
          capturable: bool = False,
          differentiable: bool = False,
          has_complex: bool = False,
          *,
          beta1: float,
          beta2: float,
          lr: float,
          weight_decay: float,
          momentum_decay: float,
          eps: float):
    r"""Functional API that performs NAdam algorithm computation.

    See :class:`~torch.optim.NAdam` for details.
    """


    if not all(isinstance(t, torch.Tensor) for t in state_steps):
        raise RuntimeError("API has changed, `state_steps` argument must contain a list of singleton tensors")

    if not all(isinstance(t, torch.Tensor) for t in mu_products):
        raise RuntimeError("API has changed, `mu_products` argument must contain a list of singleton tensors")

    if foreach is None:
        _, foreach = _default_to_fused_or_foreach(params, differentiable, use_fused=False)

    if foreach and torch.jit.is_scripting():
        raise RuntimeError('torch.jit.script not supported with foreach optimizers')

    if foreach and not torch.jit.is_scripting():
        func = _multi_tensor_nadam
    else:
        func = _single_tensor_nadam

    func(params,
         grads,
         exp_avgs,
         exp_avg_sqs,
         mu_products,
         state_steps,
         beta1=beta1,
         beta2=beta2,
         lr=lr,
         weight_decay=weight_decay,
         momentum_decay=momentum_decay,
         decoupled_weight_decay=decoupled_weight_decay,
         eps=eps,
         capturable=capturable,
         differentiable=differentiable,
         has_complex=has_complex)


def _single_tensor_nadam(params: List[Tensor],
                         grads: List[Tensor],
                         exp_avgs: List[Tensor],
                         exp_avg_sqs: List[Tensor],
                         mu_products: List[Tensor],
                         state_steps: List[Tensor],
                         *,
                         beta1: float,
                         beta2: float,
                         lr: float,
                         weight_decay: float,
                         momentum_decay: float,
                         eps: float,
                         decoupled_weight_decay: bool,
                         capturable: bool,
                         differentiable: bool,
                         has_complex: bool):

    for i, param in enumerate(params):
        grad = grads[i]
        exp_avg = exp_avgs[i]
        exp_avg_sq = exp_avg_sqs[i]
        mu_product = mu_products[i]
        step_t = state_steps[i]

        if torch.is_complex(param):
            param = torch.view_as_real(param)
            grad = torch.view_as_real(grad)
            exp_avg = torch.view_as_real(exp_avg)
            exp_avg_sq = torch.view_as_real(exp_avg_sq)

        # If compiling, the compiler will handle cudagraph checks, see note [torch.compile x capturable]
        if not torch._utils.is_compiling() and capturable:
            assert (
                (param.is_cuda and mu_product.is_cuda and step_t.is_cuda) or (param.is_xla and mu_product.is_xla and step_t.is_xla)
            ), "If capturable=True, params, mu_products, and state_steps must be CUDA or XLA tensors."

        # update step
        step_t += 1

        if capturable:
            step = step_t
        else:
            step = _get_value(step_t)

        bias_correction2 = 1 - beta2 ** step

        if weight_decay != 0:
            if decoupled_weight_decay:
                # Perform stepweight decay
                param.mul_(1 - lr * weight_decay)
            else:
                grad = grad.add(param, alpha=weight_decay)

        # calculate the momentum cache \mu^{t} and \mu^{t+1}
        mu = beta1 * (1. - 0.5 * (0.96 ** (step * momentum_decay)))
        mu_next = beta1 * (1. - 0.5 * (0.96 ** ((step + 1) * momentum_decay)))

        # update mu_product
        mu_product *= mu

        # decay the first and second moment running average coefficient
        exp_avg.lerp_(grad, 1 - beta1)
        exp_avg_sq.mul_(beta2).addcmul_(grad, grad, value=1 - beta2)
        denom = exp_avg_sq.div(bias_correction2).sqrt()

        if differentiable or capturable:
            denom = denom.add(eps)
            # Make autograd track the operations
            # by updating the grad and exp_avg directly and not using the
            # scalar "value" argument of addcdiv.
            mu_product_next = mu_product * mu_next
            grad = grad * (-lr * (1. - mu) / (1. - mu_product))
            exp_avg = exp_avg * (-lr * mu_next / (1. - mu_product_next))
            param.addcdiv_(grad, denom)
            param.addcdiv_(exp_avg, denom)
        else:
            mu_product_next = _get_value(mu_product) * mu_next
            denom.add_(eps)
            param.addcdiv_(grad, denom, value=(-lr * (1. - mu) / (1. - _get_value(mu_product))))
            param.addcdiv_(exp_avg, denom, value=(-lr * mu_next) / (1. - mu_product_next))


def _multi_tensor_nadam(params: List[Tensor],
                        grads: List[Tensor],
                        exp_avgs: List[Tensor],
                        exp_avg_sqs: List[Tensor],
                        mu_products: List[Tensor],
                        state_steps: List[Tensor],
                        *,
                        beta1: float,
                        beta2: float,
                        lr: float,
                        weight_decay: float,
                        momentum_decay: float,
                        eps: float,
                        decoupled_weight_decay: bool,
                        capturable: bool,
                        differentiable: bool,
                        has_complex: bool):

    if len(params) == 0:
        return

    assert not differentiable, "_foreach ops don't support autograd"

    # If compiling, the compiler will handle cudagraph checks, see note [torch.compile x capturable]
    if not torch._utils.is_compiling() and capturable:
        assert all(p.is_cuda and mp.is_cuda and step.is_cuda
                   for p, mp, step in zip(params, mu_products, state_steps)), \
            "If capturable=True, params, mu_products, and state_steps must be CUDA tensors."


    grouped_tensors = Optimizer._group_tensors_by_device_and_dtype([params, grads, exp_avgs, exp_avg_sqs, mu_products, state_steps])
    for ((grouped_params, grouped_grads, grouped_exp_avgs,
         grouped_exp_avg_sqs, grouped_mu_products, grouped_state_steps), _) in grouped_tensors.values():

        # handle complex
        if has_complex:
<<<<<<< HEAD
            for i in range(len(grouped_params)):
                if torch.is_complex(grouped_params[i]):
                    grouped_params[i] = torch.view_as_real(grouped_params[i])
                    grouped_grads[i] = torch.view_as_real(grouped_grads[i])
                    grouped_exp_avgs[i] = torch.view_as_real(grouped_exp_avgs[i])
                    grouped_exp_avg_sqs[i] = torch.view_as_real(grouped_exp_avg_sqs[i])
=======
            _view_as_real(grouped_params, grouped_grads, grouped_exp_avgs, grouped_exp_avg_sqs)
>>>>>>> 68278cf7

        # Update steps
        # If steps are on CPU, foreach will fall back to the slow path, which is a for-loop calling t.add(1) over
        # and over. 1 will then be wrapped into a Tensor over and over again, which is slower than if we just
        # wrapped it once now. The alpha is required to assure we go to the right overload.
        if grouped_state_steps[0].is_cpu:
            torch._foreach_add_(grouped_state_steps, torch.tensor(1.0, device='cpu'), alpha=1.0)
        else:
            torch._foreach_add_(grouped_state_steps, 1)

        if weight_decay != 0:
            if decoupled_weight_decay:
                # Perform stepweight decay
                torch._foreach_mul_(grouped_params, 1 - lr * weight_decay)
            else:
                grouped_grads = torch._foreach_add(grouped_grads, grouped_params, alpha=weight_decay)

        # Decay the first and second moment running average coefficient
        torch._foreach_lerp_(grouped_exp_avgs, grouped_grads, 1 - beta1)

        torch._foreach_mul_(grouped_exp_avg_sqs, beta2)
        torch._foreach_addcmul_(grouped_exp_avg_sqs, grouped_grads, grouped_grads, 1 - beta2)

        exp_avg_sq_sqrt = torch._foreach_sqrt(grouped_exp_avg_sqs)

        if capturable:
            # mus will be beta1 * (1 - 0.5 * 0.96 ** (step * momentum_decay))
            exponent = torch._foreach_mul(grouped_state_steps, momentum_decay)
            mus = torch._foreach_pow(0.96, exponent)
            torch._foreach_mul_(mus, -0.5)
            torch._foreach_add_(mus, 1.0)
            torch._foreach_mul_(mus, beta1)

            # mu_nexts will be beta1 * (1 - 0.5 * 0.96 ** ((step + 1) * momentum_decay))
            torch._foreach_add_(exponent, momentum_decay)
            mu_nexts = torch._foreach_pow(0.96, exponent)
            torch._foreach_mul_(mu_nexts, -0.5)
            torch._foreach_add_(mu_nexts, 1.0)
            torch._foreach_mul_(mu_nexts, beta1)

            # save peak memory as we don't need exponent anymore
            del exponent

            bias_correction_sqrt = torch._foreach_pow(beta2, grouped_state_steps)
            # foreach_sub doesn't allow a scalar as the first arg
            torch._foreach_sub_(bias_correction_sqrt, 1.0)
            torch._foreach_neg_(bias_correction_sqrt)
            torch._foreach_sqrt_(bias_correction_sqrt)
        else:
            bias_correction_sqrt = [_dispatch_sqrt(1 - beta2 ** _get_value(step)) for step in grouped_state_steps]
            mus = [beta1 * (1. - 0.5 * (0.96 ** (_get_value(step) * momentum_decay))) for step in grouped_state_steps]
            mu_nexts = [beta1 * (1. - 0.5 * (0.96 ** ((_get_value(step) + 1) * momentum_decay)))
                        for step in grouped_state_steps]

        # update mu_products
        torch._foreach_mul_(grouped_mu_products, mus)

        torch._foreach_div_(exp_avg_sq_sqrt, bias_correction_sqrt)
        torch._foreach_add_(exp_avg_sq_sqrt, eps)

        # explicitly delete bias_correction refs to save memory
        del bias_correction_sqrt

        if capturable:
            # Build up the step_size multiplier for grad, reusing mus' memory
            torch._foreach_sub_(mus, 1.0)
            torch._foreach_mul_(mus, lr)
            # foreach_sub doesn't allow a scalar as the first arg
            denom = torch._foreach_sub(grouped_mu_products, 1.0)
            torch._foreach_neg_(denom)
            torch._foreach_div_(mus, denom)
            # - lr * (1 - mu) / (1 - mu_product)
            step_size_grads = mus
            # explicitly delete denom to save memory
            del denom

            # Build up the step_size multiplier for exp_avg, reusing mu_nexts' memory
            denom = torch._foreach_mul(grouped_mu_products, mu_nexts)
            torch._foreach_mul_(mu_nexts, lr)
            # foreach_sub doesn't allow a scalar as the first arg, but it's okay because
            # we need a negative here anyway
            torch._foreach_sub_(denom, 1.0)
            torch._foreach_div_(mu_nexts, denom)
            # - lr * mu_next / (1 - mu_product * mu_next)
            step_size_expavg = mu_nexts
            # explicitly delete denom to save memory
            del denom

            # we cannot inplace into step_size_grads cuz it is a list of ScalarTensors
            # and mul'ing with grouped_grads will result in a list of bigger Tensors
            numerator = torch._foreach_mul(step_size_grads, grouped_grads)
            torch._foreach_addcmul_(numerator, step_size_expavg, grouped_exp_avgs)

            # finally, update params
            torch._foreach_addcdiv_(grouped_params, numerator, exp_avg_sq_sqrt)
        else:
            step_size_grads = _stack_if_compiling([(lr * (1. - mu) / (1. - _get_value(mu_product))) * -1
                                                   for mu_product, mu in zip(grouped_mu_products, mus)])
            step_size_expavg = _stack_if_compiling([(lr * mu_next / (1. - _get_value(mu_product) * mu_next)) * -1
                                                    for mu_product, mu_next in zip(grouped_mu_products, mu_nexts)])

            torch._foreach_addcdiv_(grouped_params, grouped_grads, exp_avg_sq_sqrt, step_size_grads)
            torch._foreach_addcdiv_(grouped_params, grouped_exp_avgs, exp_avg_sq_sqrt, step_size_expavg)<|MERGE_RESOLUTION|>--- conflicted
+++ resolved
@@ -367,16 +367,7 @@
 
         # handle complex
         if has_complex:
-<<<<<<< HEAD
-            for i in range(len(grouped_params)):
-                if torch.is_complex(grouped_params[i]):
-                    grouped_params[i] = torch.view_as_real(grouped_params[i])
-                    grouped_grads[i] = torch.view_as_real(grouped_grads[i])
-                    grouped_exp_avgs[i] = torch.view_as_real(grouped_exp_avgs[i])
-                    grouped_exp_avg_sqs[i] = torch.view_as_real(grouped_exp_avg_sqs[i])
-=======
             _view_as_real(grouped_params, grouped_grads, grouped_exp_avgs, grouped_exp_avg_sqs)
->>>>>>> 68278cf7
 
         # Update steps
         # If steps are on CPU, foreach will fall back to the slow path, which is a for-loop calling t.add(1) over
