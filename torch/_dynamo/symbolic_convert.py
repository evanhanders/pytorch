import collections
import contextlib
import copy
import dataclasses
import dis
import functools
import importlib
import inspect
import itertools
import logging
import operator
import sys
import traceback
import types
import typing
import weakref
from collections.abc import Sized
from typing import Any, Callable, Dict, List, NamedTuple, Optional, Set, Tuple, Type
from unittest.mock import patch

import torch
import torch._logging
from torch._guards import Checkpointable, TracingContext

from . import (
    allowed_functions,
    config,
    exc,
    logging as torchdynamo_logging,
    side_effects,
    skipfiles,
    variables,
)
from .allowed_functions import is_allowed, is_builtin_callable, is_builtin_constant
from .bytecode_analysis import JUMP_OPNAMES, livevars_analysis
from .bytecode_transformation import (
    cleaned_instructions,
    create_call_function,
    create_instruction,
    create_jump_absolute,
    Instruction,
    is_generator,
    unique_id,
)
from .codegen import PyCodegen
from .exc import BackendCompilerFailed, unimplemented, Unsupported
from .guards import GuardBuilder
from .output_graph import GraphCompileReason, OutputGraph, OutputGraphState
from .replay_record import DummyModule, ExecutionRecorder
from .resume_execution import ContinueExecutionCache, ReenterWith
from .source import (
    AttrSource,
    GetItemSource,
    GlobalSource,
    GlobalWeakRefSource,
    LocalSource,
)
from .utils import counters, graph_break_dup_warning_checker, istype, proxy_args_kwargs
from .variables.base import MutableLocal, typestr, VariableTracker
from .variables.builder import VariableBuilder, wrap_fx_proxy
from .variables.builtin import BuiltinVariable
from .variables.constant import ConstantVariable, EnumVariable
from .variables.ctx_manager import ContextWrappingVariable, WithExitFunctionVariable
from .variables.dicts import ConstDictVariable
from .variables.functions import (
    BaseUserFunctionVariable,
    NestedUserFunctionVariable,
    UserFunctionVariable,
    UserMethodVariable,
)
from .variables.lists import (
    BaseListVariable,
    ListIteratorVariable,
    ListVariable,
    SliceVariable,
    TupleVariable,
)
from .variables.misc import (
    ClosureVariable,
    GetAttrVariable,
    NullVariable,
    PythonModuleVariable,
    UnknownVariable,
)
from .variables.nn_module import NNModuleVariable
from .variables.tensor import (
    supported_const_comparison_ops,
    supported_tensor_comparison_ops,
    SymNodeVariable,
    TensorVariable,
)
from .variables.torch import TorchVariable
from .variables.user_defined import UserDefinedObjectVariable, UserDefinedVariable

log = logging.getLogger(__name__)


@functools.lru_cache(None)
def _step_logger():
    return torchdynamo_logging.get_step_logger(log)


@dataclasses.dataclass
class BlockStackEntry:
    target: Instruction
    stack_index: Optional[int] = None
    with_context: ContextWrappingVariable = None

    def can_restore(self):
        return self.with_context is not None

    def resume_fn(self):
        assert self.stack_index is not None
        if self.with_context and self.with_context.target_values:
            return ReenterWith(self.stack_index, tuple(self.with_context.target_values))
        else:
            return ReenterWith(self.stack_index)

    def exit(self, tx):
        return self.with_context.exit(tx)


class InstructionTranslatorGraphState(NamedTuple):
    output: OutputGraphState
    symbolic_locals: Dict[str, VariableTracker]
    stack: List[VariableTracker]
    block_stack: List[BlockStackEntry]
    instruction_pointer: Optional[int]
    current_instruction: Instruction
    next_instruction: Optional[Instruction]
    lineno: int

    def diff(self, other: "InstructionTranslatorGraphState") -> Optional[str]:
        for k in self._fields:
            if k == "output":
                return self.output.diff(other.output, prefix=f"{k}.")
            sv = getattr(self, k)
            ov = getattr(other, k)
            if sv != ov:
                return f"{k} mismatch: {sv} != {ov}"
        return None


def stack_op(fn: typing.Callable[..., object]):
    nargs = len(inspect.signature(fn).parameters)
    fn_var = BuiltinVariable(fn)

    @functools.wraps(fn)
    def impl(self: "InstructionTranslatorBase", inst: Instruction):
        self.push(fn_var.call_function(self, self.popn(nargs), {}))

    return impl


def _detect_and_normalize_assert_statement(
    self: "InstructionTranslatorBase",
    truth_fn: typing.Callable[[object], bool],
    push: bool,
):
    # Detect if this jump instruction is assert and normalize the assert
    # by pushing dummy error message when nothing is given.
    #
    # Python 3.9 assertion is in following format:
    # 18 POP_JUMP_IF_TRUE       28
    # 20 LOAD_ASSERTION_ERROR
    # 22 LOAD_CONST               3 ('Assert message') -> optional instruction
    # 24 CALL_FUNCTION            1                    -> optional instruction
    # 26 RAISE_VARARGS
    #
    # Python 3.8 assertion is in following format:
    # 18 POP_JUMP_IF_TRUE       28
    # 20 LOAD_GLOBAL              0 (Assertion type)
    # 22 LOAD_CONST               3 ('Assert message') -> optional instruction
    # 24 CALL_FUNCTION            1                    -> optional instruction
    # 26 RAISE_VARARGS            1

    if (truth_fn is not operator.truth) or push:
        return False

    assert isinstance(self.instruction_pointer, int)
    current_instruction_pointer = self.instruction_pointer
    inst = self.instructions[current_instruction_pointer]
    # Detect LOAD_ASSERTION_ERROR or LOAD_GLOBAL 0
    if sys.version_info < (3, 9):
        if inst.opname != "LOAD_GLOBAL" or inst.argval != "AssertionError":
            return False
    else:
        if inst.opname != "LOAD_ASSERTION_ERROR":
            return False

    current_instruction_pointer += 1

    if current_instruction_pointer >= len(self.instructions):
        return False

    inst = self.instructions[current_instruction_pointer]
    has_error_msg = False
    # DETECT RAISE_VARARGS or LOAD CONST
    if inst.opname == "LOAD_CONST":
        if not isinstance(inst.argval, str):
            return False
        self.LOAD_CONST(inst)
        has_error_msg = True

        # if it is LOAD_CONSTANT, it must be followed by CALL_FUNCTION
        # (PRECALL for Python 3.11+)
        current_instruction_pointer += 1
        if current_instruction_pointer >= len(self.instructions):
            return False
        inst = self.instructions[current_instruction_pointer]
        if inst.opname not in ("CALL_FUNCTION", "PRECALL"):
            return False

        # for Python 3.11+, PRECALL should be followed by CALL, then RAISE_VARARGS
        # for Python < 3.11, CALL_FUNCTION should be followed by RAISE_VARARGS
        current_instruction_pointer += 1
        if inst.opname == "PRECALL":
            current_instruction_pointer += 1
        if current_instruction_pointer >= len(self.instructions):
            return False
        inst = self.instructions[current_instruction_pointer]

    if inst.opname != "RAISE_VARARGS":
        return False

    if not has_error_msg:
        # Push dummy value instead of error message
        self.push(ConstantVariable("assertion error"))

    return True


def generic_jump(truth_fn: typing.Callable[[object], bool], push: bool):
    def inner(self: "InstructionTranslatorBase", inst: Instruction):
        value: VariableTracker = self.pop()
        self.output.guards.update(value.guards)
        if (
            config.rewrite_assert_with_torch_assert
            and _detect_and_normalize_assert_statement(self, truth_fn, push)
        ):
            error_msg: VariableTracker = self.pop()
            self.output.guards.update(error_msg.guards)
            # Skip over things like `assert True`
            if value.is_python_constant() and bool(value.as_python_constant()):
                self.jump(inst)
                return

            # Manually insert torch._assert instead of python assert and jump over
            # assert related instructions as we don't need them anymore.
            self.output.create_proxy(
                "call_function",
                torch._assert,
                *proxy_args_kwargs((value, error_msg), {}),
            )
            self.jump(inst)
            return

        if value.is_python_constant():
            if truth_fn(value.as_python_constant()):
                push and self.push(value)
                self.jump(inst)
        elif (
            isinstance(value, (TensorVariable)) and self.should_compile_partial_graph()
        ):
            # compile a partial subgraph prefix then jump into user code
            if self.has_backedge():
                msg = (
                    "Skipping frame because there is a graph break in a for/while loop"
                )
                log.info(msg)
                raise exc.SkipFrame(msg)

            self.push(value)
            log.debug("generic_jump triggered compile")
            self.output.compile_subgraph(
                self,
                reason=GraphCompileReason(
                    f"generic_jump {typestr(value)}", [self.frame_summary()]
                ),
            )
            self.pop()

            if_next = self.create_call_resume_at(self.next_instruction)
            push and self.push(value)
            if_jump = self.create_call_resume_at(inst.target)

            self.output.add_output_instructions(
                [create_instruction(inst.opname, target=if_jump[0])] + if_next + if_jump
            )
        elif isinstance(value, NNModuleVariable):
            # Equivalent of "self.nn_module is not None"
            if truth_fn(value):
                push and self.push(value)
                self.jump(inst)
        elif isinstance(value, UserDefinedObjectVariable):
            x = value.var_getattr(self, "__bool__")
            # __bool__ is function
            if isinstance(x, UserMethodVariable):
                state = self.copy_graphstate()
                result = x.call_function(self, [], {})
                if isinstance(result, ConstantVariable) and isinstance(
                    result.value, bool
                ):
                    self.output.guards.update(result.guards)
                    if truth_fn(result.value):
                        push and self.push(value)
                        self.jump(inst)
                else:
                    # rollback to the state before the __bool__ inline
                    self.restore_graphstate(state)
                    unimplemented(
                        "generic_jump on UserDefined with __bool__ returning non-constant"
                    )
            # __bool__ is non-function or not existed in the user defined object
            else:
                if truth_fn(True):
                    push and self.push(value)
                    self.jump(inst)
        elif not isinstance(value, TensorVariable) and value.has_unpack_var_sequence(
            self
        ):
            if truth_fn(len(value.unpack_var_sequence(self))):
                push and self.push(value)
                self.jump(inst)
        elif isinstance(value, SymNodeVariable):
            eval_result = value.evaluate_expr(self.output)
            if truth_fn(eval_result):
                push and self.push(value)
                self.jump(inst)
        else:
            # TODO link the torch.cond doc later
            raise exc.UserError(
                exc.UserErrorType.DYNAMIC_CONTROL_FLOW,
                "Dynamic control flow is not supported at the moment. Please use "
                "functorch.experimental.control_flow.cond to explicitly capture the control flow",
            )

    return inner


explain = False


def break_graph_if_unsupported(*, push):
    def decorator(inner_fn):
        @functools.wraps(inner_fn)
        def wrapper(self: "InstructionTranslatorBase", inst: Instruction):
            state = self.copy_graphstate()
            reason = None
            try:
                return inner_fn(self, inst)
            except Unsupported as excp:
                if self.has_backedge() and self.should_compile_partial_graph():
                    msg = "Skipping frame because there is a graph break in a for/while loop"
                    log.info(msg)
                    raise exc.SkipFrame(msg) from excp

                if not self.should_compile_partial_graph():
                    raise

                log.debug("break_graph_if_unsupported triggered compile", exc_info=True)

                user_stack = [self.frame_summary()] + list(reversed(excp.real_stack))
                user_stack_formatted = "".join(traceback.format_list(user_stack))
                frame_loc = (user_stack[-1].filename, user_stack[-1].lineno)
                # torch._dynamo.explain() formats this a little nicer, and presents a slightly
                # more actionable user code pointer
                if (
                    config.print_graph_breaks
                    and not explain
                    and graph_break_dup_warning_checker.add(frame_loc)
                ):
                    log.warning(
                        "Graph break: %s from user code at %s",
                        excp,
                        user_stack_formatted,
                    )

                excp.remove_from_stats()
                excp.add_to_stats("graph_break")
                reason = GraphCompileReason(excp.msg, user_stack)
            self.restore_graphstate(state)

            self.output.compile_subgraph(self, reason=reason)
            cg = PyCodegen(self)
            cleanup: List[Instruction] = []
            # Reconstruct the context variables in the block stack
            for b in self.block_stack:
                self.output.add_output_instructions(
                    [
                        *b.with_context.reconstruct(cg),
                        *b.resume_fn().try_except(cg.code_options, cleanup),
                    ]
                )

            if sys.version_info >= (3, 11) and inst.opname == "CALL":
                kw_names = self.kw_names.value if self.kw_names is not None else ()
                if len(kw_names) > 0:
                    self.output.add_output_instructions(
                        [create_instruction("KW_NAMES", argval=kw_names)]
                    )
                self.output.add_output_instructions(
                    create_call_function(inst.arg, False)
                )
            else:
                # copy instruction, but without exception table data
                assert inst.target is None
                inst_copy = copy.copy(inst)
                inst_copy.exn_tab_entry = None
                self.output.add_output_instructions([inst_copy])

            self.output.add_output_instructions(cleanup)

            if sys.version_info >= (3, 11) and inst.opname == "CALL":
                # stack effect for PRECALL + CALL is split between the two instructions
                stack_effect = dis.stack_effect(
                    dis.opmap["PRECALL"], inst.arg
                ) + dis.stack_effect(dis.opmap["CALL"], inst.arg)
            else:
                stack_effect = dis.stack_effect(inst.opcode, inst.arg)
            self.popn(push - stack_effect)

            for _ in range(push):
                self.push(UnknownVariable())
            self.output.add_output_instructions(
                self.create_call_resume_at(self.next_instruction)
            )

        return wrapper

    return decorator


class InstructionTranslatorBase(Checkpointable[InstructionTranslatorGraphState]):
    output: OutputGraph
    symbolic_locals: Dict[str, VariableTracker]
    symbolic_globals: Dict[str, VariableTracker]
    stack: List[VariableTracker]
    instruction_pointer: Optional[int]
    current_instruction: Instruction
    next_instruction: Optional[Instruction]
    block_stack: List[BlockStackEntry]
    lineno: int
    mutated_closure_cell_contents: Set[str]
    kw_names: Optional[ConstantVariable]
    accept_prefix_inst: bool
    prefix_insts: List[Instruction]

    checkpoint: Optional[Tuple[Instruction, InstructionTranslatorGraphState]]
    random_calls: List[
        Tuple[Callable[..., object], Tuple[object, ...], Dict[str, object]]
    ]

    def has_backedge(self):
        cur_offset = self.current_instruction.offset
        assert self.instruction_pointer is not None
        for inst in self.instructions[self.instruction_pointer :]:
            if inst.opname in JUMP_OPNAMES:
                jump_offset = inst.argval
                if jump_offset < cur_offset:
                    return True
        return False

    def cell_and_freevars(self):
        if not hasattr(self, "_cell_and_freevars"):
            self._cell_and_freevars = tuple(
                self.code_options["co_cellvars"] or []
            ) + tuple(self.code_options["co_freevars"] or [])
        return self._cell_and_freevars

    def prune_dead_locals(self):
        reads = livevars_analysis(self.instructions, self.current_instruction)
        # implicit use by super()
        # reads = reads | {"__class__"}
        # output variables?
        reads = reads | set(self.cell_and_freevars())
        self.symbolic_locals = collections.OrderedDict(
            [(k, v) for k, v in self.symbolic_locals.items() if k in reads]
        )
        self.output.side_effects.prune_dead_object_new(self)

    def call_function(
        self,
        fn: VariableTracker,
        args: List[VariableTracker],
        kwargs: Dict[str, VariableTracker],
    ):
        assert isinstance(fn, VariableTracker)
        assert isinstance(args, list)
        assert isinstance(kwargs, dict)
        assert all(
            isinstance(x, VariableTracker)
            for x in itertools.chain(args, kwargs.values())
        )
        inner_fn = None
        if hasattr(fn, "value"):
            inner_fn = fn.value
        if hasattr(fn, "fn"):
            inner_fn = fn.fn
        if (
            inner_fn
            and callable(inner_fn)
            and hasattr(inner_fn, "_dynamo_forbidden")
            and inner_fn._dynamo_forbidden
        ):
            raise AssertionError(f"Attempt to trace forbidden callable {inner_fn}")
        self.push(fn.call_function(self, args, kwargs))

    def update_locals_and_stack(self, oldvar: VariableTracker, newvar: VariableTracker):
        def repl(v: VariableTracker):
            if v.mutable_local is oldvar.mutable_local:
                return newvar
            return v

        def skip(v: VariableTracker):
            return oldvar.mutable_local not in v.recursively_contains

        cache: Dict[int, Tuple[object, object]] = dict()
        self.output.side_effects.apply(repl, cache, skip_fn=skip)
        self.stack = [
            VariableTracker.apply(repl, x, cache, skip_fn=skip) for x in self.stack
        ]
        for k, x in self.symbolic_locals.items():
            self.symbolic_locals[k] = VariableTracker.apply(
                repl, x, cache, skip_fn=skip
            )

    def replace_all(self, oldvar: VariableTracker, newvar: VariableTracker):
        if isinstance(oldvar.mutable_local, side_effects.MutableSideEffects):
            newvar = self.output.side_effects.mutation(oldvar, newvar)
        else:
            assert isinstance(oldvar.mutable_local, variables.base.MutableLocal)
            newvar = newvar.clone(mutable_local=variables.base.MutableLocal())
        self.update_locals_and_stack(oldvar, newvar)
        return newvar

    def inline_user_function_return(self, fn, args, kwargs):
        """
        A call to some user defined function by inlining it.
        """
        state = self.copy_graphstate()
        try:
            result = InliningInstructionTranslator.inline_call(self, fn, args, kwargs)
            self.output.guards.update(fn.guards)
            return result
        except Exception:
            self.restore_graphstate(state)
            raise

    def step(self):
        """Process exactly one instruction, return False we should exit"""
        assert isinstance(self.instruction_pointer, int)
        inst = self.instructions[self.instruction_pointer]
        self.current_instruction = inst
        self.instruction_pointer += 1
        if self.instruction_pointer < len(self.instructions):
            self.next_instruction = self.instructions[self.instruction_pointer]
        else:
            self.instruction_pointer = None
            self.next_instruction = None
        if inst.starts_line and self.lineno != inst.starts_line:
            self.lineno = inst.starts_line
            log.debug("TRACE starts_line %s:%s", self.f_code.co_filename, self.lineno)

        if len(self.stack) == 0 and self.should_compile_partial_graph():
            self.checkpoint = inst, self.copy_graphstate()

<<<<<<< HEAD
        log.debug(f"TRACE {inst.opname} {inst.argval} {self.stack} {self.block_stack}")

        # Handle blocks in Python 3.11
        if sys.version_info >= (3, 11):
            entry = inst.exn_tab_entry
            if not (
                # still in the same block
                self.block_stack
                and entry
                and self.block_stack[-1].target is entry.target
            ):
                if not entry:
                    # no longer in any block
                    if self.block_stack:
                        assert len(self.block_stack) == 1
                        self.block_stack.pop()
                elif (
                    len(self.block_stack) > 1
                    and self.block_stack[-2].target is entry.target
                ):
                    # inst in previous block
                    self.block_stack.pop()
                else:
                    # push block to stack - note, BEFORE_WITH blocks won't
                    # be pushed here since BEFORE_WITH pushes the block, and
                    # the current instruction would be counted as being in that block.
                    self.block_stack.append(
                        BlockStackEntry(entry.target, len(self.stack))
                    )
=======
        log.debug("TRACE %s %s %s", inst.opname, inst.argval, self.stack)
>>>>>>> c93b997f

        try:
            if not hasattr(self, inst.opname):
                unimplemented(f"missing: {inst.opname}")
            with TracingContext.current_loc(
                self.f_code.co_filename, self.lineno, self.f_code.co_name
            ):
                getattr(self, inst.opname)(inst)

            return inst.opname != "RETURN_VALUE"
        except BackendCompilerFailed:
            raise
        except Unsupported as exc:
            exc.real_stack.append(self.frame_summary())
            if self.empty_checkpoint():
                raise
            log.debug("step triggered compile", exc_info=True)
        except Exception as exc:
            real_stack = getattr(exc, "real_stack", [])
            real_stack.append(self.frame_summary())
            exc.real_stack = real_stack  # type: ignore[attr-defined]
            raise

        # generate code from checkpoint
        assert not self.output.output_instructions
        assert self.checkpoint is not None
        continue_inst, state = self.checkpoint
        self.restore_graphstate(state)
        self.output.compile_subgraph(
            self,
            partial_convert=True,
            reason=GraphCompileReason("step_unsupported", [self.frame_summary()]),
        )
        self.output.add_output_instructions(
            [create_jump_absolute(continue_inst)] + self.instructions
        )

    def run_ctx_mgr(self):
        return contextlib.nullcontext()

    def run(self):
        with self.run_ctx_mgr():
            try:
                self.output.push_tx(self)
                while (
                    self.instruction_pointer is not None
                    and not self.output.should_exit
                    and self.step()
                ):
                    pass
            except BackendCompilerFailed:
                raise
            except Exception as e:
                if config.replay_record_enabled:
                    e.exec_record = self.exec_recorder.get_record()  # type: ignore[attr-defined]
                raise
            finally:
                self.output.pop_tx()
                # Cleanup the outputGraph to delete the held tensors. We perform the
                # cleanup only for InstructionTranslator and not
                # InliningInstructionTranslator. The InliningInstructionTranslator
                # mutates the output object and is restored to original state if
                # there was an exception.
                if isinstance(self, InstructionTranslator):
                    self.output.cleanup()

    def push(self, val: Optional[VariableTracker]):
        assert val is None or isinstance(
            val, VariableTracker
        ), f"push expects VariableTracker, got {typestr(val)}"
        self.stack.append(val)

    def push_many(self, vals: List[VariableTracker]):
        for val in vals:
            self.push(val)

    def pop(self) -> VariableTracker:
        return self.stack.pop()

    def popn(self, n: int) -> List[VariableTracker]:
        assert n >= 0
        return list(reversed([self.pop() for _ in range(n)]))

    def LOAD_FAST(self, inst):
        name = inst.argval

        if name in self.f_locals and config.replay_record_enabled:
            self.exec_recorder.add_local_var(name, self.f_locals[name])

        if name.startswith(".") and name not in self.symbolic_locals:
            # This happens in dict/list comprehensions
            name = name.replace(".", "implicit")
        assert name not in self.cell_and_freevars()
        if name not in self.symbolic_locals:
            unimplemented("undefined LOAD_FAST")
        self.push(self.symbolic_locals[name])
        if name.startswith("___stack"):
            self.symbolic_locals.pop(name)

    def LOAD_DEREF(self, inst):
        assert inst.argval in self.cell_and_freevars()

        if inst.argval in self.f_locals and config.replay_record_enabled:
            self.exec_recorder.add_local_var(inst.argval, self.f_locals[inst.argval])

        if inst.argval not in self.symbolic_locals:
            unimplemented(f"undefined LOAD_DEREF {inst.argval}")
        self.push(self.symbolic_locals[inst.argval])

    def STORE_FAST(self, inst):
        self.symbolic_locals[inst.argval] = self.pop()

    def DELETE_FAST(self, inst):
        del self.symbolic_locals[inst.argval]

    STORE_DEREF = STORE_FAST

    def LOAD_CLOSURE(self, inst):
        self.push(ClosureVariable(name=inst.argval))

    def LOAD_CONST(self, inst):
        # For empty tuples, create empty TupleVariable
        if isinstance(inst.argval, tuple) and not inst.argval:
            self.push(TupleVariable([]))
        else:
            self.push(ConstantVariable(value=inst.argval))

    def get_global_source(self, name):
        if self.output.root_globals is self.f_globals:
            source = GlobalSource(name)
        else:
            if "__name__" in self.f_globals:
                source = AttrSource(
                    self.import_source(self.f_globals["__name__"]), name
                )
            else:
                mangled_name = f"___unnamed_scope_{id(self.f_globals)}"
                if mangled_name not in self.output.root_globals:
                    self.output.install_global(mangled_name, self.f_globals)
                source = GetItemSource(GlobalSource(mangled_name), name)
        return source

    def LOAD_GLOBAL(self, inst):
        if sys.version_info >= (3, 11):
            if inst.arg % 2:
                self.PUSH_NULL(inst)

        name = inst.argval

        if config.replay_record_enabled:
            if name in self.f_globals:
                self.exec_recorder.add_global_var(name, self.f_globals[name])
            else:
                assert name in self.f_builtins
                self.exec_recorder.builtins[name] = self.f_builtins[name]

        if inst.argval == "AssertionError":
            unimplemented("assert with non-string message")

        if name in self.symbolic_globals:
            variable = self.output.side_effects[self.symbolic_globals[name]]
            self.push(self.output.side_effects.load_global(variable, name))
            return

        try:
            value = self.f_globals[name]
        except KeyError:
            return self.load_builtin(inst)

        source = self.get_global_source(name)
        self.push(VariableBuilder(self, source)(value))

    def STORE_GLOBAL(self, inst):
        value = self.pop()
        name = inst.argval
        source = self.get_global_source(name)
        if name not in self.symbolic_globals:
            self.symbolic_globals[name] = object()  # sentinel object
        variable = self.output.side_effects.track_global_existing(
            source, self.symbolic_globals[name]
        )
        self.output.side_effects.store_global(variable, name, value)

    def import_source(self, module_name):
        """Create an alias to a module for use in guards"""
        if "torch_package" in module_name:
            value = torch.package.package_importer._package_imported_modules[
                module_name
            ]
            alias = (
                module_name.replace(">", "_").replace("<", "_").replace(".", "_dot_")
            )
        else:
            value = importlib.import_module(module_name)
            alias = f"__import_{module_name.replace('.', '_dot_')}"
        f_globals = self.output.root_globals
        assert alias not in f_globals or f_globals[alias] is value
        f_globals[alias] = value
        self.output.update_co_names(alias)
        return GlobalSource(alias)

    def resolve_name(self, name, package, level):
        """
        Copied from the Cpython implementation of __import__
        Resolve a relative module name to an absolute one.
        https://github.com/python/cpython/blob/5a094f0255eea1db58fb2cf14c200971e64ec36e/Lib/importlib/_bootstrap.py#L902
        """
        bits = package.rsplit(".", level - 1)
        if len(bits) < level:
            raise ImportError("attempted relative import beyond top-level package")
        base = bits[0]
        return "{}.{}".format(base, name) if name else base

    def calc_package(self):
        """
        Copied from the Cpython implementation of __import__
        https://github.com/python/cpython/blob/5a094f0255eea1db58fb2cf14c200971e64ec36e/Lib/importlib/_bootstrap.py#L1090
        """
        package = self.f_globals.get("__package__")
        spec = self.f_globals.get("__spec__")
        if package is not None:
            if spec is not None and package != spec.parent:
                log.warning(
                    "__package__ != __spec__.parent "
                    f"({package!r} != {spec.parent!r})",
                    ImportWarning,
                    stacklevel=3,
                )  # type: ignore[call-arg]
            return package
        elif spec is not None:
            return spec.parent
        else:
            log.warning(
                "can't resolve package from __spec__ or __package__, "
                "falling back on __name__ and __path__",
                ImportWarning,
                stacklevel=3,
            )  # type: ignore[call-arg]
            package = self.f_globals["__name__"]
            if "__path__" not in self.f_globals:
                package = package.rpartition(".")[0]
        return package

    def IMPORT_NAME(self, inst):
        level, fromlist = self.popn(2)
        level = level.as_python_constant()
        fromlist = fromlist.as_python_constant()
        module_name = inst.argval

        # Are we replaying? if so, load recorded module
        recorded_name = (
            f"{ExecutionRecorder.LOCAL_MOD_PREFIX}_{level}_{fromlist}_{module_name}"
        )
        if recorded_name in self.f_globals:
            value = self.f_globals[recorded_name]
            source = GlobalSource(recorded_name)
        else:
            value = __import__(
                module_name,
                fromlist=fromlist,
                level=level,
                globals=self.f_globals,
            )

            if level != 0:
                pkg = self.calc_package()
                module_name = self.resolve_name(module_name, pkg, level)

            # For __import__, when the name variable is of the form package.module,
            # normally, the top-level package (the name up till the first dot) is
            # returned, not the module named by module_name. However, when a
            # non-empty fromlist argument is given, the module named by name is
            # returned. Therefore, we set the source correctly here.
            if not fromlist:
                top_level_module_name = module_name.partition(".")[0]
                source = self.import_source(top_level_module_name)
            else:
                source = self.import_source(module_name)

        if config.replay_record_enabled:
            self.exec_recorder.add_local_mod(recorded_name, value)

        if is_allowed(value):
            self.push(TorchVariable(value, source=source))
        elif istype(value, (types.ModuleType, DummyModule)):
            self.push(PythonModuleVariable(value, source=source))
        else:
            unimplemented(f"IMPORT_NAME {typestr(value)}")

    def IMPORT_FROM(self, inst):
        self.DUP_TOP(inst)
        self.LOAD_ATTR(inst)

    def load_builtin(self, inst):
        if inst.argval not in self.f_builtins:
            raise NameError(f"name '{inst.argval}' is not defined")
        val = self.f_builtins[inst.argval]

        if callable(val):
            assert is_builtin_callable(val)
            self.push(VariableBuilder(self, GlobalSource(inst.argval))(val))
        else:
            assert is_builtin_constant(val)
            self.push(ConstantVariable(value=val))

    def jump(self, inst):
        self.instruction_pointer = self.indexof[id(inst.target)]

    JUMP_FORWARD = jump
    JUMP_ABSOLUTE = jump

    POP_JUMP_IF_FALSE = generic_jump(operator.not_, False)
    POP_JUMP_IF_TRUE = generic_jump(operator.truth, False)
    JUMP_IF_FALSE_OR_POP = generic_jump(operator.not_, True)
    JUMP_IF_TRUE_OR_POP = generic_jump(operator.truth, True)

    def SETUP_LOOP(self, inst):
        # only exists in python<=3.7
        self.block_stack.append(BlockStackEntry(inst.target))

    def SETUP_EXCEPT(self, inst):
        # only exists in python<=3.7
        self.block_stack.append(BlockStackEntry(inst.target))

    def POP_BLOCK(self, inst):
        self.block_stack.pop()

    def SETUP_WITH(self, inst):
        ctx = self.pop()
        if not isinstance(ctx, ContextWrappingVariable):
            unimplemented(f"SETUP_WITH {ctx}")
        self.output.guards.update(ctx.guards)

        if isinstance(self, InstructionTranslator):
            self.block_stack.append(BlockStackEntry(inst.target, len(self.stack), ctx))
        else:
            # can't restore this while inlining
            self.block_stack.append(BlockStackEntry(inst.target))
        self.push(
            WithExitFunctionVariable(
                ctx,
                inst.target,
                **VariableTracker.propagate(ctx),
            )
        )
        self.push(ctx.enter(self))

    def SETUP_FINALLY(self, inst):
        self.block_stack.append(BlockStackEntry(inst.target))

    def BEGIN_FINALLY(self, inst):
        self.push(None)

    def WITH_CLEANUP_START(self, inst):
        exit, exc = self.popn(2)
        assert exc is None
        self.push(exc)
        self.push(exit.call_function(self, [ConstantVariable(None)] * 3, {}))

    def WITH_CLEANUP_FINISH(self, inst):
        self.popn(2)
        self.push(None)

    def END_FINALLY(self, inst):
        tos = self.pop()
        assert tos is None

    def POP_FINALLY(self, inst):
        preserve_tos = inst.argval
        if preserve_tos:
            tos = self.pop()
        assert self.pop() is None
        if preserve_tos:
            self.push(tos)

    def FOR_ITER(self, inst):
        it = self.pop()
        if isinstance(it, ListIteratorVariable):
            self.output.guards.update(it.guards)
            try:
                val, next_iter = it.next_variables()
                self.replace_all(it, next_iter)
                self.push(next_iter)
                self.push(val)
            except StopIteration:
                self.jump(inst)
        else:
            unimplemented(f"FOR_ITER {typestr(it)}")

    def COMPARE_OP(self, inst):
        left, right = self.popn(2)
        left = left.as_specialized(self)
        right = right.as_specialized(self)
        options = VariableTracker.propagate([left, right])
        op = inst.argval
        supported_any = dict(
            itertools.chain(
                supported_tensor_comparison_ops.items(),
                supported_const_comparison_ops.items(),
            )
        )
        if (
            isinstance(
                left,
                (
                    TensorVariable,
                    SymNodeVariable,
                    NNModuleVariable,
                    BaseListVariable,
                    UserDefinedVariable,
                    BaseUserFunctionVariable,
                    ConstDictVariable,
                ),
            )
            and isinstance(right, ConstantVariable)
            and right.value is None
            and op in supported_const_comparison_ops
        ):
            # <non-None> is None
            self.push(
                ConstantVariable(
                    supported_const_comparison_ops[op](object(), right.value), **options
                )
            )
        elif (
            left.is_python_constant()
            and right.is_python_constant()
            and op in supported_any
        ):
            # constant fold
            self.push(
                ConstantVariable(
                    supported_any[op](
                        left.as_python_constant(), right.as_python_constant()
                    ),
                    **options,
                )
            )
        elif op in ("in", "not in"):
            self.push(right.call_method(self, "__contains__", [left], {}))
            if op == "not in":
                self.UNARY_NOT(inst)
        else:
            self.push(
                BuiltinVariable(supported_any[op], **options).call_function(
                    self, [left, right], {}
                )
            )

    def GET_ITER(self, inst):
        self.call_function(BuiltinVariable(iter), [self.pop()], {})

    @break_graph_if_unsupported(push=1)
    def CALL_FUNCTION(self, inst):
        args = self.popn(inst.argval)
        fn = self.pop()
        self.call_function(fn, args, {})

    @break_graph_if_unsupported(push=1)
    def CALL_FUNCTION_EX(self, inst):
        if inst.argval == 0:
            kwargsvars = ConstDictVariable({}, dict)
            argsvars = self.pop()
        elif inst.argval == 1:
            kwargsvars = self.pop()
            argsvars = self.pop()
        else:
            unimplemented("CALL_FUNCTION_EX")
        fn = self.pop()
        if sys.version_info >= (3, 11):
            null = self.pop()
            assert isinstance(null, NullVariable)
        self.output.guards.update(argsvars.guards)
        self.output.guards.update(kwargsvars.guards)

        if (
            isinstance(fn, GetAttrVariable)
            and isinstance(fn.obj, TensorVariable)
            and fn.name == "view"
            and isinstance(argsvars, (ConstantVariable, TensorVariable))
        ):
            # Hack to handle special case in some bert models.  Converts
            # x.view(*shape) into x.view(shape), which is correct for view()
            # but not generally.  See test_transpose_for_scores().
            argsvars = TupleVariable([argsvars])

        if not isinstance(
            argsvars, BaseListVariable
        ) and argsvars.has_unpack_var_sequence(self):
            argsvars = TupleVariable(argsvars.unpack_var_sequence(self))

        if not isinstance(argsvars, BaseListVariable) or not isinstance(
            kwargsvars, ConstDictVariable
        ):
            unimplemented(f"non-static call {typestr(argsvars)} {typestr(kwargsvars)}")

        self.call_function(fn, argsvars.items, kwargsvars.items)

    @break_graph_if_unsupported(push=1)
    def CALL_FUNCTION_KW(self, inst):
        argnames = self.pop()
        args = self.popn(inst.argval)
        fn = self.pop()
        assert isinstance(argnames, ConstantVariable)
        argnames = argnames.value
        args, kwargs_list = args[: -len(argnames)], args[-len(argnames) :]
        kwargs = dict(zip(argnames, kwargs_list))
        assert len(kwargs) == len(argnames)
        self.call_function(fn, args, kwargs)

    def LOAD_METHOD(self, inst):
        self.LOAD_ATTR(inst)
        obj = self.pop()
        if sys.version_info >= (3, 11):
            # always follow the NULL + fn convention, since if obj
            # is actually a method, self is already bound to it, so it
            # doesn't need to be passed in as an arg.
            self.PUSH_NULL(inst)
            self.push(obj)
        else:
            self.push(obj)
            self.push(None)

    def CALL_METHOD(self, inst):
        args = self.popn(inst.argval)
        dummy = self.pop()
        assert dummy is None
        fn = self.pop()
        self.call_function(fn, args, {})

    def LOAD_ATTR(self, inst):
        obj = self.pop()
        result = BuiltinVariable(getattr).call_function(
            self, [obj, ConstantVariable(inst.argval)], {}
        )
        self.push(result)

    def STORE_ATTR(self, inst):
        prior = self.copy_graphstate()
        val, obj = self.popn(2)

        if isinstance(obj, NNModuleVariable):
            # We don't allow side effects during export
            # https://github.com/pytorch/torchdynamo/issues/1475
            assert (
                not self.export
            ), f"Mutating module attribute {inst.argval} during export."

        try:
            self.output.guards.update(
                BuiltinVariable(setattr)
                .call_function(self, [obj, ConstantVariable(inst.argval), val], {})
                .guards
            )
            return
        except Unsupported as e:
            if not self.should_compile_partial_graph():
                raise
            log.debug("STORE_ATTR triggered compile", exc_info=True)
            e.remove_from_stats()
            e.add_to_stats("graph_break")
            self.restore_graphstate(prior)

        # break the graph
        self.output.compile_subgraph(
            self, reason=GraphCompileReason("store_attr", [self.frame_summary()])
        )
        self.output.add_output_instructions([inst])
        self.popn(2)
        self.output.add_output_instructions(
            self.create_call_resume_at(self.next_instruction)
        )

    def create_call_resume_at(self, offset):
        raise AssertionError(
            f"create_call_resume_at not overridden by subclass {type(self)}"
        )

    def should_compile_partial_graph(self) -> bool:
        raise AssertionError(
            f"should_compile_partial_graph not overridden by subclass {type(self)}"
        )

    @break_graph_if_unsupported(push=0)
    def STORE_SUBSCR(self, inst):
        val, obj, key = self.popn(3)
        result = obj.call_method(self, "__setitem__", [key, val], {})
        # no result is pushed, so need to lift the guards to global
        self.output.guards.update(result.guards)

    def BUILD_TUPLE(self, inst):
        items = self.popn(inst.argval)
        options = VariableTracker.propagate(items)
        self.push(TupleVariable(items, **options))

    def BUILD_SLICE(self, inst):
        items = self.popn(inst.argval)
        options = VariableTracker.propagate(items)
        self.push(
            SliceVariable(
                [x.as_specialized(self) for x in items],
                **options,
            )
        )

    def BUILD_LIST(self, inst):
        items = self.popn(inst.argval)
        options = VariableTracker.propagate(items)
        self.push(ListVariable(items, mutable_local=MutableLocal(), **options))

    def BUILD_LIST_UNPACK(self, inst, cls=ListVariable):
        seqs = self.popn(inst.argval)
        options = VariableTracker.propagate(seqs)
        items = list()
        for seq in seqs:
            try:
                items.extend(seq.unpack_var_sequence(self))
            except NotImplementedError:
                unimplemented(f"BUILD_LIST_UNPACK {seq}")
        self.push(cls(items, mutable_local=MutableLocal(), **options))

    def BUILD_TUPLE_UNPACK(self, inst):
        self.BUILD_LIST_UNPACK(inst, cls=TupleVariable)

    BUILD_TUPLE_UNPACK_WITH_CALL = BUILD_TUPLE_UNPACK

    def BUILD_MAP(self, inst):
        items = self.popn(inst.argval * 2)
        options = VariableTracker.propagate(items)
        result = dict()
        for k, v in zip(items[::2], items[1::2]):
            assert isinstance(k, (ConstantVariable, EnumVariable)) or (
                isinstance(k, TensorVariable) and k.specialized_value is not None
            )

            result[ConstDictVariable.get_key(k)] = v
        assert len(result) == len(items) / 2
        self.push(
            ConstDictVariable(result, dict, mutable_local=MutableLocal(), **options)
        )

    def BUILD_CONST_KEY_MAP(self, inst):
        keys = self.pop()
        values = self.popn(inst.argval)
        options = VariableTracker.propagate([keys] + values)
        assert isinstance(keys, ConstantVariable)
        keys = keys.value
        assert istype(keys, tuple)
        assert len(keys) == len(values)
        self.push(
            ConstDictVariable(
                dict(zip(keys, values)),
                dict,
                mutable_local=MutableLocal(),
                **options,
            )
        )

    def MAP_ADD(self, inst):
        k, v = self.popn(2)
        assert inst.argval > 0
        obj = self.stack[-inst.arg]
        assert isinstance(obj, ConstDictVariable)
        assert obj.mutable_local
        items = dict(obj.items)
        items[k.as_python_constant()] = v
        self.replace_all(
            obj,
            ConstDictVariable(
                items,
                obj.user_cls,
                **VariableTracker.propagate([obj, k, v]),
            ),
        )

    def LIST_APPEND(self, inst):
        v = self.pop()
        assert inst.argval > 0
        obj = self.stack[-inst.arg]
        assert isinstance(obj, ListVariable)
        assert obj.mutable_local
        # only copy if the new obj contains other mutables
        new_rec_contains = obj.recursively_contains
        if v.recursively_contains or v.mutable_local:
            new_rec_contains = obj.recursively_contains.union(v.recursively_contains)

            if v.mutable_local:
                new_rec_contains.add(v.mutable_local)

        self.replace_all(
            obj,
            ListVariable(
                obj.items + [v],
                recursively_contains=new_rec_contains,
                regen_guards=False,
                **VariableTracker.propagate([obj, v]),
            ),
        )

    def MAKE_FUNCTION(self, inst):
        flags = inst.arg
        old_stack = list(self.stack)
        if sys.version_info < (3, 11):
            fn_name = self.pop()
        code = self.pop()
        if sys.version_info >= (3, 11):
            # MAKE_FUNCTION behavior actually changed in 3.11, see
            # https://github.com/python/cpython/pull/93189/
            assert hasattr(code.value, "co_qualname")
            fn_name = ConstantVariable(value=code.value.co_qualname)
        defaults = None
        closure = None
        annotations = None
        kwdefaults = None

        if flags & 0x08:
            closure = self.pop()
        if flags & 0x04:
            annotations = self.pop()
        if flags & 0x02:
            kwdefaults = self.pop()
        if flags & 0x01:
            defaults = self.pop()

        options = VariableTracker.propagate(old_stack[len(self.stack) :])
        self.push(
            NestedUserFunctionVariable(
                fn_name,
                code,
                self.f_globals,
                defaults,
                kwdefaults,
                annotations,
                closure,
                closure_scope=self,
                **options,
            )
        )

    def UNPACK_SEQUENCE(self, inst):
        seq = self.pop()
        if isinstance(seq, BaseListVariable):
            self.output.guards.update(seq.guards)
            val = seq.unpack_var_sequence(self)
        elif seq.is_python_constant() and isinstance(seq, ConstantVariable):
            val = seq.unpack_var_sequence(self)
        elif isinstance(seq, TensorVariable):
            val = seq.unpack_var_sequence(self, idxes=range(inst.argval))
        elif isinstance(seq, GetAttrVariable) and isinstance(seq.obj, TensorVariable):
            # x, y = a.shape
            proxy = getattr(seq.obj.as_proxy(), seq.name)
            options = VariableTracker.propagate(self)
            val = [wrap_fx_proxy(self, proxy[i], **options) for i in range(inst.argval)]
        else:
            unimplemented(f"UNPACK_SEQUENCE {seq}")
        assert len(val) == inst.argval
        for i in reversed(val):
            self.push(i)

    def UNPACK_EX(self, inst):
        assert 0 <= inst.argval <= 0xFFFF
        prefix = inst.argval & 0xFF  # low byte
        suffix = inst.argval >> 8  # high byte
        seq = self.pop()
        options = VariableTracker.propagate(seq)
        if seq.has_unpack_var_sequence(self):
            vals = list(seq.unpack_var_sequence(self))
            assert len(vals) >= prefix + suffix
            vals_prefix = vals[:prefix]
            vals_list = vals[prefix : len(vals) - suffix]
            vals_suffix = vals[len(vals) - suffix :]
            for item in reversed(vals_suffix):
                self.push(item.add_options(options))
            self.push(TupleVariable(vals_list, **options))
            for item in reversed(vals_prefix):
                self.push(item.add_options(options))
        else:
            unimplemented(f"UNPACK_EX {seq}")

    def NOP(self, inst):
        pass

    def POP_TOP(self, inst):
        self.pop()

    def ROT_TWO(self, inst):
        a = self.pop()
        b = self.pop()
        self.push(a)
        self.push(b)

    def ROT_THREE(self, inst):
        a = self.pop()
        b = self.pop()
        c = self.pop()
        self.push(a)
        self.push(c)
        self.push(b)

    def ROT_FOUR(self, inst):
        a = self.pop()
        b = self.pop()
        c = self.pop()
        d = self.pop()
        self.push(a)
        self.push(d)
        self.push(c)
        self.push(b)

    def DUP_TOP(self, inst):
        a = self.pop()
        self.push(a)
        self.push(a)

    def DUP_TOP_TWO(self, inst):
        a = self.pop()
        b = self.pop()
        self.push(b)
        self.push(a)
        self.push(b)
        self.push(a)

    def FORMAT_VALUE(self, inst):
        flags = inst.arg
        if (flags & 0x04) == 0x04:
            fmt_spec = self.pop()
        else:
            fmt_spec = ConstantVariable("")

        value = self.pop()
        if isinstance(value, SymNodeVariable):
            value = ConstantVariable(str(value.sym_num))
        if (flags & 0x03) == 0x01:
            value = BuiltinVariable(str).call_function(self, [value], {})
        elif (flags & 0x03) == 0x02:
            value = BuiltinVariable(repr).call_function(self, [value], {})
        elif (flags & 0x03) == 0x03:
            value = BuiltinVariable(ascii).call_function(self, [value], {})

        fmt_var = ConstantVariable(
            "{:" + fmt_spec.as_python_constant() + "}"
        ).add_options(fmt_spec)

        self.call_function(BuiltinVariable(str.format), [fmt_var, value], {})

    def BUILD_STRING(self, inst):
        result = ""
        for _ in range(inst.arg):
            str_var = self.pop()
            assert isinstance(str_var, ConstantVariable)
            result = str_var.value + result
        self.push(ConstantVariable(value=result))

    def IS_OP(self, inst):
        assert inst.argval == 0 or inst.argval == 1
        if inst.argval == 0:
            new_argval = "is"
        else:
            new_argval = "is not"
        new_inst = create_instruction("COMPARE_OP", argval=new_argval)
        self.COMPARE_OP(new_inst)

    def CONTAINS_OP(self, inst):
        assert inst.argval == 0 or inst.argval == 1
        left, right = self.popn(2)
        op = inst.argval
        self.push(right.call_method(self, "__contains__", [left], {}))
        if op == 1:
            self.UNARY_NOT(inst)

    def LIST_EXTEND(self, inst):
        v = self.pop()
        assert inst.argval > 0
        obj = self.stack[-inst.arg]
        assert isinstance(obj, ListVariable)
        assert obj.mutable_local
        obj.call_method(self, "extend", [v], {})

    def LIST_TO_TUPLE(self, inst):
        self.push(BuiltinVariable(tuple).call_function(self, [self.pop()], {}))

    def DICT_MERGE(self, inst):
        v = self.pop()
        assert inst.argval > 0
        obj = self.stack[-inst.arg]
        assert isinstance(obj, ConstDictVariable)
        assert obj.mutable_local
        obj.call_method(self, "update", [v], {})

    def GEN_START(self, inst):
        self.pop()

    def GET_LEN(self, inst):
        tos = self.stack[-1]
        if tos.is_python_constant():
            self.push(ConstantVariable(len(tos.as_python_constant())))
        else:
            self.push(tos.call_method(self, "__len__", [], {}))

    def MATCH_MAPPING(self, inst):
        tos = self.stack[-1]
        assert isinstance(tos, ConstDictVariable)
        if isinstance(tos.items, collections.abc.Mapping):
            self.push(ConstantVariable(True))
        else:
            self.push(ConstantVariable(False))

    def MATCH_SEQUENCE(self, inst):
        tos = self.stack[-1]
        assert tos.is_python_constant()
        tos_value = tos.as_python_constant()
        if isinstance(tos_value, collections.abc.Sequence) and not isinstance(
            tos_value, (str, bytes, bytearray)
        ):
            self.push(ConstantVariable(True))
        else:
            self.push(ConstantVariable(False))

    def MATCH_KEYS(self, inst):
        tos = self.stack[-1]
        assert tos.is_python_constant()
        keys = tos.as_python_constant()
        tos1 = self.stack[-2]
        assert isinstance(tos1, ConstDictVariable)
        match_obj = tos1.items
        if all(key in match_obj for key in keys):
            self.push(TupleVariable([match_obj[key] for key in keys]))
            if sys.version_info < (3, 11):
                self.push(ConstantVariable(True))
        else:
            self.push(ConstantVariable(None))
            if sys.version_info < (3, 11):
                self.push(ConstantVariable(False))

    def LOAD_ASSERTION_ERROR(self, inst):
        unimplemented("assert with non-string message")

    UNARY_POSITIVE = stack_op(operator.pos)
    UNARY_NEGATIVE = stack_op(operator.neg)
    UNARY_NOT = stack_op(operator.not_)
    UNARY_INVERT = stack_op(operator.invert)

    BINARY_POWER = stack_op(operator.pow)
    BINARY_MULTIPLY = stack_op(operator.mul)
    BINARY_MATRIX_MULTIPLY = stack_op(operator.matmul)
    BINARY_FLOOR_DIVIDE = stack_op(operator.floordiv)
    BINARY_TRUE_DIVIDE = stack_op(operator.truediv)
    BINARY_MODULO = stack_op(operator.mod)
    BINARY_REMAINDER = stack_op(operator.mod)
    BINARY_ADD = stack_op(operator.add)
    BINARY_SUBTRACT = stack_op(operator.sub)
    BINARY_SUBSCR = break_graph_if_unsupported(push=1)(stack_op(operator.getitem))
    BINARY_LSHIFT = stack_op(operator.lshift)
    BINARY_RSHIFT = stack_op(operator.rshift)
    BINARY_AND = stack_op(operator.and_)
    BINARY_OR = stack_op(operator.or_)
    BINARY_XOR = stack_op(operator.xor)

    INPLACE_POWER = stack_op(operator.ipow)
    INPLACE_MULTIPLY = stack_op(operator.imul)
    INPLACE_MATRIX_MULTIPLY = stack_op(operator.imatmul)
    INPLACE_FLOOR_DIVIDE = stack_op(operator.ifloordiv)
    INPLACE_TRUE_DIVIDE = stack_op(operator.itruediv)
    INPLACE_MODULO = stack_op(operator.imod)
    INPLACE_REMAINDER = stack_op(operator.imod)
    INPLACE_ADD = stack_op(operator.iadd)
    INPLACE_SUBTRACT = stack_op(operator.isub)
    INPLACE_LSHIFT = stack_op(operator.ilshift)
    INPLACE_RSHIFT = stack_op(operator.irshift)
    INPLACE_AND = stack_op(operator.iand)
    INPLACE_XOR = stack_op(operator.ixor)
    INPLACE_OR = stack_op(operator.ior)

    # 3.11 opcodes
    def RESUME(self, inst):
        if inst.arg == 0:
            self.append_prefix_inst(inst)
            self.accept_prefix_inst = False
        else:
            assert not self.accept_prefix_inst

    def BINARY_OP(self, inst):
        if sys.version_info >= (3, 11):
            opname = dis._nb_ops[inst.arg][0][3:]
            if opname.startswith("INPLACE"):
                return getattr(self, "INPLACE_" + opname[8:])(inst)
            return getattr(self, "BINARY_" + opname)(inst)
        else:
            unimplemented("BINARY_OP requires Python 3.11+")

    def PRECALL(self, inst):
        pass

    def KW_NAMES(self, inst):
        kw_names = self.code_options["co_consts"][inst.arg]
        assert isinstance(kw_names, tuple)
        for name in kw_names:
            assert isinstance(name, str)
        assert self.kw_names is None
        self.kw_names = ConstantVariable(value=kw_names)

    def PUSH_NULL(self, inst):
        self.push(NullVariable())

    @break_graph_if_unsupported(push=1)
    def CALL(self, inst):
        # see https://docs.python.org/3.11/library/dis.html#opcode-CALL
        # for convention
        contents = self.popn(inst.arg + 2)
        if isinstance(contents[0], NullVariable):
            fn = contents[1]
            args = []
        else:
            fn = contents[0]
            args = [contents[1]]
        kw_names = self.kw_names.value if self.kw_names else ()
        if kw_names:
            args = args + contents[2 : -len(kw_names)]
            kwargs_list = contents[-len(kw_names) :]
            kwargs = dict(zip(kw_names, kwargs_list))
            assert len(kwargs) == len(kw_names)
        else:
            args = args + contents[2:]
            kwargs = {}
        self.call_function(fn, args, kwargs)
        self.kw_names = None

    def COPY(self, inst):
        self.push(self.stack[-inst.arg])

    def SWAP(self, inst):
        self.stack[-1], self.stack[-inst.arg] = self.stack[-inst.arg], self.stack[-1]

    JUMP_BACKWARD = jump
    JUMP_BACKWARD_NO_INTERRUPT = jump

    POP_JUMP_FORWARD_IF_TRUE = generic_jump(operator.truth, False)
    POP_JUMP_BACKWARD_IF_TRUE = generic_jump(operator.truth, False)
    POP_JUMP_FORWARD_IF_FALSE = generic_jump(operator.not_, False)
    POP_JUMP_BACKWARD_IF_FALSE = generic_jump(operator.not_, False)

    def CACHE(self, inst):
        pass

    def BEFORE_WITH(self, inst):
        ctx = self.pop()
        if not isinstance(ctx, ContextWrappingVariable):
            unimplemented(f"BEFORE_WITH {ctx}")
        self.output.guards.update(ctx.guards)

        exit = WithExitFunctionVariable(
            ctx,
            inst.target,
            **VariableTracker.propagate(ctx),
        )
        # 3.11 no longer uses a block stack, but we still keep track of one
        # so that we know which contexts are currently active.
        assert self.next_instruction
        assert self.next_instruction.exn_tab_entry
        target = self.next_instruction.exn_tab_entry.target
        if isinstance(self, InstructionTranslator):
            self.block_stack.append(BlockStackEntry(target, len(self.stack), ctx))
        else:
            self.block_stack.append(BlockStackEntry(target))

        self.push(exit)
        self.push(ctx.enter(self))

    def append_prefix_inst(self, inst):
        assert self.accept_prefix_inst
        self.prefix_insts.append(inst)

    def MAKE_CELL(self, inst):
        self.append_prefix_inst(inst)

    def COPY_FREE_VARS(self, inst):
        self.append_prefix_inst(inst)

    def RETURN_GENERATOR(self, inst):
        self.append_prefix_inst(inst)

    def copy_graphstate(self) -> InstructionTranslatorGraphState:
        """Create a checkpoint of the current state by copying everything"""
        return InstructionTranslatorGraphState(
            self.output.copy_graphstate(),
            collections.OrderedDict(self.symbolic_locals),
            list(self.stack),
            list(self.block_stack),
            self.instruction_pointer,
            self.current_instruction,
            self.next_instruction,
            self.lineno,
        )

    def restore_graphstate(self, state: InstructionTranslatorGraphState):
        """Restore a checkpoint created by self.copy_graphstate()"""
        (
            output_state,
            self.symbolic_locals,
            self.stack,
            self.block_stack,
            self.instruction_pointer,
            self.current_instruction,
            self.next_instruction,
            self.lineno,
        ) = state
        self.output.restore_graphstate(output_state)

    def empty_checkpoint(self):
        if self.checkpoint is None:
            return True
        output_graphstate = self.checkpoint[1][0]
        graphstate = self.checkpoint[1][1:]
        state = (*output_graphstate, *graphstate)
        for obj in state:
            if isinstance(obj, Sized):
                if len(obj) != 0:
                    return False
        return True

    def format_frame_summary(self, additional_stack_frames=None):
        if additional_stack_frames is None:
            additional_stack_frames = []
        return "".join(
            traceback.format_list(
                ([self.frame_summary()] + list(reversed(additional_stack_frames)))
            )
        )

    def frame_summary(self):
        return traceback.FrameSummary(
            getattr(self.f_code, "co_filename", "<unknown>"),
            self.lineno,
            getattr(self.f_code, "co_name", "<unknown>"),
            lookup_line=False,
        )

    def store_dict_key(self, name, value):
        self.output.guards.add(
            GlobalWeakRefSource(name).make_guard(GuardBuilder.WEAKREF_ALIVE)
        )
        if name not in self.output.root_globals:
            self.output.install_global(name, weakref.ref(value))

    @property
    def fake_mode(self):
        return self._fake_mode

    def find_symbolic_locals_name(self, tensor_variable):
        for key, value in self.symbolic_locals.items():
            if value is tensor_variable:
                return key
        return None

    def __init__(
        self,
        output: OutputGraph,
        instructions: List[Instruction],
        f_locals: Dict[str, Any],
        f_globals: Dict[str, Any],
        f_builtins: Dict[str, Any],
        code_options: Dict[str, Any],
        symbolic_locals: Dict[str, VariableTracker],
        symbolic_globals: Dict[str, VariableTracker],
        f_code: types.CodeType,
        export: bool,
    ):
        super().__init__()

        # Mutable state checkpointed by copy_graphstate()
        self.output = output
        self.symbolic_locals = symbolic_locals
        self.symbolic_globals = symbolic_globals
        self.stack = []
        self.instruction_pointer = 0
        self.current_instruction = create_instruction("NOP")
        self.next_instruction = None
        self.block_stack = []
        self.lineno = code_options["co_firstlineno"]
        self.kw_names = None
        self.accept_prefix_inst = True
        self.prefix_insts = []

        # Properties of the input/output code
        self.instructions: List[Instruction] = instructions
        self.indexof: Dict[int, int] = {id(i): n for n, i in enumerate(instructions)}
        self.f_locals: Dict[
            str, Any
        ] = f_locals  # needed for recording accessed locals for replay
        self.f_globals: Dict[str, Any] = f_globals
        self.f_builtins: Dict[str, Any] = f_builtins
        self.code_options: Dict[str, Any] = code_options
        self.f_code: types.CodeType = f_code

        # Execution record for replaying errors
        self.exec_recorder = ExecutionRecorder(code=f_code, code_options=code_options)
        # Stack of module being parsed, current nn.module is at the end of ordered dict.
        # The first field of tuple is the fully qualified name of current module
        # in original hierarchy.  The second field is the type of current nn.module
        self.nn_module_stack: Dict[str, Tuple[str, Type[Any]]] = {}
        # Flag to indicate whether tracing is used for export.
        self.export = export

        self._fake_mode = output.tracing_context.fake_mode

        self.checkpoint = None
        self.random_calls = []

        if sys.version_info >= (3, 10):
            from .resume_execution import (
                CO_ASYNC_GENERATOR,
                CO_COROUTINE,
                CO_GENERATOR,
                CO_ITERABLE_COROUTINE,
            )

            if f_code.co_flags & (
                CO_GENERATOR | CO_COROUTINE | CO_ITERABLE_COROUTINE | CO_ASYNC_GENERATOR
            ):
                self.push(BuiltinVariable(None))


class InstructionTranslator(InstructionTranslatorBase):
    def __init__(
        self,
        instructions: List[Instruction],
        f_code,
        f_locals,
        f_globals,
        f_builtins,
        code_options,
        compiler_fn,
        one_graph,
        export,
        export_constraints,
        mutated_closure_cell_contents: Set[str],
    ):
        super().__init__(
            output=OutputGraph(
                f_globals, code_options, compiler_fn, self, export, export_constraints
            ),
            instructions=instructions,
            f_locals=f_locals,
            f_globals=f_globals,
            f_builtins=f_builtins,
            code_options=code_options,
            symbolic_locals=collections.OrderedDict(),  # set below
            # A global var is inserted only after a STORE_GLOBAL happens to it
            symbolic_globals=collections.OrderedDict(),
            f_code=f_code,
            export=export,
        )
        self.one_graph: bool = one_graph
        self.export = export
        self.mutated_closure_cell_contents = mutated_closure_cell_contents
        if self.export:
            assert (
                self.one_graph
            ), "Export without one graph - something has gone wrong."

        vars = list(code_options["co_varnames"])
        vars.extend(x for x in self.cell_and_freevars() if x not in vars)

        self.symbolic_locals = collections.OrderedDict(
            (
                k,
                VariableBuilder(
                    self,
                    LocalSource(k)
                    if k in code_options["co_varnames"]
                    else LocalSource((k)),
                )(f_locals[k]),
            )
            for k in vars
            if k in f_locals
        )

        # symbolic_locals contains the mapping from original f_locals to the
        # Variable objects. During the Variable building phase, each object also
        # has its associated guards. At the end, we will accumulate these
        # guards.
        #
        # One way of handling these guards is to just accumulate all of them
        # right now. However, many f_locals might not be used in the frame and
        # thus can unnecessarily increase guard execution overhead.  Therefore,
        # we selectively update output.guards as we run the Python Bytecode
        # instruction by instruction.
        #
        # An exception here is list/dict variables. Guards related to these
        # variables have indexed access, like Tensor_match on args[0], and if
        # args is not used in this frame, we will miss a LIST_LENGTH check like
        # len(args) == 2. Missing the LIST_LENGTH check causes problem for the
        # next invocation when args is not a list, and args[0] is a runtime
        # error. Therefore, we recursively add guards for list/dict variable here.
        for val in self.symbolic_locals.values():
            if isinstance(
                val, (ListIteratorVariable, BaseListVariable, ConstDictVariable)
            ):
                local_guards = VariableTracker.propagate(val)["guards"]
                index_guards = [
                    guard
                    for guard in local_guards
                    if guard.create_fn
                    in (
                        GuardBuilder.LIST_LENGTH,
                        GuardBuilder.DICT_KEYS,
                        GuardBuilder.ODICT_KEYS,
                        GuardBuilder.TUPLE_ITERATOR_LEN,
                    )
                ]
                self.output.guards.update(index_guards)

        self._freevars_ids = dict()
        for name in self.code_options["co_freevars"]:
            if name in f_locals:
                self._freevars_ids[name] = id(f_locals[name])

    def run(self):
        _step_logger()(logging.INFO, f"torchdynamo start tracing {self.f_code.co_name}")
        super().run()

    def match_nested_cell(self, name, cell):
        """Match a cell in this method to one in a function we are inlining"""
        value = cell.cell_contents
        # TODO(jansel): check the id of the cell rather than the contents
        if id(value) != self._freevars_ids.get(name):
            return None
        return self.symbolic_locals[name]

    def should_compile_partial_graph(self):
        return all(b.can_restore() for b in self.block_stack) and not self.one_graph

    def create_call_resume_at(self, inst):
        self.instruction_pointer = None

        if inst.opname == "RETURN_VALUE":
            return [create_instruction("RETURN_VALUE")]

        reads = livevars_analysis(self.instructions, inst)
        argnames = tuple(
            k
            for k in self.symbolic_locals.keys()
            if k in reads and k not in self.cell_and_freevars()
        )

        cg = PyCodegen(self)

        # Python does not allow null to be an arg to a function, so
        # we remove nulls from the stack and restore them in the
        # prologue of the resume function

        # sorted list of indices of nulls on the stack
        null_idxes: List[int] = []
        if sys.version_info >= (3, 11):
            # find indices of NullVariables
            for i, var in enumerate(self.stack):
                if isinstance(var, NullVariable):
                    null_idxes.append(i)
            # generate bytecode to pop the nulls
            null_cnt = 0
            for i, var in enumerate(reversed(self.stack)):
                if isinstance(var, NullVariable):
                    for j in range(2, i + 2 - null_cnt):
                        cg.append_output(create_instruction("SWAP", arg=j))
                    cg.extend_output(cg.pop_null())
                    null_cnt += 1

        # we popped all nulls from the stack at runtime,
        # so we should not count NullVariables
        stack_len = len(self.stack) - len(null_idxes)
        nargs = stack_len + len(argnames)

        name = unique_id(f"__resume_at_{inst.offset}")

        new_code: types.CodeType = ContinueExecutionCache.lookup(
            self.f_code,
            self.lineno,
            inst.offset,
            stack_len,
            argnames,
            tuple(b.resume_fn() for b in self.block_stack),
            tuple(null_idxes),
        )

        if new_code.co_freevars:
            cg.make_function_with_closure(name, new_code, True, stack_len)
        else:
            self.output.install_global(
                name, types.FunctionType(new_code, self.f_globals, name)
            )
            cg.extend_output(cg.load_function_name(name, True, stack_len))

        cg.extend_output([cg.create_load(k) for k in argnames])
        cg.extend_output(create_call_function(nargs, False))
        cg.append_output(create_instruction("RETURN_VALUE"))
        return cg.get_instructions()

    def RETURN_VALUE(self, inst):
        if self.output.count_calls() == 0 and not self.export:
            raise exc.SkipFrame("because no content in function call")
        self.instruction_pointer = None
        _step_logger()(
            logging.INFO,
            f"torchdynamo done tracing {self.f_code.co_name} (RETURN_VALUE)",
        )
        log.debug("RETURN_VALUE triggered compile")
        self.output.compile_subgraph(
            self,
            reason=GraphCompileReason(
                "return_value", [self.frame_summary()], graph_break=False
            ),
        )
        self.output.add_output_instructions([create_instruction("RETURN_VALUE")])


class InliningInstructionTranslator(InstructionTranslatorBase):
    """Trace and inline a called method"""

    symbolic_result: Optional[TensorVariable]

    @classmethod
    def inline_call(cls, parent, func, args, kwargs):
        with patch.dict(counters, {"unimplemented": counters["inline_call"]}):
            return cls.inline_call_(parent, func, args, kwargs)

    @staticmethod
    def check_inlineable(func):
        if func.has_self():
            unimplemented("inline with __self__")

        if func.get_name() == "patched_init":
            unimplemented("Patched init cannot be inlined.")

        try:
            if id(func.get_function()) in allowed_functions._disallowed_function_ids:
                unimplemented(f"inlining disallowed: {func.get_function()}")
        except NotImplementedError:
            pass  # closures

        if skipfiles.check(
            func.get_filename()
        ) and not skipfiles.is_torch_inline_allowed(func.get_filename()):
            unimplemented(
                f"inline in skipfiles: {func.fn.__qualname__}  | {func.get_name()} {func.get_filename()}"
            )

    @staticmethod
    def inline_call_(
        parent, func: VariableTracker, args: List[VariableTracker], kwargs
    ):
        assert isinstance(
            func,
            (UserFunctionVariable, NestedUserFunctionVariable),
        )
        InliningInstructionTranslator.check_inlineable(func)
        try:
            sub_locals, closure_cells = func.bind_args(parent, args, kwargs)
        except TypeError as e:
            log.warning(
                "%s %s %s %s %s",
                func.get_filename(),
                func.get_function(),
                args,
                kwargs,
                e,
            )
            unimplemented("arg mismatch inlining")

        for v in itertools.chain(sub_locals.values(), closure_cells.values()):
            if not isinstance(v, VariableTracker):
                unimplemented(f"unconverted arg {v}")

        code: types.CodeType = func.get_code()
        if code.co_name in ("__setitem__", "__setattr__"):
            unimplemented(f"inline {code.co_name}")

        suffix = ""
        # TODO: mlazos, add support for enabling multiple artifact logs
        # with a single alias
        if torch._logging._internal.log_state.is_artifact_enabled("output_code"):
            suffix = f"\n{dis.Bytecode(code).dis()}"
        log.debug("INLINING %s%s", code, suffix)

        tracer: InliningInstructionTranslator
        if is_generator(code):
            tracer = InliningGeneratorInstructionTranslator(
                parent, code, sub_locals, parent.symbolic_globals, closure_cells, func
            )
        else:
            tracer = InliningInstructionTranslator(
                parent, code, sub_locals, parent.symbolic_globals, closure_cells, func
            )

        try:
            tracer.run()
        except exc.SkipFrame as e:
            msg = f"SKIPPED INLINING {code}: {e}"
            log.debug(msg)
            raise Unsupported(msg) from e
        except Exception as e:
            log.debug("FAILED INLINING %s", code)
            raise
        assert tracer.symbolic_result is not None
        func.export_freevars(parent, tracer)

        if tracer.f_globals is parent.f_globals:
            # Merge symbolic_globals back if parent and child are in the same namespace
            parent.symbolic_globals.update(tracer.symbolic_globals)

        log.debug("DONE INLINING %s", code)

        if is_generator(code):
            assert isinstance(tracer, InliningGeneratorInstructionTranslator)
            assert tracer.symbolic_result.as_python_constant() is None
            return ListIteratorVariable(
                tracer.generated_items,
                mutable_local=MutableLocal(),
                **VariableTracker.propagate(tracer.symbolic_result),
            )
        else:
            return tracer.symbolic_result

    def __init__(
        self,
        parent: InstructionTranslatorBase,
        code: types.CodeType,
        symbolic_locals: Dict[str, VariableTracker],
        symbolic_globals: Dict[str, VariableTracker],
        closure_cells: Dict[str, VariableTracker],
        funcvar: BaseUserFunctionVariable,
    ):
        f_globals = funcvar.get_globals()
        f_builtins = f_globals["__builtins__"]
        if not isinstance(f_builtins, dict):
            f_builtins = f_builtins.__dict__
        super().__init__(
            output=parent.output,
            f_locals={},
            f_globals=f_globals,
            f_builtins=f_builtins,
            symbolic_locals=symbolic_locals,
            symbolic_globals=symbolic_globals,
            instructions=cleaned_instructions(code),
            code_options={k: getattr(code, k) for k in dir(code)},
            f_code=code,
            export=parent.export,
        )
        self.parent = parent
        self.symbolic_result = None
        self.closure_cells = closure_cells
        self.nn_module_stack = parent.nn_module_stack.copy()

    @property
    def fake_mode(self):
        return self.parent.fake_mode

    def run_ctx_mgr(self):
        return TracingContext.current_frame(self.parent.frame_summary())

    def STORE_DEREF(self, inst):
        if inst.argval in self.closure_cells:
            cell = self.closure_cells[inst.argval]
            val = self.pop()
            if isinstance(cell, ClosureVariable):
                self.output.root_tx.symbolic_locals[cell.name] = val
            else:
                self.output.side_effects.store_cell(cell, val)
        else:
            maybe_cell = self.symbolic_locals.get(inst.argval)
            if isinstance(
                maybe_cell,
                variables.NewCellVariable,
            ):
                self.output.side_effects.store_cell(
                    self.symbolic_locals[inst.argval], self.pop()
                )
            else:
                if (
                    maybe_cell is not None
                    and maybe_cell.source.name()
                    not in self.parent.mutated_closure_cell_contents
                ):
                    # Why is the source name here unique?
                    # mutated_closure_cell_contents is a per-frame
                    # concept, and sources identify, e.g., particular
                    # locals from the frame.  If you had two locals,
                    # they'll get different source names, and therefore
                    # differ here.
                    self.parent.mutated_closure_cell_contents.add(
                        maybe_cell.source.name()
                    )
                    raise exc.RestartAnalysis()
                unimplemented("write to __closure__ while inlining")

    def LOAD_DEREF(self, inst):
        if inst.argval in self.closure_cells:
            cell = self.closure_cells[inst.argval]
            if isinstance(cell, ClosureVariable):
                self.push(self.output.root_tx.symbolic_locals[cell.name])
            else:
                self.push(self.output.side_effects.load_cell(cell))
        else:
            maybe_sym_local = self.symbolic_locals.get(inst.argval, None)
            if isinstance(maybe_sym_local, variables.NewCellVariable):
                self.push(self.output.side_effects.load_cell(maybe_sym_local))
            else:
                super().LOAD_DEREF(inst)

    def LOAD_CLOSURE(self, inst):
        assert inst.argval in self.cell_and_freevars()
        self.push(self.closure_cells[inst.argval])

    def replace_all(self, oldvar: VariableTracker, newvar: VariableTracker):
        newvar = super().replace_all(oldvar, newvar)
        # recursively check and update parent's locals and stack in case oldvar is from parent
        translator: InstructionTranslatorBase = self
        while hasattr(translator, "parent"):
            translator = translator.parent  # type: ignore[attr-defined]
            translator.update_locals_and_stack(oldvar, newvar)
        return newvar

    def should_compile_partial_graph(self):
        return False  # inlining functions is all-or-nothing

    def create_call_resume_at(self, offset):
        unimplemented("cant resume while inlining")

    def RETURN_VALUE(self, inst):
        self.symbolic_result = self.pop()
        self.instruction_pointer = None


class InliningGeneratorInstructionTranslator(InliningInstructionTranslator):
    generated_items: List[VariableTracker]

    def __init__(self, *args, **kwargs):
        super().__init__(*args, **kwargs)
        self.generated_items = []

    def YIELD_VALUE(self, inst: Instruction):
        self.generated_items.append(self.pop())
        # TODO(jansel): figure out why this is needed, it isn't in the docs for YIELD_VALUE
        self.push(ConstantVariable(None))<|MERGE_RESOLUTION|>--- conflicted
+++ resolved
@@ -565,7 +565,6 @@
         if len(self.stack) == 0 and self.should_compile_partial_graph():
             self.checkpoint = inst, self.copy_graphstate()
 
-<<<<<<< HEAD
         log.debug(f"TRACE {inst.opname} {inst.argval} {self.stack} {self.block_stack}")
 
         # Handle blocks in Python 3.11
@@ -595,9 +594,6 @@
                     self.block_stack.append(
                         BlockStackEntry(entry.target, len(self.stack))
                     )
-=======
-        log.debug("TRACE %s %s %s", inst.opname, inst.argval, self.stack)
->>>>>>> c93b997f
 
         try:
             if not hasattr(self, inst.opname):
@@ -1976,6 +1972,7 @@
             self.f_code,
             self.lineno,
             inst.offset,
+            tuple(b.target.offset for b in self.block_stack),
             stack_len,
             argnames,
             tuple(b.resume_fn() for b in self.block_stack),
