import copy
import functools
import io
import logging
import os
import subprocess
import tempfile

from typing import Dict

import numpy as np

import torch
from ..output_graph import CompilerFn

from ..utils import identity
from .subgraph import SubGraph

log = logging.getLogger(__name__)
BACKENDS: Dict[str, CompilerFn] = dict()
_NP_DTYPE = {
    torch.float16: np.float16,
    torch.float32: np.float32,
    torch.float64: np.float64,
    torch.uint8: np.uint8,
    torch.int8: np.int8,
    torch.int16: np.int16,
    torch.int32: np.int32,
    torch.int64: np.longlong,
    torch.bool: np.bool_,
}


def register_backend(fn):
    @functools.wraps(fn)
    def inner(gm, example_inputs, **kwargs):
        return fn(gm, example_inputs, **kwargs)

    BACKENDS[fn.__name__] = inner
    return inner


def create_backend(fn):
    @functools.wraps(fn)
    def inner(model, example_inputs=None, **kwargs):
        if model is None:
            return None

        if not isinstance(model, SubGraph):
            with tempfile.TemporaryDirectory() as tmp:
                return inner(SubGraph(model, example_inputs, tmp), **kwargs)
        else:
            assert example_inputs is None

        try:
            return fn(model, **kwargs)
        except KeyboardInterrupt:
            raise

    BACKENDS[fn.__name__] = inner
    return inner


@create_backend
def eager(subgraph):
    return subgraph.model


@create_backend
def ts(subgraph):
    return subgraph.scripted


def reload_jit_model(subgraph, opt_fn=identity):
    tmp = io.BytesIO()
    torch.jit.save(subgraph.scripted, tmp)
    tmp.seek(0)
    model = torch.jit.load(tmp)
    model = opt_fn(model)
    # populate cache
    for _ in range(3):
        model(*subgraph.example_inputs)
    return model


def reload_jit_model_ofi(subgraph):
    return reload_jit_model(subgraph, torch.jit.optimize_for_inference)


@create_backend
def nnc(subgraph):
    with torch.jit.fuser("fuser1"):
        return reload_jit_model(subgraph)


@create_backend
def nnc_ofi(subgraph):
    with torch.jit.fuser("fuser1"):
        return reload_jit_model_ofi(subgraph)


@create_backend
def ts_nvfuser(subgraph):
    with torch.jit.fuser("fuser2"):
        return reload_jit_model(subgraph)


@create_backend
def ts_nvfuser_ofi(subgraph):
    with torch.jit.fuser("fuser2"):
        return reload_jit_model_ofi(subgraph)


@create_backend
def onednn(subgraph):
    with torch.jit.fuser("fuser3"):
        return reload_jit_model(subgraph)


@create_backend
def ofi(subgraph):
    return torch.jit.optimize_for_inference(subgraph.scripted)


@create_backend
def static_runtime(subgraph):
    scripted = subgraph.scripted
    if hasattr(scripted, "_c"):
        static_module = torch._C._jit_to_static_module(scripted._c)
    else:
        static_module = torch._C._jit_to_static_module(scripted.graph)
    return subgraph.wrap_returns(static_module)


def onnxrt_common(subgraph, provider, onnx_filename=None):
    import onnxruntime  # type: ignore[import]

    assert provider in onnxruntime.get_available_providers()
    session = onnxruntime.InferenceSession(
        onnx_filename or subgraph.onnx_filename, providers=[provider]
    )
    input_names = subgraph.input_names
    output_names = subgraph.output_names
    create_outputs = subgraph.empty_outputs_factory()
    is_cpu = subgraph.is_cpu

    def _call(*initial_args):
        binding = session.io_binding()
        args = [a.contiguous() for a in initial_args]
        for name, value in zip(input_names, args):
            dev = value.device
            binding.bind_input(
                name,
                dev.type,
                dev.index or 0,
                _NP_DTYPE[value.dtype],
                value.size(),
                value.data_ptr(),
            )
        outputs = create_outputs()
        for name, value in zip(output_names, outputs):
            dev = value.device
            binding.bind_output(
                name,
                dev.type,
                dev.index or 0,
                _NP_DTYPE[value.dtype],
                value.size(),
                value.data_ptr(),
            )
        session.run_with_iobinding(binding)
        if is_cpu:
            binding.copy_outputs_to_cpu()
        return outputs

    return subgraph.wrap_returns(_call)


@create_backend
def onnxrt_cpu(subgraph):
    return onnxrt_common(subgraph, provider="CPUExecutionProvider")


@create_backend
def onnxrt_cuda(subgraph):
    return onnxrt_common(subgraph, provider="CUDAExecutionProvider")


@create_backend
def onnx2tensorrt(subgraph):
    if subgraph.will_tensorrt_barf():
        # TensorRT fails violently with an abort() on this
        return None

    return onnxrt_common(subgraph, provider="TensorrtExecutionProvider")


@create_backend
def onnxrt_cpu_numpy(subgraph, provider="CPUExecutionProvider"):
    """Alternate version that integrates via numpy"""
    import onnxruntime

    assert provider in onnxruntime.get_available_providers()
    ort_session = onnxruntime.InferenceSession(
        subgraph.onnx_filename, providers=[provider]
    )

    def to_numpy(x):
        try:
            return x.numpy()
        except RuntimeError:
            return x.detach().numpy()

    def _call(*args):
        res = ort_session.run(
            None, {f"i{i}": to_numpy(arg) for i, arg in enumerate(args)}
        )
        res = [torch.from_numpy(x) for x in res]
        return res

    return subgraph.wrap_returns(_call)


@create_backend
def onnxrt(subgraph):
    if subgraph.is_cuda:
        return onnxrt_cuda(subgraph)
    else:
        return onnxrt_cpu(subgraph)


@functools.lru_cache(None)
def _init_tensorflow():
    import tensorflow as tf  # type: ignore[import]

    # prevent tensorflow from eating all the GPU memory
    gpus = tf.config.list_physical_devices("GPU")
    for gpu in gpus:
        tf.config.experimental.set_memory_growth(gpu, True)
    return tf


@create_backend
def onnx2tf(subgraph):
    import onnx  # type: ignore[import]
    from onnx_tf.backend import prepare  # type: ignore[import]

    tf = _init_tensorflow()
    filename = subgraph.filename("tensorflow")
    input_names = subgraph.input_names
    output_names = subgraph.output_names
    device = "/CPU:0" if subgraph.is_cpu else f"/GPU:{subgraph.device_index}"
    with tf.device(device):
        if not os.path.exists(filename):
            prepare(onnx.load(subgraph.onnx_filename)).export_graph(filename)
        tf_module = tf.saved_model.load(filename)
        tf_module = tf.function(tf_module, jit_compile=True)

    def run(*i_args):
        args = [a.contiguous() for a in i_args]
        with tf.device(device):
            outs = tf_module(
                **{
                    name: tf.experimental.dlpack.from_dlpack(
                        torch.utils.dlpack.to_dlpack(args[idx])
                    )
                    for idx, name in enumerate(input_names)
                }
            )
            return [
                torch.utils.dlpack.from_dlpack(
                    tf.experimental.dlpack.to_dlpack(outs[name])
                )
                for name in output_names
            ]

    return subgraph.wrap_returns(run)


@create_backend
def taso(subgraph):
    taso_filename = subgraph.filename("taso")
    subprocess.check_call(
        [
            os.path.expanduser("~/conda/envs/taso/bin/python"),
            "-c",
            "import taso,onnx; onnx.save(taso.export_onnx(taso.optimize("
            f"taso.load_onnx('{subgraph.onnx_filename}'))), '{taso_filename}')",
        ]
    )
    return onnxrt_common(
        subgraph, provider="CUDAExecutionProvider", onnx_filename=taso_filename
    )


@create_backend
def ipex(subgraph, **kwargs):
    import intel_extension_for_pytorch as ipex  # type: ignore[import]

    inputs = subgraph.example_inputs
    model = subgraph.model
    with torch.no_grad():
        model.eval()
        if kwargs["datatype"] == "bf16":
            model = ipex.optimize(model, dtype=torch.bfloat16)
        else:
            model = ipex.optimize(model, dtype=torch.float32)
        try:
            traced_model = torch.jit.trace(model, inputs).eval()
            traced_model = torch.jit.freeze(traced_model)
            return traced_model
        except Exception:
            log.warning("JIT trace failed during the 'ipex' optimize process.")
            return model


def _raise_timeout(signum, frame):
    raise TimeoutError()


@create_backend
def fx2trt(subgraph, **kwargs):
    if subgraph.will_tensorrt_barf():
        # TensorRT fails violently with an abort() on this
        return None

    from torch_tensorrt.fx.fx2trt import (  # type: ignore[import]
        InputTensorSpec,
        TRTInterpreter,
    )
    from torch_tensorrt.fx.passes.lower_basic_pass import (  # type: ignore[import]
        transform_setitem,
    )
    from torch_tensorrt.fx.tools.trt_splitter import (  # type: ignore[import]
        TRTSplitter,
        TRTSplitterSetting,
    )
    from torch_tensorrt.fx.tracer.acc_tracer import acc_tracer  # type: ignore[import]
    from torch_tensorrt.fx.trt_module import TRTModule  # type: ignore[import]
    from torch_tensorrt.fx.utils import LowerPrecision  # type: ignore[import]

    from .normalize import normalize_ir

    try:
        model = subgraph.model
        inputs = subgraph.example_inputs
        # normalize
        model = normalize_ir(model, inputs)
        # pass rewrite
        model = transform_setitem(model, inputs)
        acc_model = acc_tracer.trace(model, inputs)
        # Split out unsupported ops
        splitter_setting = TRTSplitterSetting()
        splitter_setting.use_implicit_batch_dim = False
        splitter = TRTSplitter(acc_model, inputs, settings=splitter_setting)
        splitter.node_support_preview()
        split_mod = splitter()
        num_piece = 0
        for name, _ in split_mod.named_children():
            print(f"graph is split into {name}")
            num_piece += 1

        # if the graph module is split into pieces larger than 8, we consider its perf
        # is not good and fall back to non-TRT
        if num_piece > 8:
            print(
                f"The graph module is split into {num_piece} which is large than the \
                threshold=8. Fall back to non-TRT module."
            )
            return None

        if "fp16_mode" in kwargs and kwargs["fp16_mode"]:
            precision = LowerPrecision.FP16
        else:
            precision = LowerPrecision.FP32

        def get_submod_inputs(mod, submod, inputs):
            acc_inputs = None

            def get_input(self, inputs):
                nonlocal acc_inputs
                acc_inputs = inputs

            handle = submod.register_forward_pre_hook(get_input)
            mod(*inputs)
            handle.remove()
            return acc_inputs

        for name, _ in split_mod.named_children():
            if "_run_on_acc" in name:
                submod = getattr(split_mod, name)
                # print("acc=",submod.code)
                # Get submodule inputs for fx2trt
                acc_inputs = get_submod_inputs(split_mod, submod, inputs)

                # fx2trt replacement
                interp = TRTInterpreter(
                    submod,
                    InputTensorSpec.from_tensors(acc_inputs),
                    explicit_batch_dimension=True,
                )
                r = interp.run(
                    max_workspace_size=20 << 30,
                    lower_precision=precision,
                    # profiling_verbosity=trt.ProfilingVerbosity.DETAILED, #For profile
                )
                # For profile
                # from fx2trt_oss.fx.tools.trt_profiler_sorted import profile_trt_module
                # profile_trt_module("", trt_mod, acc_inputs)
                trt_mod = TRTModule(*r)

                setattr(split_mod, name, trt_mod)
            else:
                submod = getattr(split_mod, name)
                # print("gpu=",submod.code)
        return subgraph.wrap_returns(split_mod)
    except Exception:
        log.exception("FX2TRT conversion error")
        return None


@create_backend
def torch2trt(subgraph):
    if subgraph.will_tensorrt_barf():
        # TensorRT fails violently with an abort() on this
        return None

    from torch2trt import torch2trt  # type: ignore[import]

    inputs = subgraph.example_inputs
    trt_mod = torch2trt(
        subgraph.model,
        inputs,
        max_batch_size=len(inputs[0]),
        strict_type_constraints=True,
    )
    return subgraph.wrap_returns(trt_mod)


@create_backend
def tensorrt(subgraph):
    if subgraph.will_tensorrt_barf():
        # TensorRT fails violently with an abort() on this
        return None

    model = onnx2tensorrt(subgraph)
    if model is None:
        model = torch2trt(subgraph)
    return model


@create_backend
def cudagraphs(subgraph):
    model = subgraph.model
    inputs = subgraph.example_inputs
    assert subgraph.is_cuda
    return subgraph.wrap_returns(cudagraphs_inner(model, inputs))


@create_backend
def cudagraphs_ts(subgraph):
    assert subgraph.is_cuda
    model = subgraph.scripted
    inputs = subgraph.example_inputs

    # warmup
    for _ in range(3):
        model(*inputs)

    return subgraph.wrap_returns(cudagraphs_inner(model, inputs))


@create_backend
def cudagraphs_ts_ofi(subgraph):
    assert subgraph.is_cuda
    model = torch.jit.optimize_for_inference(torch.jit.freeze(subgraph.scripted))
    inputs = subgraph.example_inputs

    # warmup
    for _ in range(3):
        model(*inputs)

    return subgraph.wrap_returns(cudagraphs_inner(model, inputs))


def cudagraphs_inner(model, inputs, copy_outputs=True):
    assert isinstance(inputs, (list, tuple))
    static_inputs = [torch.zeros_like(x) for x in inputs]

    # warmup
    torch.cuda.synchronize()
    stream = torch.cuda.Stream()
    stream.wait_stream(torch.cuda.current_stream())
    with torch.cuda.stream(stream):
        model(*inputs)
    stream.synchronize()
    torch.cuda.current_stream().wait_stream(stream)
    torch.cuda.synchronize()

    # record
    graph = torch.cuda.CUDAGraph()
    with torch.cuda.graph(graph, stream=stream):
        static_outputs = model(*static_inputs)
    if not isinstance(static_outputs, (list, tuple)):
        static_outputs = (static_outputs,)

    def run(*new_inputs):
        assert len(static_inputs) == len(new_inputs)
        for dst, src in zip(static_inputs, new_inputs):
            dst.copy_(src)
        graph.replay()
        if copy_outputs:
            return [x.clone() for x in static_outputs]
        else:
            return static_outputs

    return run


<<<<<<< HEAD
@create_backend
def aot_autograd(subgraph, **kwargs):
    def _wrapped_bw_compiler(*args, **kwargs):
        # stop TorchDynamo from trying to compile our generated backwards pass
        return disable(disable(bw_compiler)(*args, **kwargs))

    bw_compiler = kwargs.get("bw_compiler") or kwargs["fw_compiler"]
    kwargs["bw_compiler"] = _wrapped_bw_compiler

    from functorch.compile import aot_module_simplified

    from .. import disable

    return aot_module_simplified(subgraph.model, subgraph.example_inputs, **kwargs)


=======
>>>>>>> 2a2c07ae
def tvm_compile(jit_mod, example_inputs, log_file=None, **kwargs):
    if jit_mod is None:
        return None
    try:
        return tvm_compile_inner(jit_mod, example_inputs, None, log_file, **kwargs)
    except Exception as e:
        if log_file and os.path.exists(log_file):
            os.unlink(log_file)
        if isinstance(e, KeyboardInterrupt):
            raise
        log.exception("tvm error")
        return None


@create_backend
def tvm(subgraph):
    return subgraph.wrap_returns(
        tvm_compile_inner(
            subgraph.scripted,
            subgraph.example_inputs,
            tuning_option=None,
            cuda=subgraph.is_cuda,
        )
    )


@create_backend
def ansor(subgraph):
    """
    WARNING: this backend takes hours or days to train and
    often produces a slower result than the default schedule.
    """
    return subgraph.wrap_returns(
        tvm_compile_inner(
            subgraph.scripted,
            subgraph.example_inputs,
            tuning_option="auto_scheduler",
            log_file=subgraph.filename("ansor"),
            cuda=subgraph.is_cuda,
        )
    )


@create_backend
def tvm_meta_schedule(subgraph):
    return subgraph.wrap_returns(
        tvm_compile_inner(
            subgraph.scripted,
            subgraph.example_inputs,
            tuning_option="meta_schedule",
            trials=20000,
            cuda=subgraph.is_cuda,
        )
    )


@functools.lru_cache(None)
def llvm_target():
    if "avx512" in open("/proc/cpuinfo").read():
        return "llvm -mcpu=skylake-avx512"
    return "llvm -mcpu=core-avx2"


def tvm_compile_inner(
    jit_mod, example_inputs, tuning_option=None, log_file=None, trials=20000, cuda=False
):
    try:
        import tvm  # type: ignore[import]
        from tvm import relay  # type: ignore[import]
        from tvm.contrib import graph_executor  # type: ignore[import]

        shape_list = [(f"inp_{idx}", i.shape) for idx, i in enumerate(example_inputs)]
        mod, params = relay.frontend.from_pytorch(jit_mod, shape_list)
        if cuda:
            dev = tvm.cuda(0)
            target = tvm.target.cuda()
        else:
            dev = tvm.cpu(0)
            target = tvm.target.Target(llvm_target())

        if tuning_option == "auto_scheduler":
            from tvm import auto_scheduler

            if log_file is None:
                log_file = tempfile.NamedTemporaryFile()
            if not os.path.exists(log_file):
                tasks, task_weights = auto_scheduler.extract_tasks(
                    mod["main"], params, target
                )
                for task in tasks:
                    print(task.compute_dag)
                else:
                    print("No tasks")
                if len(tasks) != 0:
                    tuner = auto_scheduler.TaskScheduler(tasks, task_weights)
                    if not os.path.exists(log_file):
                        assert trials > 0
                        tune_option = auto_scheduler.TuningOptions(
                            num_measure_trials=trials,
                            measure_callbacks=[auto_scheduler.RecordToFile(log_file)],
                            early_stopping=2000,
                        )
                        try:
                            tuner.tune(tune_option)
                        except Exception:
                            if os.path.exists(log_file):
                                os.unlink(log_file)
                            raise

            with auto_scheduler.ApplyHistoryBest(log_file):
                with tvm.transform.PassContext(
                    opt_level=3, config={"relay.backend.use_auto_scheduler": True}
                ):
                    lib = relay.build(mod, target=target, params=params)
        elif tuning_option == "meta_schedule":
            from os import path as osp

            from tvm import meta_schedule as ms

            with tempfile.TemporaryDirectory() as work_dir:
                if log_file is not None:
                    assert osp.isdir(
                        log_file
                    ), "TVM's meta_schedule requires a directory for storing log files."
                    work_dir = log_file
                # TODO(shingjan): This could be replaced by tvm.contrib.torch.optimize_torch
                # once USE_PT_TVMDSOOP is updated and turned on by default in TVM.
                database = ms.relay_integration.tune_relay(
                    mod=mod,
                    target=target,
                    work_dir=work_dir,
                    max_trials_global=20000,
                    num_trials_per_iter=64,
                    params=params,
                    strategy="evolutionary",
                )
                lib = ms.relay_integration.compile_relay(
                    database=database,
                    mod=mod,
                    target=target,
                    params=params,
                )

        elif tuning_option is None:
            # no autotuning (for debugging)
            with tvm.transform.PassContext(opt_level=10):
                lib = relay.build(mod, target=target, params=params)
        else:
            raise NotImplementedError(
                "This tuning option is invalid/not implemented for torchdynamo's TVM-related backend. "
                "There are three available options including None, auto_scheduler and meta_schedule."
            )
        m = graph_executor.GraphModule(lib["default"](dev))

        def to_torch_tensor(nd_tensor):
            """A helper function to transfer a NDArray to torch.tensor."""
            if nd_tensor.dtype == "bool":
                # DLPack does not support boolean so it can't be handled by
                # torch.utils.dlpack.from_pack. Workaround by going through
                # numpy, although this brings additional data copy overhead.
                return torch.from_numpy(nd_tensor.numpy())
            return torch.utils.dlpack.from_dlpack(nd_tensor.to_dlpack())

        def exec_tvm(*i_args):
            args = [a.contiguous() for a in i_args]
            for idx, arg in enumerate(args, 0):
                if arg.dim() != 0:
                    if arg.requires_grad:
                        arg = arg.detach()
                    m.set_input(
                        f"inp_{idx}",
                        tvm.nd.array(arg.numpy(), dev),
                    )
            m.run()
            return [
                to_torch_tensor(m.get_output(i)) for i in range(m.get_num_outputs())
            ]

        return exec_tvm
    except Exception:
        log.exception("tvm error")
        return jit_mod  # explicit fall back to eager


@functools.lru_cache(None)
def _init_ltc():
    try:
        import torch._lazy.extract_compiled_graph
        from torch._lazy.ts_backend import init as init_ts_backend

        # hopefully changing this line to sth like _ltc_init_xla_backend in future
        # will enable XLA
        init_ts_backend()

        return torch._lazy
    except ModuleNotFoundError as e:
        print(f"ltc backend fails. Can not import {e.name}")
        raise


def ltc_reuse_graph(gm: torch.fx.GraphModule, example_inputs):
    ltc = _init_ltc()
    return ltc.extract_compiled_graph.extract_compiled_graph(gm, example_inputs)


def ltc_trivial(gm: torch.fx.GraphModule, example_inputs):
    ltc = _init_ltc()
    lazy_model = copy.deepcopy(gm).to(device="lazy")
    ltc.extract_compiled_graph.force_lazy_device(lazy_model)

    def ltc_model(*inputs):
        orig_device = inputs[0].device if len(inputs) > 0 else "cuda"
        lazy_inputs = tuple(inp.to(device="lazy") for inp in inputs)

        lazy_out = lazy_model(*lazy_inputs)
        out = tuple(out.to(device=orig_device) for out in lazy_out)
        return out

    return ltc_model


@create_backend
def torchxla_trivial(subgraph):
    return subgraph.model


@create_backend
def torchxla_trace_once(subgraph):
    import torch._dynamo.optimizations.torchxla_integration as integration

    model = subgraph.model
    example_inputs = subgraph.example_inputs
    return integration.extract_compiled_graph(model, example_inputs)


def ipex_fp32(gm: torch.fx.GraphModule, example_inputs):
    kwargs_ipex = {"datatype": "fp32"}
    return BACKENDS["ipex"](gm, example_inputs, **kwargs_ipex)


def ipex_bf16(gm: torch.fx.GraphModule, example_inputs):
    kwargs_ipex = {"datatype": "bf16"}
    return BACKENDS["ipex"](gm, example_inputs, **kwargs_ipex)


def fx2trt_compiler_fp16(gm: torch.fx.GraphModule, example_inputs):
    kwargs_fx2trt = {"fp16_mode": True}
    trt_compiled = BACKENDS["fx2trt"](gm, example_inputs, **kwargs_fx2trt)
    if trt_compiled is not None:
        return trt_compiled
    else:
        print(
            "FX2TRT conversion failed on the subgraph. Return GraphModule forward instead"
        )
        return gm.forward


def fx2trt_compiler(gm: torch.fx.GraphModule, example_inputs):
    kwargs_fx2trt = {"fp16_mode": False}
    trt_compiled = BACKENDS["fx2trt"](gm, example_inputs, **kwargs_fx2trt)
    if trt_compiled is not None:
        return trt_compiled
    else:
        print(
            "FX2TRT conversion failed on the subgraph. Return GraphModule forward instead"
        )
        return gm.forward<|MERGE_RESOLUTION|>--- conflicted
+++ resolved
@@ -517,25 +517,6 @@
     return run
 
 
-<<<<<<< HEAD
-@create_backend
-def aot_autograd(subgraph, **kwargs):
-    def _wrapped_bw_compiler(*args, **kwargs):
-        # stop TorchDynamo from trying to compile our generated backwards pass
-        return disable(disable(bw_compiler)(*args, **kwargs))
-
-    bw_compiler = kwargs.get("bw_compiler") or kwargs["fw_compiler"]
-    kwargs["bw_compiler"] = _wrapped_bw_compiler
-
-    from functorch.compile import aot_module_simplified
-
-    from .. import disable
-
-    return aot_module_simplified(subgraph.model, subgraph.example_inputs, **kwargs)
-
-
-=======
->>>>>>> 2a2c07ae
 def tvm_compile(jit_mod, example_inputs, log_file=None, **kwargs):
     if jit_mod is None:
         return None
