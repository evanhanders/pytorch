import atexit
import collections
import contextlib
import copy
import cProfile
import dataclasses
import datetime
import dis
import enum
import functools
import gc
import inspect
import itertools
import logging
import math
import operator
import os
import pstats
import sys
import textwrap
import time
import types
import typing
import weakref
from contextlib import contextmanager
from functools import lru_cache, wraps
from typing import Any, Dict, Tuple, Union

import torch._logging
from torch._guards import detect_fake_mode  # noqa: F401
from . import config

try:
    import numpy as np

    HAS_NUMPY = True
except ModuleNotFoundError:
    np = None  # type: ignore[assignment]
    HAS_NUMPY = False

try:
    import torch_np

    HAS_NUMPY_TORCH_INTEROP = True
except ModuleNotFoundError:
    torch_np = None
    HAS_NUMPY_TORCH_INTEROP = False

if HAS_NUMPY:
    # NOTE: Make sure `NP_SUPPORTED_MODULES` and `NP_TO_TORCH_NP_MODULE` are in sync.
    NP_SUPPORTED_MODULES = (np, np.fft, np.linalg, np.random)

if HAS_NUMPY_TORCH_INTEROP:
    NP_TO_TORCH_NP_MODULE = {
        np: torch_np,
        np.fft: torch_np.fft,
        np.linalg: torch_np.linalg,
        np.random: torch_np.random,
    }

import importlib

import torch
import torch._functorch.config
import torch.fx.experimental.symbolic_shapes
from torch import fx
from torch._dispatch.python import enable_python_dispatcher
from torch._subclasses.fake_tensor import FakeTensor, is_fake
from torch.nn.modules.lazy import LazyModuleMixin
from torch.utils._pytree import tree_map


counters = collections.defaultdict(collections.Counter)
troubleshooting_url = "https://pytorch.org/docs/master/compile/troubleshooting.html"
nnmodule_doc_url = "https://pytorch.org/docs/master/compile/nn-module.html"
nnmodule_doc_url_msg = f"See {nnmodule_doc_url} for more information and limitations."
log = logging.getLogger(__name__)

# profiling compilation time
compilation_metrics = collections.OrderedDict()

timer_counter = itertools.count()


def tabulate(rows, headers):
    try:
        import tabulate

        return tabulate.tabulate(rows, headers=headers)
    except ImportError:
        return "\n".join(
            ", ".join(map(str, row)) for row in itertools.chain([headers], rows)
        )


def dynamo_profiled(func):
    @wraps(func)
    def profile_wrapper(*args, **kwargs):
        global timer_counter
        datafn = (
            func.__name__ + f"{next(timer_counter)}.profile"
        )  # Name the data file sensibly
        prof = cProfile.Profile()
        prof.enable()
        retval = prof.runcall(func, *args, **kwargs)
        prof.disable()
        print(f"### Cprofile for {func.__name__} iter {next(timer_counter)} ###")
        ps = pstats.Stats(prof)
        ps.sort_stats(pstats.SortKey.TIME).print_stats(20)
        ps.sort_stats(pstats.SortKey.CUMULATIVE).print_stats(20)
        prof.dump_stats(datafn)
        return retval

    return profile_wrapper


frame_phase_timing = collections.OrderedDict()

curr_frame = 0


# Note: Called for you by dynamo - you almost never ever want to invoke this yourself.
def increment_frame():
    global curr_frame
    curr_frame = curr_frame + 1


# Note: Called for you by dynamo - you almost never ever want to invoke this yourself.
def reset_frame_count():
    global curr_frame
    frame_phase_timing.clear()
    curr_frame = 0


op_count = 0


def increment_op_count(cnt):
    global op_count
    op_count += cnt


# Print a report of time spent so far
# Ex:
# TIMING:
# entire_frame_compile:8.574629999999999
# backend_compile:5.26806
def print_time_report():
    total = 0
    total_by_key = {}
    for frame, timings in frame_phase_timing.items():
        for key, timing in timings.items():
            total += timing
            if key not in total_by_key:
                total_by_key[key] = timing
            else:
                total_by_key[key] += timing

    out = "TIMING:"
    for key, value in total_by_key.items():
        out = f"{out} {key}:{round(value, 5)}"

    print(out)


# dynamo_timed API works as a function decorator
# By wrapping a function in dynamo_timed, we can store a record in compilation_metrics
# where the key is the functions name.
# For example:
#
#  @dynamo_timed
#  def _foo(...):
#
# Would show up as an entry in our timing dict:
# OrderedDict([('bar.<locals>._foo', [0.083690, 0.23949, 3.1425e-05])])
# This is extremely useful for granular debugging.
#
# For a higher-level mode, pass a phase_name into dynamo_timed
# phase_names record an extra record into a separate compilation timing structure,
# one keyed on frame+name rather than function.
# The frame is incremented outside of this function, in def increment_frame() above.
def dynamo_timed(original_function=None, phase_name=None):
    def dynamo_timed_inner(func):
        @wraps(func)
        def time_wrapper(*args, **kwargs):
            key = func.__qualname__
            if key not in compilation_metrics:
                compilation_metrics[key] = []
            with torch.profiler.record_function(f"{key} (dynamo_timed)"):
                t0 = time.time()
                r = func(*args, **kwargs)
                time_spent = time.time() - t0
            # print(f"Dynamo timer: key={key}, latency={latency:.2f} sec")
            compilation_metrics[key].append(time_spent)
            if phase_name:
                frame_key = str(curr_frame)
                if frame_key not in frame_phase_timing:
                    frame_phase_timing[frame_key] = {}
                assert (
                    phase_name not in frame_phase_timing[frame_key]
                ), f"Duplicate phase name {phase_name} for frame {frame_key}"
                frame_phase_timing[frame_key][phase_name] = time_spent
            return r

        return time_wrapper

    if original_function:
        return dynamo_timed_inner(original_function)
    return dynamo_timed_inner


def compile_times(repr="str", aggregate=False):
    """
    Get metrics about torchdynamo frontend/backend compilation times.

    Accumulates information from functions tagged with `@dynamo_timed`.

    repr='str' returns a printable string for user interaction, and 'csv'
    returns headers, rows which can be logged for output

    aggregate causes values from multiple compilations (e.g. split graphs)
    to be accumulated into one value.  If false, expect more than one value
    per metric.
    """

    def fmt_fn(values, item_fn=lambda x: x):
        if aggregate:
            return item_fn(sum(values))
        return ", ".join(map(item_fn, values))

    if repr == "str":
        rows = [
            (k, fmt_fn(compilation_metrics[k], item_fn=lambda x: f"{x:.4f}"))
            for k in compilation_metrics
        ]
        out = "TorchDynamo compilation metrics:\n"
        out += tabulate(rows, headers=("Function", "Runtimes (s)"))
        return out
    elif repr == "csv":
        values = [
            fmt_fn(v, item_fn=lambda x: f"{x:.6f}")
            for v in compilation_metrics.values()
        ]
        headers = list(compilation_metrics.keys())
        return headers, values


@atexit.register
def dump_compile_times():
    log.info(compile_times(repr="str", aggregate=True))


tensortype_to_dtype = {
    torch.FloatTensor: (torch.float32, torch.float),
    torch.DoubleTensor: (torch.float64, torch.double),
    torch.HalfTensor: (torch.float16, torch.half),
    torch.BFloat16Tensor: (torch.bfloat16,),
    torch.ByteTensor: (torch.uint8,),
    torch.CharTensor: (torch.int8,),
    torch.LongTensor: (torch.int64, torch.long),
    torch.IntTensor: (torch.int32, torch.int),
    torch.ShortTensor: (torch.int16, torch.short),
    torch.BoolTensor: (torch.bool,),
}


class DuplicateWarningChecker:
    def __init__(self, maxsize=4096):
        self.maxsize = maxsize
        self.reset()

    def reset(self):
        self.set = collections.OrderedDict()

    def add(self, key):
        if key in self.set:
            self.set.move_to_end(key, last=True)
            if not config.verbose:
                return False
        else:
            self.set[key] = None
            while len(self.set) > self.maxsize:
                self.set.popitem(last=False)
        return True


graph_break_dup_warning_checker = DuplicateWarningChecker()


def setup_compile_debug():
    compile_debug = os.environ.get("TORCH_COMPILE_DEBUG", "0") == "1"

    if compile_debug:
        torch._logging.set_logs(
            dynamo=logging.DEBUG,
            aot=logging.DEBUG,
            inductor=logging.DEBUG,
            output_code=True,  # this is off by default
        )
        return add_file_handler()

    return contextlib.ExitStack()


def reset_graph_break_dup_checker():
    graph_break_dup_warning_checker.reset()


def add_file_handler():
    log_path = os.path.join(get_debug_dir(), "torchdynamo")
    if not os.path.exists(log_path):
        os.makedirs(log_path)

    log_file_handler = logging.FileHandler(os.path.join(log_path, "debug.log"))
    logger = logging.getLogger("torch._dynamo")
    logger.addHandler(log_file_handler)

    exitstack = contextlib.ExitStack()
    exitstack.callback(lambda: logger.removeHandler(log_file_handler))
    return exitstack


def setup_log_file():
    exitstack = contextlib.ExitStack()
    if config.log_file_name is not None:
        log_file_handler = logging.FileHandler(config.log_file_name)
        for logger in logging.get_loggers():
            logger.addHandler(log_file_handler)
            exitstack.callback(lambda: logger.removeHandler(log_file_handler))
        return exitstack

    return exitstack


def gen_record_file_name(exc, code):
    return f"{get_debug_dir()}/error_recordings/\
{code.co_name}_{type(exc).__name__}_{code.co_firstlineno}.rec"


def write_record_to_file(filename, exec_record):
    try:
        if os.path.exists(filename):
            log.warning(
                "Unable to write execution record %s; file already exists.", filename
            )
        else:
            os.makedirs(os.path.dirname(filename), exist_ok=True)
            with open(filename, "wb") as f:
                exec_record.dump(f)
    except Exception:
        log.error("Unable to write execution record %s", filename, exc_info=1)


def count_calls(g: fx.Graph):
    c = 0
    for n in g.nodes:
        if "call" in n.op:
            c += 1
    return c


def identity(x):
    return x


def nothing(*args, **kwargs):
    pass


class ExactWeakKeyDictionary:
    """Similar to weakref.WeakKeyDictionary, but use `is`/`id` rather than `==` to compare equality"""

    def __init__(self):
        self.values = dict()
        self.refs = dict()

    def __getitem__(self, key):
        return self.values[id(key)]

    def get(self, key, default=None):
        return self.values.get(id(key), default)

    def __contains__(self, key):
        return id(key) in self.values

    def __setitem__(self, key, value):
        idx = id(key)
        if idx not in self.refs:
            self.refs[idx] = weakref.ref(key, lambda ref: self._remove_id(idx))
        self.values[idx] = value

    def _remove_id(self, idx):
        if idx in self.values:
            del self.values[idx]
        if idx in self.refs:
            del self.refs[idx]

    def clear(self):
        self.refs.clear()
        self.values.clear()


def istype(obj, allowed_types):
    """isinstance() without subclasses"""
    if isinstance(allowed_types, (tuple, list, set)):
        return type(obj) in allowed_types
    return type(obj) is allowed_types


def is_typing(value):
    if sys.version_info < (3, 9):
        return isinstance(value, typing._GenericAlias)
    else:
        return isinstance(
            value, (typing._SpecialGenericAlias, typing._UnionGenericAlias)
        )


def is_numpy_int_type(value):
    if HAS_NUMPY:
        return istype(
            value,
            (
                np.int8,
                np.int16,
                np.int32,
                np.int64,
                np.uint8,
                np.uint16,
                np.uint32,
                np.uint64,
            ),
        )
    else:
        return False


def is_numpy_float_type(value):
    if HAS_NUMPY:
        return istype(
            value,
            (
                np.float16,
                np.float32,
                np.float64,
            ),
        )
    else:
        return False


def is_numpy_ndarray(value):
    if HAS_NUMPY:
        return istype(value, np.ndarray)
    else:
        return False


def istensor(obj):
    """Check of obj is a tensor"""
    tensor_list = (
        torch.Tensor,
        torch.nn.Buffer,
        torch.nn.Parameter,
        *config.traceable_tensor_subclasses,
    )
    tensor_list = tensor_list + (torch._subclasses.FakeTensor,)
    return istype(obj, tensor_list)


def is_lazy_module(mod):
    return isinstance(mod, LazyModuleMixin)


@functools.lru_cache(4096)
def print_once(*args):
    print(*args)


def make_cell(val=None):
    """Some black magic to create a cell object that usually only exists in a closure"""
    x = val

    def f():
        return x

    assert len(f.__closure__) == 1
    return f.__closure__[0]


def proxy_args_kwargs(args, kwargs):
    try:
        proxy_args = tuple(arg.as_proxy() for arg in args)
        proxy_kwargs = {key: arg.as_proxy() for key, arg in kwargs.items()}
        return proxy_args, proxy_kwargs
    except NotImplementedError as e:
        from .exc import unimplemented
        from .variables.base import typestr

        raise unimplemented(
            f"call_function args: {typestr(*args)} {typestr(*list(kwargs.values()))}"
        ) from e


@dataclasses.dataclass
class CleanupHook:
    """Remove a global variable when hook is called"""

    scope: Dict[str, Any]
    name: str

    def __call__(self, *args):
        CleanupManager.count -= 1
        del self.scope[self.name]

    @staticmethod
    def create(scope, name, val):
        assert name not in scope
        CleanupManager.count += 1
        scope[name] = val
        return CleanupHook(scope, name)


class CleanupManager(ExactWeakKeyDictionary):
    count = 0

    def _remove_id(self, idx):
        for hook in self.values[idx]:
            hook()
        super()._remove_id(idx)


CleanupManager.instance = CleanupManager()


def clone_tensor(x):
    """Clone the tensor and its gradient"""
    y = x.clone().requires_grad_(x.requires_grad)
    if x.is_leaf and x.grad is not None:
        y.grad = x.grad.clone()
    return y


def clone_input(x, *, dtype=None):
    """copy while preserving strides"""
    # TODO: this is questionable
    if isinstance(x, torch._subclasses.FakeTensor):
        # this func fails on fake tensors in __torch_dispatch__
        return x

    def torch_clone(x):
        y = torch.clone(x)
        if x.is_leaf:
            y.requires_grad_(x.requires_grad)
        if x.is_leaf and x.grad is not None:
            y.grad = clone_input(x.grad, dtype=dtype)
        if hasattr(x, "_dynamo_dynamic_indices"):
            y._dynamo_dynamic_indices = x._dynamo_dynamic_indices.copy()
        return y

    with torch.no_grad():
        if x.device.type == "xla":
            # Access data_ptr() for a xla tensor will cause crash
            return torch_clone(x)

        needed_size = sum(
            (shape - 1) * stride for shape, stride in zip(x.size(), x.stride())
        )
        if x.is_quantized:
            result = torch.empty_quantized((needed_size + 32,), x)
        else:
            result = torch.empty(
                needed_size + 32, dtype=dtype or x.dtype, device=x.device
            )
        cache_line_offset = (
            (x.data_ptr() - result.data_ptr()) % 32
        ) // x.element_size()
        result.as_strided_(x.size(), x.stride(), cache_line_offset)
        try:
            result.copy_(x.clone())
            if x.is_leaf:
                result.requires_grad_(x.requires_grad)
            if x.is_leaf and x.grad is not None:
                result.grad = clone_input(x.grad, dtype=dtype)
        except RuntimeError:
            # RuntimeError: unsupported operation: more than one element of the written-to
            # tensor refers to a single memory location. Please clone() the tensor before
            # performing the operation.
            return torch_clone(x)
        if hasattr(x, "_dynamo_dynamic_indices"):
            result._dynamo_dynamic_indices = x._dynamo_dynamic_indices.copy()
        return result


def clone_inputs(example_inputs):
    if type(example_inputs) is dict:
        res = dict(example_inputs)
        for key, value in res.items():
            if isinstance(value, tuple):
                res[key] = clone_inputs(value)
            else:
                assert isinstance(value, torch.Tensor), type(value)
                res[key] = clone_input(value)
        return res

    res = list(example_inputs)
    for i in range(len(res)):
        if isinstance(res[i], torch.Tensor):
            res[i] = clone_input(res[i])
    return res


@contextmanager
def preserve_rng_state():
    with torch.utils._python_dispatch._disable_current_modes():
        rng_state = torch.clone(torch.random.get_rng_state())
        if torch.cuda.is_available():
            cuda_rng_state = torch.clone(torch.cuda.get_rng_state())
    try:
        yield
    finally:
        with torch.utils._python_dispatch._disable_current_modes():
            torch.random.set_rng_state(rng_state)
            if torch.cuda.is_available():
                torch.cuda.set_rng_state(cuda_rng_state)


def is_jit_model(model0):
    return isinstance(
        model0,
        (
            torch.jit._trace.TopLevelTracedModule,
            torch.jit._script.RecursiveScriptModule,
            torch.jit.ScriptFunction,
            torch.jit.ScriptModule,
        ),
    )


def torchscript(model, example_inputs, verbose=False):
    if is_jit_model(model):
        # already done?
        return model

    try:
        return torch.jit.trace(model, example_inputs)
    except Exception:
        try:
            return torch.jit.script(model)
        except Exception:
            if verbose:
                log.exception("jit error")
            else:
                log.error("Both torch.jit.trace and torch.jit.script failed")
    return None


def getfile(obj):
    try:
        return inspect.getfile(obj)
    except TypeError:
        return None


def is_namedtuple(obj):
    """Test if an object is a namedtuple or a torch.return_types.* quasi-namedtuple"""
    return is_namedtuple_cls(type(obj))


def is_namedtuple_cls(cls):
    """Test if an object is a namedtuple or a torch.return_types.* quasi-namedtuple"""
    try:
        if issubclass(cls, tuple):
            bases = getattr(cls, "__bases__", []) or [None]
            module = getattr(cls, "__module__", None)
            return module == "torch.return_types" or (
                bases[0] is tuple and hasattr(cls, "_make") and hasattr(cls, "_fields")
            )
    except TypeError:
        pass
    return False


@functools.lru_cache(1)
def namedtuple_fields(cls):
    """Get the fields of a namedtuple or a torch.return_types.* quasi-namedtuple"""
    if cls is slice:
        return ["start", "stop", "step"]

    assert issubclass(cls, tuple)
    if hasattr(cls, "_fields"):
        # normal namedtuples
        return cls._fields

    @dataclasses.dataclass
    class Marker:
        index: int

    # frustrating ones e.g. torch.return_types.max
    assert cls.__module__ == "torch.return_types"
    obj = cls(map(Marker, range(cls.n_fields)))
    fields = [None] * cls.n_fields
    for name in dir(obj):
        if name[0] != "_" and isinstance(getattr(obj, name), Marker):
            fields[getattr(obj, name).index] = name
    return fields


def checkpoint_params(gm):
    with torch.no_grad():
        rng_state = torch.clone(torch.random.get_rng_state())
        if torch.cuda.is_available():
            cuda_rng_state = torch.clone(torch.cuda.get_rng_state())
        saved_state = []
        for param in itertools.chain(gm.parameters(), gm.buffers()):
            saved_state.append((param, param._version, torch.clone(param)))

    def restore():
        with torch.no_grad():
            torch.random.set_rng_state(rng_state)
            if torch.cuda.is_available():
                torch.cuda.set_rng_state(cuda_rng_state)
            for param, version, original_value in saved_state:
                if param._version != version:
                    param.copy_(original_value)

    return restore


def timed(model, example_inputs, times=1):
    if torch.cuda.is_available():
        synchronize = torch.cuda.synchronize
    else:
        synchronize = nothing

    synchronize()
    gc.collect()
    torch.manual_seed(1337)
    t0 = time.perf_counter()
    for _ in range(times):
        result = model(*example_inputs)
        synchronize()
    t1 = time.perf_counter()
    return result, t1 - t0


def check_is_cuda(gm, example_inputs):
    return all(x.is_cuda for x in itertools.chain(example_inputs, gm.parameters(True)))


@lru_cache(32)
def rot_n_helper(n):
    assert n > 1
    vars = [f"v{i}" for i in range(n)]
    rotated = reversed(vars[-1:] + vars[:-1])
    fn = eval(f"lambda {','.join(vars)}: ({','.join(rotated)})")
    fn.__name__ = f"rot_{n}_helper"
    return fn


def is_safe_constant(v):
    if istype(v, (tuple, frozenset)):
        return all(map(is_safe_constant, v))
    return isinstance(v, (enum.Enum, type)) or istype(
        v,
        (
            types.CodeType,
            int,
            float,
            bool,
            str,
            bytes,
            type(None),
            slice,
            type(type),
            torch.device,
            torch.dtype,
        ),
    )


def guard_if_dyn(arg):
    from .variables import ConstantVariable, SymNodeVariable

    if isinstance(arg, SymNodeVariable):
        # This is because SymNodeVariable intentionally doesn't define
        # as_python_constant to avoid shunting down some codepaths
        # that expect consts.   In this case, we know we definitely
        # want to specialize though.
        return arg.evaluate_expr()
    elif isinstance(arg, ConstantVariable):
        return arg.as_python_constant()

    return arg


def check_constant_args(args, kwargs):
    return all(x.is_python_constant() for x in itertools.chain(args, kwargs.values()))


def check_unspec_python_args(args, kwargs):
    from .variables.constant import ConstantVariable
    from .variables.tensor import UnspecializedPythonVariable

    unspec_count = 0
    for x in itertools.chain(args, kwargs.values()):
        if isinstance(x, UnspecializedPythonVariable):
            unspec_count += 1
        elif not isinstance(x, (UnspecializedPythonVariable, ConstantVariable)):
            return False
        else:
            pass

    return unspec_count > 0


def check_numpy_ndarray_args(args, kwargs):
    from .variables.tensor import NumpyNdarrayVariable

    return any(
        isinstance(x, NumpyNdarrayVariable)
        for x in itertools.chain(args, kwargs.values())
    )


def specialize_args_kwargs(tx, args, kwargs):
    specialized_args = []
    specialized_kwargs = {}
    for x in args:
        specialized_args.append(x.as_specialized(tx))
    for k, v in kwargs.items():
        specialized_kwargs.update({k: v.as_specialized(tx)})
    return specialized_args, specialized_kwargs


dict_values = type(dict().values())
odict_values = type(collections.OrderedDict().values())
tuple_iterator = type(iter(tuple()))
tuple_iterator_len = tuple_iterator.__length_hint__
object_new = object.__new__


def nn_module_new(cls):
    obj = object_new(cls)
    torch.nn.Module.__init__(obj)
    return obj


def product(it):
    return functools.reduce(operator.mul, it, 1)


def tuple_iterator_getitem(it, index):
    _, (obj,), start = it.__reduce__()
    return obj[start + index]


def enum_repr(value, local):
    # enum class can override __str__ method. Use __class__ and name attribute
    # to extract the class name and key name.
    name = value.__class__.__name__
    val = value.name
    scope = "L" if local else "G"
    local_name = f'{scope}["{name}"].{val}'
    return local_name


def dict_param_key_ids(value):
    return {
        id(k) for k in value.keys() if isinstance(k, (torch.nn.Parameter, torch.Tensor))
    }


def dict_const_keys(value):
    return {
        k for k in value.keys() if not isinstance(k, (torch.nn.Parameter, torch.Tensor))
    }


def dict_const_keys_repr(const_keys, *, local):
    if any(isinstance(k, enum.Enum) for k in const_keys):
        # To workaround repr(Enum) returning invalid global reference before python 3.11
        # by calling enum_repr and removing quotes to render enum in guard code.
        const_keys_str = f"{ {enum_repr(k, local=local) if isinstance(k, enum.Enum) else repr(k) for k in const_keys} }".replace(
            "'", ""
        )
    else:
        const_keys_str = f"{const_keys!r}"
    return const_keys_str


def global_key_name(key):
    return f"__dict_key_{id(key)}"


from torch._subclasses import (  # noqa: F401
    FakeTensorMode,
    UnsupportedFakeTensorException,
)


def wrap_fake_exception(fn):
    try:
        return fn()
    except UnsupportedFakeTensorException as e:
        from .exc import unimplemented

        msg = f"Unsupported: {e.reason} with fake tensor propagation."
        log.warning(msg)
        raise unimplemented(msg) from e


def deepcopy_to_fake_tensor(obj, fake_mode):
    with torch._subclasses.fake_tensor.FakeCopyMode(fake_mode):
        return wrap_fake_exception(lambda: copy.deepcopy(obj))


def rmse(ref, res):
    """
    Calculate root mean squared error
    """
    return torch.sqrt(torch.mean(torch.square(ref - res)))


def same(
    ref,
    res,
    fp64_ref=None,
    cos_similarity=False,
    tol=1e-4,
    equal_nan=False,
    exact_dtype=True,
    relax_numpy_equality=False,
    ignore_non_fp=False,
    log_error=log.error,
):
    """Check correctness to see if ref and res match"""
    if fp64_ref is None:
        fp64_ref = ref
    if isinstance(ref, (list, tuple, torch.nn.ParameterList, torch.Size)):
        assert isinstance(res, (list, tuple)), f"type mismatch {type(ref)} {type(res)}"
        if len(ref) != len(res):
            log_error("Length mismatch")
            return False
        return len(ref) == len(res) and all(
            same(
                ai,
                bi,
                fp64_refi,
                cos_similarity,
                tol,
                equal_nan,
                exact_dtype,
                relax_numpy_equality,
                ignore_non_fp,
                log_error=log_error,
            )
            for ai, bi, fp64_refi in zip(ref, res, fp64_ref)
        )
    elif isinstance(ref, dict):
        assert isinstance(res, dict)
        assert set(ref.keys()) == set(
            res.keys()
        ), f"keys mismatch {set(ref.keys())} == {set(res.keys())}"
        for k in sorted(ref.keys()):
            if not (
                same(
                    ref[k],
                    res[k],
                    fp64_ref[k],
                    cos_similarity=cos_similarity,
                    tol=tol,
                    equal_nan=equal_nan,
                    exact_dtype=exact_dtype,
                    relax_numpy_equality=relax_numpy_equality,
                    ignore_non_fp=ignore_non_fp,
                    log_error=log_error,
                )
            ):
                log_error("Accuracy failed for key name %s", k)
                return False
        return True
    elif isinstance(ref, torch.Tensor):
        assert not isinstance(ref, torch._subclasses.FakeTensor)
        assert not isinstance(res, torch._subclasses.FakeTensor)

        if ref.is_sparse:
            assert res.is_sparse
            ref = ref.to_dense()
            res = res.to_dense()
        assert isinstance(res, torch.Tensor), f"type mismatch {type(ref)} {type(res)}"
        if exact_dtype:
            if ref.dtype != res.dtype:
                log_error("dtype mismatch %s, %s", ref.dtype, res.dtype)
                return False
            if ref.dtype == torch.bool:
                if ignore_non_fp:
                    return True
                # triton stores bool as int8, so add this for more accurate checking
                r = torch.allclose(
                    ref.to(dtype=torch.uint8),
                    res.to(dtype=torch.uint8),
                    atol=tol,
                    rtol=tol,
                    equal_nan=equal_nan,
                )
                if not r:
                    log_error("Accuracy failed: uint8 tensor did not match")
                return r

        if cos_similarity:
            ref = ref.flatten().to(torch.float32)
            res = res.flatten().to(torch.float32)
            if torch.allclose(ref, res, atol=tol, rtol=tol, equal_nan=True):
                # early exit that handles zero/nan better
                # cosine_similarity(zeros(10), zeros(10), dim=0) is 0
                return True
            score = torch.nn.functional.cosine_similarity(ref, res, dim=0, eps=1e-6)
            if score < 0.99:
                log.warning("Similarity score=%s", score.cpu().detach().item())
            return score >= 0.99
        else:
            if not exact_dtype:
                ref = ref.to(res.dtype)

            # First try usual allclose
            if torch.allclose(ref, res, atol=tol, rtol=tol, equal_nan=equal_nan):
                return True

            # Check error from fp64 version
            if fp64_ref.dtype == torch.float64:
                ref_error = rmse(fp64_ref, ref).item()
                res_error = rmse(fp64_ref, res).item()
                multiplier = 2.0

                if (
                    fp64_ref.numel() < 1000
                    or (ref.ndim == 4 and ref.shape[-1] == ref.shape[-2] == 1)
                    # large tol means a benchmark has been specified as REQUIRE_HIGHER_TOLERANCE
                    or tol >= 2 * 1e-2
                ):
                    # In the presence of noise, noise might dominate our error
                    # metric for smaller tensors.
                    # Similary, for 1x1 kernels, there seems to be high noise with amp.
                    multiplier = 3.0

                passes_test = res_error <= (multiplier * ref_error + tol / 10.0)
                if not passes_test:
                    log_error(
                        "RMSE (res-fp64): %.5f, (ref-fp64): %.5f and shape=%s",
                        res_error,
                        ref_error,
                        res.size(),
                    )
                    # import pdb; pdb.set_trace()
                return passes_test

            if ignore_non_fp:
                return True

            log_error("Accuracy failed: allclose not within tol=%s", tol)
            return False
    elif isinstance(ref, (str, int, type(None), bool, torch.device)):
        if ignore_non_fp:
            return True
        r = ref == res
        if not r:
            log_error("Accuracy failed (%s): %s != %s", type(ref), ref, res)
        return r
    elif isinstance(ref, float):
        r = math.isclose(ref, res, rel_tol=tol, abs_tol=tol)
        if not r:
            log_error(
                "Accuracy failed (float): %s != %s (within tol=%s)", ref, res, tol
            )
        return r
    elif is_numpy_int_type(ref) or is_numpy_float_type(ref):
        if relax_numpy_equality and not (
            is_numpy_int_type(res) or is_numpy_float_type(res)
        ):
            ref = ref.item()
        r = (type(ref) is type(res)) and (ref == res)
        if not r:
            log_error("Accuracy failed (numpy): %s != %s", ref, res)
        return r
    elif is_numpy_ndarray(ref):
        return (type(ref) is type(res)) and same(
            torch.as_tensor(ref),
            torch.as_tensor(res),
            fp64_ref,
            cos_similarity=cos_similarity,
            tol=tol,
            equal_nan=equal_nan,
            exact_dtype=exact_dtype,
            relax_numpy_equality=relax_numpy_equality,
            ignore_non_fp=ignore_non_fp,
            log_error=log_error,
        )
    elif type(ref).__name__ in (
        "MaskedLMOutput",
        "Seq2SeqLMOutput",
        "CausalLMOutputWithCrossAttentions",
        "LongformerMaskedLMOutput",
        "Instances",
        "SquashedNormal",
        "Boxes",
        "Normal",
        "TanhTransform",
        "Foo",
        "Variable",
    ):
        assert type(ref) is type(res)
        return all(
            same(
                getattr(ref, key),
                getattr(res, key),
                getattr(fp64_ref, key),
                cos_similarity=cos_similarity,
                tol=tol,
                equal_nan=equal_nan,
                exact_dtype=exact_dtype,
                relax_numpy_equality=relax_numpy_equality,
                ignore_non_fp=ignore_non_fp,
                log_error=log_error,
            )
            for key in ref.__dict__.keys()
        )
    else:
        raise RuntimeError(f"unsupported type: {type(ref).__name__}")


def format_func_info(code):
    short_filename = code.co_filename.split("/")[-1]
    return f"'{code.co_name}' ({short_filename}:{code.co_firstlineno})"


@contextlib.contextmanager
def disable_cache_limit():
    prior = config.cache_size_limit
    config.cache_size_limit = sys.maxsize

    try:
        yield
    finally:
        config.cache_size_limit = prior


# map from transformed code back to original user code
orig_code_map = ExactWeakKeyDictionary()

# keep a record of code_obj -> list of guard failure reasons for logging
guard_failures = collections.defaultdict(list)

# Keep a record of graph break reasons for logging
graph_break_reasons = list()

# keep record of compiled code, if we are in "error if recompile"
# to track code that dynamo has compiled previously
seen_code_map = ExactWeakKeyDictionary()


class CompileProfiler:
    """Utility for profiling how and what dynamo would compile.

    Can be used for
     * diagnosing recompilation issues
     * determining an appropriate compile cache limit
     * (TODO)confirming which functions got compiled/skipped
    """

    def __init__(self):
        self.frame_count = 0
        self.op_count = 0
        self.backend_ctx_ctor = lambda: disable_cache_limit()

    def __call__(self, gm: torch.fx.GraphModule, example_inputs):
        self.frame_count += 1
        for node in gm.graph.nodes:
            if "call" in node.op:
                self.op_count += 1
        return gm.forward

    def __enter__(self):
        self.old_report_guard_failure = config.report_guard_failures
        config.report_guard_failures = True
        return self

    def __exit__(self, typ, val, traceback):
        config.report_guard_failures = self.old_report_guard_failure

    def get_metrics(self):
        return {"guard_failures": guard_failures}

    def report(self):
        metrics = self.get_metrics()
        gf = metrics["guard_failures"]

        def num_recompiles(code):
            return len(gf[code])

        def recompile_reasons(code):
            return "\n".join([str(x) for x in gf[code]])

        summarized_gf = [
            [format_func_info(code), num_recompiles(code), recompile_reasons(code)]
            for code in gf
        ]

        def graph_break_report():
            if "graph_break" in counters:
                graph_breaks = counters["graph_break"]
                return tabulate(
                    [[msg, graph_breaks[msg]] for msg in graph_breaks],
                    headers=["Graph Break Reason", "Count"],
                )

        def recompilation_report():
            if len(gf):
                max_recompiles = max([num_recompiles(code) for code in gf])
                recomp_table = tabulate(
                    summarized_gf,
                    headers=["Function", "Recompiles", "Recompile Reasons"],
                )
                return recomp_table + textwrap.dedent(
                    f"""

                    Set torch._dynamo.config.cache_size_limit to {max_recompiles} to avoid being cache limited.
                """
                )

        report = textwrap.dedent(
            """
            Torchdynamo Profiler Report
            ===========================

            Graph Breaks
            ------------
            Graph breaks happen when torchdynamo encounters code it can't safely trace.
            If you want to find out why breaks are happening, check below for each break reason
            You may gain additional insight by passing `fullgraph=True` to torch.compile,
            to stop at the first break.

        """
        )
        report += graph_break_report() or "No graph breaks detected."
        report += textwrap.dedent(
            """

            Recompilation
            -------------
            These subgraphs were recompiled more than once due to guard failures
            Guard failures indicate some condition assumed to be static by the tracer changed,
            making it unsafe to reuse the compiled program.

        """
        )
        report += recompilation_report() or "No recompilation detected.\n"
        return report


# return same dir unless user changes config between calls
@functools.lru_cache(None)
def _get_debug_dir(root_dir):
    dir_name = (
        "run_"
        + datetime.datetime.now().strftime("%Y_%m_%d_%H_%M_%S_%f")
        # use pid to avoid conflicts among ranks
        + "-pid_"
        + str(os.getpid())
    )
    return os.path.join(root_dir, dir_name)


def get_debug_dir():
    debug_root = config.debug_dir_root
    return _get_debug_dir(debug_root)


def get_fake_value(node, tx):
    """
    Run the computation represented by `node` using fake tensors and return the result.
    """
    from .exc import (
        TorchRuntimeError,
        unimplemented,
        Unsupported,
        UserError,
        UserErrorType,
    )

    op = node.op

    def fake_wrapper(e):
        if isinstance(e, torch.Tensor):
            assert is_fake(e)
        return e

    def visit(n: torch.fx.Node):
        return n.meta["example_value"]

    args, kwargs = torch.fx.node.map_arg((node.args, node.kwargs), visit)
    args = tree_map(fake_wrapper, args)
    kwargs = tree_map(fake_wrapper, kwargs)

    nnmodule = None
    if op == "call_method" and len(args) > 0 and isinstance(args[0], torch.nn.Module):
        # If the first argument is nn.Module, should copy to fake mode.
        args = (deepcopy_to_fake_tensor(args[0], tx.fake_mode),) + tuple(args[1:])

    if op == "call_module":
        nnmodule = tx.output.nn_modules[node.target]

        if is_lazy_module(nnmodule) and hasattr(nnmodule, "_initialize_hook"):
            # In the case of a lazy module, we want to run
            # the pre-hooks which initialize it.
            # Afterwards, lazy module deletes its pre-hooks
            # to avoid treating it as lazy on subsequent recompile.
            nnmodule._infer_parameters(nnmodule, args)

        # no matter it's lazy module or not, we should copy to fake mode.
        nnmodule = deepcopy_to_fake_tensor(nnmodule, tx.fake_mode)

    try:
        with tx.fake_mode, enable_python_dispatcher():
            return wrap_fake_exception(
                lambda: run_node(tx.output, node, args, kwargs, nnmodule)
            )
    except Unsupported:
        raise
    except RuntimeError as e:
        cause = e
        if e.__cause__ is not None:
            cause = e.__cause__

        if isinstance(
            cause, torch._subclasses.fake_tensor.DataDependentOutputException
        ):
            unimplemented(f"data dependent operator: {cause.func}")
        elif isinstance(
            cause, torch._subclasses.fake_tensor.DynamicOutputShapeException
        ):
            unimplemented(f"dynamic shape operator: {cause.func}")
        elif isinstance(
            cause, torch._subclasses.fake_tensor.UnsupportedOperatorException
        ):
            unimplemented(
                f"unsupported operator: {cause.func} (see "
                "https://docs.google.com/document/d/1GgvOe7C8_NVOMLOCwDaYV1mXXyHMXY7ExoewHqooxrs/edit#heading=h.64r4npvq0w0"
                " for how to fix)"
            )
        elif isinstance(
            cause, torch.fx.experimental.symbolic_shapes.GuardOnDataDependentSymNode
        ):
            unimplemented("guard on data-dependent symbolic int/float")
        elif isinstance(cause, torch.utils._sympy.value_ranges.ValueRangeError):
            raise UserError(UserErrorType.CONSTRAIN_VIOLATION, e.args[0]) from e
        raise TorchRuntimeError(str(e)).with_traceback(e.__traceback__) from None


def run_node(tracer, node, args, kwargs, nnmodule):
    """
    Runs a given node, with the given args and kwargs.

    Behavior is dicatated by a node's op.

    run_node is useful for extracting real values out of nodes.
    See get_real_value for more info on common usage.

    Note: The tracer arg is only used for 'get_attr' ops
    Note: The nnmodule arg is only used for 'call_module' ops

    Nodes that are not call_function, call_method, call_module, or get_attr will
    raise an AssertionError.
    """
    from .exc import Unsupported

    op = node.op
    try:
        if op == "call_function":
            return node.target(*args, **kwargs)
        elif op == "call_method":
            return getattr(args[0], node.target)(*args[1:], **kwargs)
        elif op == "call_module":
            assert nnmodule is not None
            return nnmodule(*args, **kwargs)
        elif op == "get_attr":
            return tracer.get_submodule(node.target)
        elif op == "placeholder":
            assert "example_value" in node.meta
            return node.meta["example_value"]
    # TODO: Verify it's okay to bubble this up?
    except Unsupported:
        raise
    except Exception as e:
        fn_str = f"Failed running {op} {node.target}(*{args}, **{kwargs}):\n"
        raise RuntimeError(fn_str + str(e)).with_traceback(e.__traceback__) from e

    raise AssertionError(op)


def get_real_value(node, tracer):
    """
    Run the actual computation represented by `node` and return the result.
    This will execute any dependent nodes in the graph as well.
    """
    from .exc import TorchRuntimeError

    cache = tracer.real_value_cache
    if node in cache:
        return cache[node]

    op = node.op
    args, kwargs = torch.fx.node.map_arg(
        (node.args, node.kwargs),
        lambda n: get_real_value(n, tracer),
    )

    if op == "call_module":
        nn_module = tracer.output_graph.nn_modules[node.target]
        if not is_lazy_module(nn_module):
            nn_module = copy.deepcopy(nn_module)
        else:
            # In the case of a lazy module, we want to run
            # the pre-hooks which initialize it
            nn_module(*args, **kwargs)
    else:
        nn_module = None

    try:
        real_value = run_node(tracer, node, args, kwargs, nn_module)
        cache[node] = real_value
    except RuntimeError as e:
        raise TorchRuntimeError(str(e)).with_traceback(e.__traceback__) from None
    return real_value


def assert_no_fake_params_or_buffers(gm):
    from torch._subclasses.fake_tensor import FakeTensorConfig

    def stack_or_hint(t):
        if FakeTensorConfig.debug:
            import traceback

            return f"FAKE TENSOR CREATION TRACEBACK: \n {traceback.format_list(t._debug_trace)}"
        else:
            return "Enable TORCH_FAKE_TENSOR_DEBUG=1 to get creation stack traces on fake tensors."

    for name, buffer in gm.named_buffers():
        assert not isinstance(
            buffer, torch._subclasses.FakeTensor
        ), f"Unexpected fake buffer {name} {stack_or_hint(buffer)}"
    for name, param in gm.named_parameters():
        assert not isinstance(
            param, torch._subclasses.FakeTensor
        ), f"Unexpected fake param {name} {stack_or_hint(param)}"


def fqn(obj: Any):
    """
    Returns the fully qualified name of the object.
    """
    return f"{obj.__module__}.{obj.__qualname__}"


def ifdynstaticdefault(count1, count2):
    if torch._dynamo.config.assume_static_by_default:
        return count1
    else:
        return count2


def import_submodule(mod: types.ModuleType):
    """
    Ensure all the files in a given submodule are imported
    """
    for filename in sorted(os.listdir(os.path.dirname(mod.__file__))):
        if filename.endswith(".py") and filename[0] != "_":
            importlib.import_module(f"{mod.__name__}.{filename[:-3]}")


def object_has_getattribute(value: Any):
    try:
        if isinstance(
            inspect.getattr_static(type(value), "__getattribute__"),
            types.FunctionType,
        ):
            return True
    except AttributeError:
        pass
    return False


def get_custom_getattr(value: Any):
    try:
        getattr_fn = inspect.getattr_static(type(value), "__getattr__")
    except AttributeError:
        getattr_fn = None
    if getattr_fn is torch.nn.Module.__getattr__:
        # ignore this case of getattr
        getattr_fn = None
    return getattr_fn


class TensorStaticReason(enum.Enum):
    PARAMETER = 2
    NOT_TENSOR = 4
    NN_MODULE_PROPERTY = 5


def tensor_static_reason_to_message(reason: TensorStaticReason):
    if reason == TensorStaticReason.PARAMETER:
        return "mark_dynamic on parameter, parameters are always static today."
    if reason == TensorStaticReason.NOT_TENSOR:
        return "mark_dynamic on a non tensor, how did this happen?"
    if reason == TensorStaticReason.NN_MODULE_PROPERTY:
        return "tensor is static because it is nn module associated."
    raise AssertionError(f"Illegal reason {reason}")


def tensor_always_has_static_shape(
    tensor: Union[torch.Tensor, Any], is_tensor: bool, guard_source: "GuardSource"
) -> Tuple[bool, TensorStaticReason]:
    """
    Given a tensor, source, and is_tensor flag, determine if a shape should be static.

    Args:
    tensor - the real tensor to evaluate, parameters force a static shape.
    is_tensor - internal dynamo check, esentially "is_tensor": target_cls is TensorVariable,
    tensors not in a TensorVariable for whatever reason are forced static.

    Returns a tuple, where the first element is the bool of whether or not this tensor should have a static shape.
    The second element is a TensorStaticReason, useful for passing to tensor_static_reason_to_message if needed.
    """
    if type(tensor) is torch.nn.Parameter:
        return True, TensorStaticReason.PARAMETER
<<<<<<< HEAD
    if tensor.is_nested:
        # TODO: Fix the reason
        return True, TensorStaticReason.NOT_TENSOR
    if config.dynamic_shapes is False:
        return True, TensorStaticReason.CONFIG_NOT_DYN
=======
>>>>>>> 3183e535
    if not is_tensor:
        return True, TensorStaticReason.NOT_TENSOR
    if guard_source.is_nn_module():
        return True, TensorStaticReason.NN_MODULE_PROPERTY
    return False, None


class LazyString:
    def __init__(self, func, *args, **kwargs):
        self.func = func
        self.args = args
        self.kwargs = kwargs

    def __str__(self):
        return self.func(*self.args, **self.kwargs)


def lazy_format_graph_code(name, gm, maybe_id=None):
    def format_name():
        if maybe_id is not None:
            return f"{name} {maybe_id}"
        else:
            return name

    return LazyString(
        lambda: _format_graph_code(
            f"===== {format_name()} =====\n",
            gm.forward.__code__.co_filename,
            gm.print_readable(print_output=False),
        )
    )


def _format_graph_code(name, filename, graph_str):
    return f"TRACED GRAPH\n {name} {filename} {graph_str}\n"


def lazy_format_graph_tabular(fn_name, gm):
    def inner():
        try:
            from tabulate import tabulate  # TODO: Check that this is installed
        except ImportError:
            return (
                "Tabulate module missing, please install tabulate to log the graph in tabular format, logging code instead:\n"
                + str(lazy_format_graph_code(fn_name, gm))
            )

        node_specs = [
            [n.op, n.name, n.target, n.args, n.kwargs] for n in gm.graph.nodes
        ]
        graph_str = tabulate(
            node_specs, headers=["opcode", "name", "target", "args", "kwargs"]
        )
        return _format_graph_code(fn_name, gm.forward.__code__.co_filename, graph_str)

    return LazyString(inner)


def format_bytecode(prefix, name, filename, line_no, code):
    return f"{prefix} {name} {filename} line {line_no} \n{dis.Bytecode(code).dis()}\n"


forward_hook_names = ["_forward_pre_hooks", "_forward_hooks"]
backward_hook_names = ["_backward_pre_hooks", "_backward_hooks"]
state_dict_hook_names = [
    "_state_dict_pre_hooks",
    "_state_dict_hooks",
    "_load_state_dict_pre_hooks",
    "_load_state_dict_post_hooks",
]
all_hook_names = forward_hook_names + backward_hook_names + state_dict_hook_names


def nnmodule_has_hooks(
    mod,
    check_forward_hooks=False,
    check_backward_hooks=False,
    check_state_dict_hooks=False,
):
    """
    Sometimes its useful to differentiate between types of hooks such as forward/backward/pre
    hooks executed during module.__call__, and state_dict hooks which are executed separately.
    """
    hook_dicts_to_check = []
    check_all_hooks = (
        not check_forward_hooks
        and not check_backward_hooks
        and not check_state_dict_hooks
    )
    if check_forward_hooks or check_all_hooks:
        hook_dicts_to_check.extend(forward_hook_names)
    if check_backward_hooks or check_all_hooks:
        hook_dicts_to_check.extend(backward_hook_names)
    if check_state_dict_hooks:
        hook_dicts_to_check.extend(state_dict_hook_names)
    return any(len(getattr(mod, x)) > 0 for x in hook_dicts_to_check if hasattr(mod, x))


def to_numpy_helper(value):
    """Convert tensor and torch_np.ndarray to numpy.ndarray."""
    if isinstance(value, torch_np.ndarray):
        return to_numpy_helper(value.tensor)
    elif isinstance(value, torch.Tensor):
        return value.cpu().numpy()
    elif isinstance(value, (tuple, list)):
        return type(value)(to_numpy_helper(obj) for obj in value)
    else:
        return value


def numpy_to_tensor(value):
    """Convert torch_np.ndarray to tensor, leave other types intact. If a list/tuple, loop through it to convert."""
    if isinstance(value, torch_np.ndarray):
        return value.tensor
    elif isinstance(value, (tuple, list)):
        return type(value)(numpy_to_tensor(obj) for obj in value)
    else:
        return value


class numpy_to_tensor_wrapper:
    def __init__(self, f):
        self.f = f
        self.__name__ = "wrapped_" + self.f.__name__

    def __repr__(self):
        return f"<Wrapped function <original {self.f.__name__}>>"

    def __call__(self, *args, **kwargs):
        out = self.f(*args, **kwargs)
        return numpy_to_tensor(out)


def numpy_attr_wrapper(obj, name):
    if isinstance(obj, torch_np.ndarray):
        out = getattr(obj, name)
        return numpy_to_tensor(out)
    elif isinstance(obj, torch.Tensor):
        out = getattr(torch_np.ndarray(obj), name)
        return numpy_to_tensor(out)


class numpy_method_wrapper:
    """Convert obj from torch.Tensor to torch_np.ndarray and call method. Then convert result back to torch.Tensor."""

    def __init__(self, method: str):
        self.method = method
        self.__name__ = "wrapped_" + self.method

    def __repr__(self):
        return f"<Wrapped method <original {self.method}>>"

    def __call__(self, *args, **kwargs):
        obj = args[0]
        if isinstance(obj, torch.Tensor):
            obj = torch_np.ndarray(obj)
        method_callable = getattr(obj, self.method)
        out = method_callable(*args[1:], **kwargs)
        return numpy_to_tensor(out)


def defake(x):
    if not isinstance(x, FakeTensor):
        return x
    if x._has_symbolic_sizes_strides:
        size = [
            s.node.shape_env.size_hint(s.node.expr)
            if isinstance(s, torch.SymInt)
            else s
            for s in x.size()
        ]
        stride = [
            s.node.shape_env.size_hint(s.node.expr)
            if isinstance(s, torch.SymInt)
            else s
            for s in x.stride()
        ]
    else:
        size = x.size()
        stride = x.stride()
    y = torch.empty_strided(
        size,
        stride,
        dtype=x.dtype,
        device=x.device,
        requires_grad=x.requires_grad,
    )
    y.zero_()
    return y


def is_utils_checkpoint(obj):
    # Lazy import to avoid circular dependenices
    import torch.utils.checkpoint

    return obj is torch.utils.checkpoint.checkpoint


def build_checkpoint_variable(**options):
    import torch._higher_order_ops.wrap as higher_order_ops
    from .variables.higher_order_ops import TorchHigherOrderOperatorVariable

    # TODO - This is a temporary sitaution where we have two versions of
    # checkpointing implemetation. We will converge on one and remove the other.
    activation_checkpoint_op = higher_order_ops.tag_activation_checkpoint
    if torch._functorch.config.functionalize_rng_ops:
        activation_checkpoint_op = higher_order_ops.wrap_activation_checkpoint

    return TorchHigherOrderOperatorVariable.make(
        activation_checkpoint_op,
        **options,
    )


def is_compile_supported(device_type):
    from .eval_frame import is_dynamo_supported

    compile_supported = is_dynamo_supported()
    if device_type == "cpu":
        pass
    elif device_type == "cuda" and compile_supported:
        from torch._inductor.utils import has_triton

        compile_supported = has_triton()
    else:
        compile_supported = False
    return compile_supported


def is_guard_failure_reporting_enabled():
    return (
        config.report_guard_failures
        or torch._logging._internal.log_state.is_artifact_enabled("recompiles")
    )<|MERGE_RESOLUTION|>--- conflicted
+++ resolved
@@ -1533,14 +1533,9 @@
     """
     if type(tensor) is torch.nn.Parameter:
         return True, TensorStaticReason.PARAMETER
-<<<<<<< HEAD
     if tensor.is_nested:
         # TODO: Fix the reason
         return True, TensorStaticReason.NOT_TENSOR
-    if config.dynamic_shapes is False:
-        return True, TensorStaticReason.CONFIG_NOT_DYN
-=======
->>>>>>> 3183e535
     if not is_tensor:
         return True, TensorStaticReason.NOT_TENSOR
     if guard_source.is_nn_module():
