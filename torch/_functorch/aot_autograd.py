--- conflicted
+++ resolved
@@ -1157,18 +1157,13 @@
                 mutates_metadata=mutates_metadata,
                 mutations_hidden_from_autograd=mutations_hidden_from_autograd,
                 requires_grad=requires_grad,
-<<<<<<< HEAD
                 mutation_type=_get_mutation_type(
                     keep_input_mutations,
-                    is_train,
                     mutates_data,
                     mutates_metadata,
                     mutations_hidden_from_autograd,
                     requires_grad
                 )
-=======
-                mutation_type=_get_mutation_type(keep_input_mutations, mutates_data, mutates_metadata, requires_grad)
->>>>>>> f398be05
             ))
 
         # If a function involves creating a tensor, and returning a view of it, such that its _base is the intermediate,
@@ -1434,18 +1429,15 @@
         f_input_tangents = [
             inp
             for inp, info in zip(flat_f_args, input_info)
-<<<<<<< HEAD
-            if info.mutates_data and info.requires_grad and not info.mutations_hidden_from_autograd
-=======
             if _get_mutation_type(
                 keep_input_mutations,
                 mutates_data=info.mutates_data,
                 mutates_metadata=info.mutates_metadata,
+                mutations_hidden_from_autograd=info.mutations_hidden_from_autograd,
                 requires_grad=info.requires_grad
                 # MUTATED_OUT_GRAPH corresponds to any input mutations that happen outside the graph.
                 # this can also include metadata mutations, and inputs that do not require grad,
             ) == MutationType.MUTATED_OUT_GRAPH and info.mutates_data and info.requires_grad
->>>>>>> f398be05
         ]
         f_output_tangents = [
             o
@@ -2311,27 +2303,20 @@
     return actual_aliased_indices
 
 
-<<<<<<< HEAD
 def _check_if_mutation_can_be_in_graph(
     keep_input_mutations: bool,
-    is_train: bool,
     mutates_data,
     mutates_metadata,
     mutations_hidden_from_autograd,
     requires_grad
 ):
     if keep_input_mutations:
-        if mutations_hidden_from_autograd:
-            return True
-        if is_train:
-            return mutates_data and not mutates_metadata and not requires_grad
-        return not mutates_metadata
+        return mutates_data and ((not mutates_metadata and not requires_grad) or mutations_hidden_from_autograd)
     return False
 
 
 def _get_mutation_type(
     keep_input_mutations: bool,
-    is_train: bool,
     mutates_data,
     mutates_metadata,
     mutations_hidden_from_autograd,
@@ -2342,25 +2327,11 @@
 
     if _check_if_mutation_can_be_in_graph(
         keep_input_mutations,
-        is_train,
         mutates_data,
         mutates_metadata,
         mutations_hidden_from_autograd,
         requires_grad
     ):
-=======
-def _check_if_mutation_can_be_in_graph(keep_input_mutations: bool, mutates_data, mutates_metadata, requires_grad):
-    if keep_input_mutations:
-        return mutates_data and not mutates_metadata and not requires_grad
-    return False
-
-
-def _get_mutation_type(keep_input_mutations: bool, mutates_data, mutates_metadata, requires_grad):
-    if (not mutates_data) and (not mutates_metadata):
-        return MutationType.NOT_MUTATED
-
-    if _check_if_mutation_can_be_in_graph(keep_input_mutations, mutates_data, mutates_metadata, requires_grad):
->>>>>>> f398be05
         return MutationType.MUTATED_IN_GRAPH
 
     return MutationType.MUTATED_OUT_GRAPH
@@ -2677,7 +2648,6 @@
         mutations_hidden_from_autograd = all(m.input_info[x].mutations_hidden_from_autograd for x in outer_indices),
         mutation_type = _get_mutation_type(
             m.keep_input_mutations,
-            m.is_train,
             mutates_data,
             mutates_metadata,
             mutations_hidden_from_autograd,
@@ -2694,11 +2664,7 @@
             mutations_hidden_from_autograd=mutations_hidden_from_autograd,
             is_leaf=any_leaf,
             requires_grad=requires_grad,
-<<<<<<< HEAD
             mutation_type=mutation_type,
-=======
-            mutation_type=_get_mutation_type(m.keep_input_mutations, mutates_data, mutates_metadata, requires_grad)
->>>>>>> f398be05
         )
         input_infos.append(inpt_info)
 
