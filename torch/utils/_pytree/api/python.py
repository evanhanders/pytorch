"""
Contains utility functions for working with nested python data structures.

A *pytree* is Python nested data structure. It is a tree in the sense that
nodes are Python collections (e.g., list, tuple, dict) and the leaves are
Python values. Furthermore, a pytree should not contain reference cycles.

pytrees are useful for working with nested collections of Tensors. For example,
one can use `tree_map` to map a function over all Tensors inside some nested
collection of Tensors and `tree_leaves` to get a flat list of all Tensors
inside some nested collection. pytrees are helpful for implementing nested
collection support for PyTorch APIs.

This pytree implementation is not very performant due to Python overhead
To improve the performance we can move parts of the implementation to C++.
"""

import dataclasses
import importlib
import json
import warnings
from collections import defaultdict, deque, namedtuple, OrderedDict
from typing import (
    Any,
    Callable,
    cast,
    DefaultDict,
    Deque,
    Dict,
    Final,
    Generic,
    Iterable,
    List,
    NamedTuple,
    NoReturn,
    Optional,
    OrderedDict as GenericOrderedDict,
    overload,
    Tuple,
    Type,
    TypeVar,
    Union,
)

from typing_extensions import Self  # Python 3.11+

from .typing import (
    Context,
    DumpableContext,
    FlattenFunc,
    FromDumpableContextFn,
    PyTree,
    R,
    S,
    T,
    ToDumpableContextFn,
    U,
    UnflattenFunc,
)


__all__ = [
    "PyTree",
    "Context",
    "FlattenFunc",
    "UnflattenFunc",
    "DumpableContext",
    "ToDumpableContextFn",
    "FromDumpableContextFn",
    "TreeSpec",
    "LeafSpec",
    "register_pytree_node",
    "tree_flatten",
    "tree_unflatten",
    "tree_leaves",
    "tree_structure",
    "tree_map",
    "tree_map_",
    "tree_map_only",
    "tree_map_only_",
    "tree_all",
    "tree_any",
    "tree_all_only",
    "tree_any_only",
    "treespec_dumps",
    "treespec_loads",
    "treespec_pprint",
    "is_namedtuple",
    "is_namedtuple_class",
    "is_structseq",
    "is_structseq_class",
]


DEFAULT_TREESPEC_SERIALIZATION_PROTOCOL = 1
NO_SERIALIZED_TYPE_NAME_FOUND = "NO_SERIALIZED_TYPE_NAME_FOUND"


ToStrFunc = Callable[["TreeSpec", List[str]], str]
MaybeFromStrFunc = Callable[[str], Optional[Tuple[Any, Context, str]]]


# A NodeDef holds two callables:
# - flatten_fn should take the collection and return a flat list of values.
#   It can also return some context that is used in reconstructing the
#   collection.
# - unflatten_fn should take a flat list of values and some context
#   (returned by flatten_fn). It returns the collection by reconstructing
#   it from the list and the context.
class NodeDef(NamedTuple):
    type: Type[Any]
    flatten_fn: FlattenFunc
    unflatten_fn: UnflattenFunc


SUPPORTED_NODES: Dict[Type[Any], NodeDef] = {}


# _SerializeNodeDef holds the following:
# - typ: the type of the node (e.g., "Dict", "List", etc)
# - serialized_type_name: the fully qualified name of the type, e.g. "collections.OrderedDict"
# - to_dumpable_context takes a TreeSpec, and returns a serialized string format of the
#   context, and the version number
# - from_dumpable_context takes in a string representation of the context, and the
#   version, and returns the deserialized context
class _SerializeNodeDef(NamedTuple):
    typ: Type[Any]
    serialized_type_name: str
    to_dumpable_context: Optional[ToDumpableContextFn]
    from_dumpable_context: Optional[FromDumpableContextFn]


SUPPORTED_SERIALIZED_TYPES: Dict[Type[Any], _SerializeNodeDef] = {}
SERIALIZED_TYPE_TO_PYTHON_TYPE: Dict[str, Type[Any]] = {}


def _register_pytree_node(
    cls: Any,
    flatten_fn: FlattenFunc,
    unflatten_fn: UnflattenFunc,
    to_str_fn: Optional[ToStrFunc] = None,  # deprecated
    maybe_from_str_fn: Optional[MaybeFromStrFunc] = None,  # deprecated
    *,
    serialized_type_name: Optional[str] = None,
    to_dumpable_context: Optional[ToDumpableContextFn] = None,
    from_dumpable_context: Optional[FromDumpableContextFn] = None,
) -> None:
    """
    Args:
        cls: the type to register
        flatten_fn: A callable that takes a pytree and returns a flattened
            representation of the pytree and additional context to represent the
            flattened pytree.
        unflatten_fn: A callable that takes a flattened version of the pytree,
            additional context, and returns an unflattened pytree.
        serialized_type_name: A keyword argument used to specify the fully qualified
            name used when serializing the tree spec.
        to_dumpable_context: An optional keyword argument to custom specify how
            to convert the context of the pytree to a custom json dumpable
            representation. This is used for json serialization, which is being
            used in torch.export right now.
        from_dumpable_context: An optional keyword argument to custom specify how
            to convert the custom json dumpable representation of the context
            back to the original context. This is used for json deserialization,
            which is being used in torch.export right now.
    """
    _private_register_pytree_node(
        cls,
        flatten_fn,
        unflatten_fn,
        to_str_fn=to_str_fn,  # deprecated
        maybe_from_str_fn=maybe_from_str_fn,  # deprecated
        serialized_type_name=serialized_type_name,
        to_dumpable_context=to_dumpable_context,
        from_dumpable_context=from_dumpable_context,
    )

    try:
        from . import cxx
    except ImportError:
        pass
    else:
        cxx._private_register_pytree_node(
            cls,
            flatten_fn,
            unflatten_fn,
            serialized_type_name=serialized_type_name,
            to_dumpable_context=to_dumpable_context,
            from_dumpable_context=from_dumpable_context,
        )


register_pytree_node = _register_pytree_node


def _private_register_pytree_node(
    cls: Any,
    flatten_fn: FlattenFunc,
    unflatten_fn: UnflattenFunc,
    to_str_fn: Optional[ToStrFunc] = None,  # deprecated
    maybe_from_str_fn: Optional[MaybeFromStrFunc] = None,  # deprecated
    *,
    serialized_type_name: Optional[str] = None,
    to_dumpable_context: Optional[ToDumpableContextFn] = None,
    from_dumpable_context: Optional[FromDumpableContextFn] = None,
) -> None:
    """This is an internal function that is used to register a pytree node type
    for the Python pytree only. End-users should use :func:`register_pytree_node`
    instead.
    """
    if to_str_fn is not None or maybe_from_str_fn is not None:
        warnings.warn(
            "to_str_fn and maybe_from_str_fn is deprecated. "
            "Please use to_dumpable_context and from_dumpable_context instead."
        )

    if cls in SUPPORTED_NODES:
        raise ValueError(f"{cls} is already registered as pytree node.")

    node_def = NodeDef(
        cls,
        flatten_fn,
        unflatten_fn,
    )
    SUPPORTED_NODES[cls] = node_def

    if (to_dumpable_context is None) ^ (from_dumpable_context is None):
        raise ValueError(
            f"Both to_dumpable_context and from_dumpable_context for {cls} must "
            "be None or registered."
        )

    if serialized_type_name is None:
        serialized_type_name = f"{cls.__module__}.{cls.__qualname__}"

    serialize_node_def = _SerializeNodeDef(
        cls,
        serialized_type_name,
        to_dumpable_context,
        from_dumpable_context,
    )
    SUPPORTED_SERIALIZED_TYPES[cls] = serialize_node_def
    SERIALIZED_TYPE_TO_PYTHON_TYPE[serialized_type_name] = cls


register_pytree_node = _register_pytree_node


# Reference: https://github.com/metaopt/optree/blob/v0.10.0/optree/typing.py
def is_namedtuple(obj: Union[object, type]) -> bool:
    """Return whether the object is an instance of namedtuple or a subclass of namedtuple."""
    cls = obj if isinstance(obj, type) else type(obj)
    return is_namedtuple_class(cls)


# Reference: https://github.com/metaopt/optree/blob/v0.10.0/optree/typing.py
def is_namedtuple_class(cls: type) -> bool:
    """Return whether the class is a subclass of namedtuple."""
    return (
        isinstance(cls, type)
        and issubclass(cls, tuple)
        and isinstance(getattr(cls, "_fields", None), tuple)
        and all(isinstance(field, str) for field in cls._fields)  # type: ignore[attr-defined]
    )


_T_co = TypeVar("_T_co", covariant=True)


# Reference: https://github.com/metaopt/optree/blob/v0.10.0/optree/typing.py
class structseq(tuple, Generic[_T_co]):  # type: ignore[misc]
    """A generic type stub for CPython's ``PyStructSequence`` type."""

    n_fields: Final[int]  # type: ignore[misc]
    n_sequence_fields: Final[int]  # type: ignore[misc]
    n_unnamed_fields: Final[int]  # type: ignore[misc]

    def __init_subclass__(cls) -> NoReturn:
        """Prohibit subclassing."""
        raise TypeError("type 'structseq' is not an acceptable base type")

    # pylint: disable-next=unused-argument,redefined-builtin
    def __new__(
        cls: Type[Self],
        sequence: Iterable[_T_co],
        dict: Dict[str, Any] = ...,
    ) -> Self:
        raise NotImplementedError


# Reference: https://github.com/metaopt/optree/blob/v0.10.0/optree/typing.py
def is_structseq(obj: Union[object, type]) -> bool:
    """Return whether the object is an instance of PyStructSequence or a class of PyStructSequence."""
    cls = obj if isinstance(obj, type) else type(obj)
    return is_structseq_class(cls)


# Reference: https://github.com/metaopt/optree/blob/v0.10.0/optree/typing.py
def is_structseq_class(cls: type) -> bool:
    """Return whether the class is a class of PyStructSequence."""
    if (
        isinstance(cls, type)
        # Check direct inheritance from `tuple` rather than `issubclass(cls, tuple)`
        and cls.__base__ is tuple
        # Check PyStructSequence members
        and isinstance(getattr(cls, "n_sequence_fields", None), int)
        and isinstance(getattr(cls, "n_fields", None), int)
        and isinstance(getattr(cls, "n_unnamed_fields", None), int)
    ):
        try:
            # Check the type does not allow subclassing
            class SubClass(cls):
                pass

        except TypeError:
            return True
    return False


def _dict_flatten(d: Dict[Any, Any]) -> Tuple[List[Any], Context]:
    return list(d.values()), list(d.keys())


def _dict_unflatten(values: Iterable[Any], context: Context) -> Dict[Any, Any]:
    return dict(zip(context, values))


def _list_flatten(d: List[Any]) -> Tuple[List[Any], Context]:
    return d, None


def _list_unflatten(values: Iterable[Any], context: Context) -> List[Any]:
    return list(values)


def _tuple_flatten(d: Tuple[Any, ...]) -> Tuple[List[Any], Context]:
    return list(d), None


def _tuple_unflatten(values: Iterable[Any], context: Context) -> Tuple[Any, ...]:
    return tuple(values)


def _namedtuple_flatten(d: NamedTuple) -> Tuple[List[Any], Context]:
    return list(d), type(d)


def _namedtuple_unflatten(values: Iterable[Any], context: Context) -> NamedTuple:
    return cast(NamedTuple, context(*values))


def _namedtuple_serialize(context: Context) -> DumpableContext:
    json_namedtuple = {
        "class_name": context.__name__,
        "fields": context._fields,
    }
    return json_namedtuple


def _namedtuple_deserialize(dumpable_context: DumpableContext) -> Context:
    class_name = dumpable_context["class_name"]
    assert isinstance(class_name, str)
    context = namedtuple(class_name, dumpable_context["fields"])  # type: ignore[misc]
    return context


def _ordereddict_flatten(d: GenericOrderedDict[Any, Any]) -> Tuple[List[Any], Context]:
    return list(d.values()), list(d.keys())


def _ordereddict_unflatten(
    values: Iterable[Any],
    context: Context,
) -> GenericOrderedDict[Any, Any]:
    return OrderedDict((key, value) for key, value in zip(context, values))


<<<<<<< HEAD
def _structseq_flatten(seq: structseq[Any]) -> Tuple[List[Any], Context]:
    return list(seq), type(seq)


def _structseq_unflatten(values: Iterable[Any], context: Context) -> structseq[Any]:
    return context(values)


def _structseq_serialize(context: Context) -> DumpableContext:
    json_structseq = {
        "class_module": context.__module__,
        "class_name": context.__qualname__,
    }
    return json_structseq


def _structseq_deserialize(dumpable_context: DumpableContext) -> Context:
    class_module = dumpable_context["class_module"]
    class_name = dumpable_context["class_name"]
    assert isinstance(class_module, str)
    assert isinstance(class_name, str)
    module = importlib.import_module(class_module)
    context = getattr(module, class_name)
    return context
=======
_odict_flatten = _ordereddict_flatten
_odict_unflatten = _ordereddict_unflatten


def _defaultdict_flatten(d: DefaultDict[Any, Any]) -> Tuple[List[Any], Context]:
    values, keys = _dict_flatten(d)
    return values, (d.default_factory, keys)


def _defaultdict_unflatten(
    values: Iterable[Any], context: Context
) -> DefaultDict[Any, Any]:
    default_factory, keys = context
    return defaultdict(default_factory, zip(keys, values))


def _defaultdict_serialize(context: Context) -> DumpableContext:
    default_factory, keys = context
    json_defaultdict = {
        "default_factory_module": default_factory.__module__,
        "default_factory_name": default_factory.__qualname__,
        "keys": keys,
    }
    return json_defaultdict


def _defaultdict_deserialize(dumpable_context: DumpableContext) -> Context:
    default_factory_module = dumpable_context["default_factory_module"]
    default_factory_name = dumpable_context["default_factory_name"]
    assert isinstance(default_factory_module, str)
    assert isinstance(default_factory_name, str)
    module = importlib.import_module(default_factory_module)
    default_factory = getattr(module, default_factory_name)
    keys = dumpable_context["keys"]
    return default_factory, keys


def _deque_flatten(deq: Deque[Any]) -> Tuple[List[Any], Context]:
    return list(deq), deq.maxlen


def _deque_unflatten(values: Iterable[Any], context: Context) -> Deque[Any]:
    return deque(values, maxlen=context)
>>>>>>> 7cc06cde


_private_register_pytree_node(
    tuple,
    _tuple_flatten,
    _tuple_unflatten,
    serialized_type_name="builtins.tuple",
)
_private_register_pytree_node(
    list,
    _list_flatten,
    _list_unflatten,
    serialized_type_name="builtins.list",
)
_private_register_pytree_node(
    dict,
    _dict_flatten,
    _dict_unflatten,
    serialized_type_name="builtins.dict",
)
_private_register_pytree_node(
    namedtuple,
    _namedtuple_flatten,
    _namedtuple_unflatten,
    serialized_type_name="collections.namedtuple",
    to_dumpable_context=_namedtuple_serialize,
    from_dumpable_context=_namedtuple_deserialize,
)
_private_register_pytree_node(
    OrderedDict,
    _ordereddict_flatten,
    _ordereddict_unflatten,
    serialized_type_name="collections.OrderedDict",
)
_private_register_pytree_node(
<<<<<<< HEAD
    structseq,
    _structseq_flatten,
    _structseq_unflatten,
    serialized_type_name="structseq",
    to_dumpable_context=_structseq_serialize,
    from_dumpable_context=_structseq_deserialize,
)
=======
    defaultdict,
    _defaultdict_flatten,
    _defaultdict_unflatten,
    serialized_type_name="collections.defaultdict",
    to_dumpable_context=_defaultdict_serialize,
    from_dumpable_context=_defaultdict_deserialize,
)
_private_register_pytree_node(
    deque,
    _deque_flatten,
    _deque_unflatten,
    serialized_type_name="collections.deque",
)


# h/t https://stackoverflow.com/questions/2166818/how-to-check-if-an-object-is-an-instance-of-a-namedtuple
def _is_namedtuple_instance(tree: Any) -> bool:
    typ = type(tree)
    bases = typ.__bases__
    if len(bases) != 1 or bases[0] != tuple:
        return False
    fields = getattr(typ, "_fields", None)
    if not isinstance(fields, tuple):
        return False
    return all(type(entry) == str for entry in fields)
>>>>>>> 7cc06cde


def _get_node_type(tree: Any) -> Any:
    node_type = type(tree)
    if node_type not in SUPPORTED_NODES:
        if is_namedtuple_class(node_type):
            return namedtuple
        if is_structseq_class(node_type):
            return structseq
    return node_type


# A leaf is defined as anything that is not a Node.
def _is_leaf(tree: PyTree) -> bool:
    return _get_node_type(tree) not in SUPPORTED_NODES


# A TreeSpec represents the structure of a pytree. It holds:
# "type": the type of root Node of the pytree
# context: some context that is useful in unflattening the pytree
# children_specs: specs for each child of the root Node
# num_leaves: the number of leaves
@dataclasses.dataclass
class TreeSpec:
    type: Any
    context: Context
    children_specs: List["TreeSpec"]

    def __post_init__(self) -> None:
        self.num_leaves: int = sum([spec.num_leaves for spec in self.children_specs])

    def __repr__(self, indent: int = 0) -> str:
        repr_prefix: str = f"TreeSpec({self.type.__name__}, {self.context}, ["
        children_specs_str: str = ""
        if len(self.children_specs):
            indent += 2
            children_specs_str += self.children_specs[0].__repr__(indent)
            children_specs_str += "," if len(self.children_specs) > 1 else ""
            children_specs_str += ",".join(
                [
                    "\n" + " " * indent + child.__repr__(indent)
                    for child in self.children_specs[1:]
                ]
            )
        repr_suffix: str = f"{children_specs_str}])"
        return repr_prefix + repr_suffix

    def is_leaf(self) -> bool:
        return isinstance(self, LeafSpec)


class LeafSpec(TreeSpec):
    def __init__(self) -> None:
        super().__init__(None, None, [])
        self.num_leaves = 1

    def __repr__(self, indent: int = 0) -> str:
        return "*"


# All leaves are equivalent, so represent with a single object to save on
# object construction time
_LEAF_SPEC = LeafSpec()


def _tree_flatten_helper(tree: PyTree, leaves: List[Any]) -> TreeSpec:
    if _is_leaf(tree):
        leaves.append(tree)
        return _LEAF_SPEC

    node_type = _get_node_type(tree)
    flatten_fn = SUPPORTED_NODES[node_type].flatten_fn
    child_pytrees, context = flatten_fn(tree)

    # Recursively flatten the children
    children_specs = [_tree_flatten_helper(child, leaves) for child in child_pytrees]

    return TreeSpec(node_type, context, children_specs)


def tree_flatten(tree: PyTree) -> Tuple[List[Any], TreeSpec]:
    """Flattens a pytree into a list of values and a TreeSpec that can be used
    to reconstruct the pytree.
    """
    leaves: List[Any] = []
    spec = _tree_flatten_helper(tree, leaves)
    return leaves, spec


def tree_unflatten(leaves: Iterable[Any], treespec: TreeSpec) -> PyTree:
    """Given a list of values and a TreeSpec, builds a pytree.
    This is the inverse operation of `tree_flatten`.
    """
    if not isinstance(treespec, TreeSpec):
        raise TypeError(
            f"tree_unflatten(leaves, treespec): Expected `treespec` to be "
            f"instance of TreeSpec but got item of type {type(treespec)}.",
        )
    if not isinstance(leaves, (list, tuple)):
        leaves = list(leaves)
    if len(leaves) != treespec.num_leaves:
        raise ValueError(
            f"tree_unflatten(leaves, treespec): `leaves` has length {len(leaves)} "
            f"but the spec refers to a pytree that holds {treespec.num_leaves} "
            f"items ({treespec}).",
        )
    if isinstance(treespec, LeafSpec):
        return leaves[0]

    unflatten_fn = SUPPORTED_NODES[treespec.type].unflatten_fn

    # Recursively unflatten the children
    start = 0
    end = 0
    child_pytrees = []
    for child_spec in treespec.children_specs:
        end += child_spec.num_leaves
        child_pytrees.append(tree_unflatten(leaves[start:end], child_spec))
        start = end

    return unflatten_fn(child_pytrees, treespec.context)


def _tree_leaves_helper(tree: PyTree, leaves: List[Any]) -> None:
    if _is_leaf(tree):
        leaves.append(tree)
        return

    node_type = _get_node_type(tree)
    flatten_fn = SUPPORTED_NODES[node_type].flatten_fn
    child_pytrees, _ = flatten_fn(tree)

    # Recursively flatten the children
    for child in child_pytrees:
        _tree_leaves_helper(child, leaves)


def tree_leaves(tree: PyTree) -> List[Any]:
    """Get a list of leaves of a pytree."""
    leaves: List[Any] = []
    _tree_leaves_helper(tree, leaves)
    return leaves


def tree_structure(tree: PyTree) -> TreeSpec:
    """Get the TreeSpec for a pytree."""
    return tree_flatten(tree)[1]


def tree_map(func: Any, tree: PyTree) -> PyTree:
    flat_args, spec = tree_flatten(tree)
    return tree_unflatten([func(i) for i in flat_args], spec)


def tree_map_(func: Any, tree: PyTree) -> PyTree:
    flat_args = tree_leaves(tree)
    deque(map(func, flat_args), maxlen=0)  # consume and exhaust the iterable
    return tree


Type2 = Tuple[Type[T], Type[S]]
Type3 = Tuple[Type[T], Type[S], Type[U]]
TypeAny = Union[Type[Any], Tuple[Type[Any], ...]]

Fn2 = Callable[[Union[T, S]], R]
Fn3 = Callable[[Union[T, S, U]], R]
Fn = Callable[[T], R]
FnAny = Callable[[Any], R]

MapOnlyFn = Callable[[T], Callable[[Any], Any]]


# These specializations help with type inference on the lambda passed to this
# function
@overload
def map_only(__type_or_types: Type2[T, S]) -> MapOnlyFn[Fn2[T, S, Any]]:
    ...


@overload
def map_only(__type_or_types: Type3[T, S, U]) -> MapOnlyFn[Fn3[T, S, U, Any]]:
    ...


@overload
def map_only(__type_or_types: Type[T]) -> MapOnlyFn[Fn[T, Any]]:
    ...


# This specialization is needed for the implementations below that call
@overload
def map_only(__type_or_types: TypeAny) -> MapOnlyFn[FnAny[Any]]:
    ...


def map_only(__type_or_types: TypeAny) -> MapOnlyFn[FnAny[Any]]:
    """
    Suppose you are writing a tree_map over tensors, leaving everything
    else unchanged.  Ordinarily you would have to write:

        def go(t):
            if isinstance(t, Tensor):
                return ...
            else:
                return t

    With this function, you only need to write:

        @map_only(Tensor)
        def go(t):
            return ...

    You can also directly use 'tree_map_only'
    """

    def wrapper(func: Callable[[T], Any]) -> Callable[[Any], Any]:
        # @functools.wraps(func)  # torch dynamo doesn't support this yet
        def wrapped(x: T) -> Any:
            if isinstance(x, __type_or_types):
                return func(x)
            return x

        return wrapped

    return wrapper


@overload
def tree_map_only(
    __type_or_types: Type[T],
    func: Fn[T, Any],
    tree: PyTree,
) -> PyTree:
    ...


@overload
def tree_map_only(
    __type_or_types: Type2[T, S],
    func: Fn2[T, S, Any],
    tree: PyTree,
) -> PyTree:
    ...


@overload
def tree_map_only(
    __type_or_types: Type3[T, S, U],
    func: Fn3[T, S, U, Any],
    tree: PyTree,
) -> PyTree:
    ...


def tree_map_only(
    __type_or_types: TypeAny,
    func: FnAny[Any],
    tree: PyTree,
) -> PyTree:
    return tree_map(map_only(__type_or_types)(func), tree)


@overload
def tree_map_only_(
    __type_or_types: Type[T],
    func: Fn[T, Any],
    tree: PyTree,
) -> PyTree:
    ...


@overload
def tree_map_only_(
    __type_or_types: Type2[T, S],
    func: Fn2[T, S, Any],
    tree: PyTree,
) -> PyTree:
    ...


@overload
def tree_map_only_(
    __type_or_types: Type3[T, S, U],
    func: Fn3[T, S, U, Any],
    tree: PyTree,
) -> PyTree:
    ...


def tree_map_only_(
    __type_or_types: TypeAny,
    func: FnAny[Any],
    tree: PyTree,
) -> PyTree:
    return tree_map_(map_only(__type_or_types)(func), tree)


def tree_all(pred: Callable[[Any], bool], tree: PyTree) -> bool:
    flat_args = tree_leaves(tree)
    return all(map(pred, flat_args))


def tree_any(pred: Callable[[Any], bool], tree: PyTree) -> bool:
    flat_args = tree_leaves(tree)
    return any(map(pred, flat_args))


@overload
def tree_all_only(
    __type_or_types: Type[T],
    pred: Fn[T, bool],
    tree: PyTree,
) -> bool:
    ...


@overload
def tree_all_only(
    __type_or_types: Type2[T, S],
    pred: Fn2[T, S, bool],
    tree: PyTree,
) -> bool:
    ...


@overload
def tree_all_only(
    __type_or_types: Type3[T, S, U],
    pred: Fn3[T, S, U, bool],
    tree: PyTree,
) -> bool:
    ...


def tree_all_only(
    __type_or_types: TypeAny,
    pred: FnAny[bool],
    tree: PyTree,
) -> bool:
    flat_args = tree_leaves(tree)
    return all(pred(x) for x in flat_args if isinstance(x, __type_or_types))


@overload
def tree_any_only(
    __type_or_types: Type[T],
    pred: Fn[T, bool],
    tree: PyTree,
) -> bool:
    ...


@overload
def tree_any_only(
    __type_or_types: Type2[T, S],
    pred: Fn2[T, S, bool],
    tree: PyTree,
) -> bool:
    ...


@overload
def tree_any_only(
    __type_or_types: Type3[T, S, U],
    pred: Fn3[T, S, U, bool],
    tree: PyTree,
) -> bool:
    ...


def tree_any_only(
    __type_or_types: TypeAny,
    pred: FnAny[bool],
    tree: PyTree,
) -> bool:
    flat_args = tree_leaves(tree)
    return any(pred(x) for x in flat_args if isinstance(x, __type_or_types))


# Broadcasts a pytree to the provided TreeSpec and returns the flattened
# values. If this is not possible, then this function returns None.
#
# For example, given pytree=0 and spec=TreeSpec(list, None, [LeafSpec(), LeafSpec()]),
# would return [0, 0]. This is useful for part of the vmap implementation:
# a user can pass in vmap(fn, in_dims)(*inputs). `in_dims` should be
# broadcastable to the tree structure of `inputs` and we use
# _broadcast_to_and_flatten to check this.
def _broadcast_to_and_flatten(tree: PyTree, treespec: TreeSpec) -> Optional[List[Any]]:
    assert isinstance(treespec, TreeSpec)

    if _is_leaf(tree):
        return [tree] * treespec.num_leaves
    if isinstance(treespec, LeafSpec):
        return None
    node_type = _get_node_type(tree)
    if node_type != treespec.type:
        return None

    flatten_fn = SUPPORTED_NODES[node_type].flatten_fn
    child_pytrees, ctx = flatten_fn(tree)

    # Check if the Node is different from the spec
    if len(child_pytrees) != len(treespec.children_specs) or ctx != treespec.context:
        return None

    # Recursively flatten the children
    result: List[Any] = []
    for child, child_spec in zip(child_pytrees, treespec.children_specs):
        flat = _broadcast_to_and_flatten(child, child_spec)
        if flat is not None:
            result += flat
        else:
            return None

    return result


@dataclasses.dataclass
class _TreeSpecSchema:
    """
    _TreeSpecSchema is the schema used to serialize the TreeSpec
    It contains the following fields:
    - type: A string name of the type. null for the case of a LeafSpec.
    - context: Any format which is json dumpable
    - children_spec: A list of children serialized specs.
    """

    type: Optional[str]
    context: DumpableContext
    children_spec: List["_TreeSpecSchema"]


class _ProtocolFn(NamedTuple):
    treespec_to_json: Callable[[TreeSpec], DumpableContext]
    json_to_treespec: Callable[[DumpableContext], TreeSpec]


_SUPPORTED_PROTOCOLS: Dict[int, _ProtocolFn] = {}


def _treespec_to_json(treespec: TreeSpec) -> _TreeSpecSchema:
    if isinstance(treespec, LeafSpec):
        return _TreeSpecSchema(None, None, [])

    if treespec.type not in SUPPORTED_SERIALIZED_TYPES:
        raise NotImplementedError(
            f"Serializing {treespec.type} in pytree is not registered.",
        )

    serialize_node_def = SUPPORTED_SERIALIZED_TYPES[treespec.type]

    serialized_type_name = serialize_node_def.serialized_type_name

    if serialized_type_name == NO_SERIALIZED_TYPE_NAME_FOUND:
        raise NotImplementedError(
            f"No registered serialization name for {treespec.type} found. "
            "Please update your _register_pytree_node call with a `serialized_type_name` kwarg."
        )

    if serialize_node_def.to_dumpable_context is None:
        try:
            serialized_context = json.dumps(treespec.context)
        except TypeError as e:
            raise TypeError(
                "Unable to serialize context. "
                "Please make the context json dump-able, or register a "
                "custom serializer using _register_pytree_node."
            ) from e
    else:
        serialized_context = serialize_node_def.to_dumpable_context(treespec.context)

    child_schemas = [_treespec_to_json(child) for child in treespec.children_specs]

    return _TreeSpecSchema(serialized_type_name, serialized_context, child_schemas)


def _json_to_treespec(json_schema: DumpableContext) -> TreeSpec:
    if (
        json_schema["type"] is None
        and json_schema["context"] is None
        and len(json_schema["children_spec"]) == 0
    ):
        return LeafSpec()

    if json_schema["type"] not in SERIALIZED_TYPE_TO_PYTHON_TYPE:
        raise NotImplementedError(
            f'Deserializing {json_schema["type"]} in pytree is not registered.',
        )

    typ = SERIALIZED_TYPE_TO_PYTHON_TYPE[json_schema["type"]]
    serialize_node_def = SUPPORTED_SERIALIZED_TYPES[typ]

    if serialize_node_def.from_dumpable_context is None:
        try:
            context = json.loads(json_schema["context"])
        except TypeError as ex:
            raise TypeError(
                "Unable to deserialize context. "
                "Please make the context json load-able, or register a "
                "custom serializer using _register_pytree_node.",
            ) from ex
    else:
        context = serialize_node_def.from_dumpable_context(json_schema["context"])

    children_spec = []
    for child_string in json_schema["children_spec"]:
        children_spec.append(_json_to_treespec(child_string))

    return TreeSpec(typ, context, children_spec)


_SUPPORTED_PROTOCOLS[1] = _ProtocolFn(_treespec_to_json, _json_to_treespec)


def treespec_dumps(treespec: TreeSpec, protocol: Optional[int] = None) -> str:
    if not isinstance(treespec, TreeSpec):
        raise TypeError(
            f"treespec_dumps(treespec, protocol): Expected `treespec` to be instance of "
            f"TreeSpec but got item of type {type(treespec)}.",
        )

    if protocol is None:
        protocol = DEFAULT_TREESPEC_SERIALIZATION_PROTOCOL

    if protocol in _SUPPORTED_PROTOCOLS:
        json_spec = _SUPPORTED_PROTOCOLS[protocol].treespec_to_json(treespec)
    else:
        raise ValueError(
            f"Unknown protocol {protocol}. "
            f"Available protocols: {list(_SUPPORTED_PROTOCOLS.keys())}",
        )

    str_spec = json.dumps((protocol, dataclasses.asdict(json_spec)))
    return str_spec


def treespec_loads(data: str) -> TreeSpec:
    protocol, json_schema = json.loads(data)

    if protocol in _SUPPORTED_PROTOCOLS:
        return _SUPPORTED_PROTOCOLS[protocol].json_to_treespec(json_schema)
    raise ValueError(
        f"Unknown protocol {protocol}. "
        f"Available protocols: {list(_SUPPORTED_PROTOCOLS.keys())}",
    )


class _DummyLeaf:
    def __repr__(self) -> str:
        return "*"


def treespec_pprint(treespec: TreeSpec) -> str:
    dummy_tree = tree_unflatten(
        [_DummyLeaf() for _ in range(treespec.num_leaves)],
        treespec,
    )
    return repr(dummy_tree)


# TODO(angelayi): remove this function after OSS/internal stabilize
def pytree_to_str(treespec: TreeSpec) -> str:
    warnings.warn("pytree_to_str is deprecated. Please use treespec_dumps")
    return treespec_dumps(treespec)


# TODO(angelayi): remove this function after OSS/internal stabilize
def str_to_pytree(json: str) -> TreeSpec:
    warnings.warn("str_to_pytree is deprecated. Please use treespec_loads")
    return treespec_loads(json)


def arg_tree_leaves(*args: PyTree, **kwargs: PyTree) -> List[Any]:
    """Get a flat list of arguments to this function

    A slightly faster version of tree_leaves((args, kwargs))
    """
    leaves: List[Any] = []
    for a in args:
        _tree_leaves_helper(a, leaves)
    for a in kwargs.values():
        _tree_leaves_helper(a, leaves)
    return leaves<|MERGE_RESOLUTION|>--- conflicted
+++ resolved
@@ -279,7 +279,6 @@
         """Prohibit subclassing."""
         raise TypeError("type 'structseq' is not an acceptable base type")
 
-    # pylint: disable-next=unused-argument,redefined-builtin
     def __new__(
         cls: Type[Self],
         sequence: Iterable[_T_co],
@@ -375,32 +374,6 @@
     return OrderedDict((key, value) for key, value in zip(context, values))
 
 
-<<<<<<< HEAD
-def _structseq_flatten(seq: structseq[Any]) -> Tuple[List[Any], Context]:
-    return list(seq), type(seq)
-
-
-def _structseq_unflatten(values: Iterable[Any], context: Context) -> structseq[Any]:
-    return context(values)
-
-
-def _structseq_serialize(context: Context) -> DumpableContext:
-    json_structseq = {
-        "class_module": context.__module__,
-        "class_name": context.__qualname__,
-    }
-    return json_structseq
-
-
-def _structseq_deserialize(dumpable_context: DumpableContext) -> Context:
-    class_module = dumpable_context["class_module"]
-    class_name = dumpable_context["class_name"]
-    assert isinstance(class_module, str)
-    assert isinstance(class_name, str)
-    module = importlib.import_module(class_module)
-    context = getattr(module, class_name)
-    return context
-=======
 _odict_flatten = _ordereddict_flatten
 _odict_unflatten = _ordereddict_unflatten
 
@@ -444,7 +417,32 @@
 
 def _deque_unflatten(values: Iterable[Any], context: Context) -> Deque[Any]:
     return deque(values, maxlen=context)
->>>>>>> 7cc06cde
+
+
+def _structseq_flatten(seq: structseq[Any]) -> Tuple[List[Any], Context]:
+    return list(seq), type(seq)
+
+
+def _structseq_unflatten(values: Iterable[Any], context: Context) -> structseq[Any]:
+    return context(values)
+
+
+def _structseq_serialize(context: Context) -> DumpableContext:
+    json_structseq = {
+        "class_module": context.__module__,
+        "class_name": context.__qualname__,
+    }
+    return json_structseq
+
+
+def _structseq_deserialize(dumpable_context: DumpableContext) -> Context:
+    class_module = dumpable_context["class_module"]
+    class_name = dumpable_context["class_name"]
+    assert isinstance(class_module, str)
+    assert isinstance(class_name, str)
+    module = importlib.import_module(class_module)
+    context = getattr(module, class_name)
+    return context
 
 
 _private_register_pytree_node(
@@ -480,15 +478,6 @@
     serialized_type_name="collections.OrderedDict",
 )
 _private_register_pytree_node(
-<<<<<<< HEAD
-    structseq,
-    _structseq_flatten,
-    _structseq_unflatten,
-    serialized_type_name="structseq",
-    to_dumpable_context=_structseq_serialize,
-    from_dumpable_context=_structseq_deserialize,
-)
-=======
     defaultdict,
     _defaultdict_flatten,
     _defaultdict_unflatten,
@@ -502,19 +491,14 @@
     _deque_unflatten,
     serialized_type_name="collections.deque",
 )
-
-
-# h/t https://stackoverflow.com/questions/2166818/how-to-check-if-an-object-is-an-instance-of-a-namedtuple
-def _is_namedtuple_instance(tree: Any) -> bool:
-    typ = type(tree)
-    bases = typ.__bases__
-    if len(bases) != 1 or bases[0] != tuple:
-        return False
-    fields = getattr(typ, "_fields", None)
-    if not isinstance(fields, tuple):
-        return False
-    return all(type(entry) == str for entry in fields)
->>>>>>> 7cc06cde
+_private_register_pytree_node(
+    structseq,
+    _structseq_flatten,
+    _structseq_unflatten,
+    serialized_type_name="structseq",
+    to_dumpable_context=_structseq_serialize,
+    from_dumpable_context=_structseq_deserialize,
+)
 
 
 def _get_node_type(tree: Any) -> Any:
