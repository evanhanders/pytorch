"""
Contains utility functions for working with nested python data structures.

A *pytree* is Python nested data structure. It is a tree in the sense that
nodes are Python collections (e.g., list, tuple, dict) and the leaves are
Python values. Furthermore, a pytree should not contain reference cycles.

pytrees are useful for working with nested collections of Tensors. For example,
one can use `tree_map` to map a function over all Tensors inside some nested
collection of Tensors and `tree_leaves` to get a flat list of all Tensors
inside some nested collection. pytrees are helpful for implementing nested
collection support for PyTorch APIs.
"""

import functools
import inspect
import warnings
from typing import (
    Any,
    Callable,
    Iterable,
    List,
    Optional,
    overload,
    Tuple,
    Type,
    TypeVar,
    Union,
)

import torch

if torch._running_with_deploy():
    warnings.warn("C++ pytree utilities do not work with torch::deploy.")

import optree
from optree import PyTreeSpec  # direct import for type annotations


__all__ = [
    "PyTree",
    "Context",
    "FlattenFunc",
    "UnflattenFunc",
    "DumpableContext",
    "ToDumpableContextFn",
    "FromDumpableContextFn",
    "TreeSpec",
    "LeafSpec",
    "register_pytree_node",
    "tree_flatten",
    "tree_unflatten",
    "tree_leaves",
    "tree_structure",
    "tree_map",
    "tree_map_",
    "tree_map_only",
    "tree_map_only_",
    "tree_all",
    "tree_any",
    "tree_all_only",
    "tree_any_only",
    "treespec_dumps",
    "treespec_loads",
    "treespec_pprint",
]


T = TypeVar("T")
S = TypeVar("S")
U = TypeVar("U")
R = TypeVar("R")


Context = Optional[Any]
PyTree = Any
TreeSpec = PyTreeSpec
FlattenFunc = Callable[[PyTree], Tuple[List, Context]]
UnflattenFunc = Callable[[Iterable, Context], PyTree]
OpTreeUnflattenFunc = Callable[[Context, Iterable], PyTree]
DumpableContext = Any  # Any json dumpable text
ToDumpableContextFn = Callable[[Context], DumpableContext]
FromDumpableContextFn = Callable[[DumpableContext], Context]


def _reverse_args(func: UnflattenFunc) -> OpTreeUnflattenFunc:
    @functools.wraps(func)
    def wrapped(*args: Any, **kwargs: Any) -> Any:
        return func(*reversed(args), **kwargs)

    return wrapped


def register_pytree_node(
    cls: Type[Any],
<<<<<<< HEAD
    flatten_func: FlattenFunc,
    unflatten_func: UnflattenFunc,
    *,
    to_dumpable_context: Optional[ToDumpableContextFn] = None,
    from_dumpable_context: Optional[FromDumpableContextFn] = None,
=======
    flatten_fn: FlattenFunc,
    unflatten_fn: UnflattenFunc,
    *,
    serialized_type_name: Optional[str] = None,
>>>>>>> fb2ecd2a
    namespace: str = "torch",
) -> None:
    """Extend the set of types that are considered internal nodes in pytrees.

    The ``namespace`` argument is used to avoid collisions that occur when different libraries
    register the same Python type with different behaviors. It is recommended to add a unique prefix
    to the namespace to avoid conflicts with other libraries. Namespaces can also be used to specify
    the same class in different namespaces for different use cases.

    .. warning::
        For safety reasons, a ``namespace`` must be specified while registering a custom type. It is
        used to isolate the behavior of flattening and unflattening a pytree node type. This is to
        prevent accidental collisions between different libraries that may register the same type.

    Args:
        cls (type): A Python type to treat as an internal pytree node.
        flatten_fn (callable): A function to be used during flattening, taking an instance of
            ``cls`` and returning a pair, with (1) an iterable for the children to be flattened
            recursively, and (2) some hashable auxiliary data to be stored in the treespec and to be
            passed to the ``unflatten_fn``.
        unflatten_fn (callable): A function taking two arguments: the auxiliary data that was
            returned by ``flatten_fn`` and stored in the treespec, and the unflattened children.
            The function should return an instance of ``cls``.
        to_dumpable_context (callable, optional): An optional keyword argument to custom specify how
            to convert the context of the pytree to a custom json dumpable representation. This is
            used for json serialization, which is being used in :mod:`torch.export` right now.
        from_dumpable_context (callable, optional): An optional keyword argument to custom specify
            how to convert the custom json dumpable representation of the context back to the
            original context. This is used for json deserialization, which is being used in
            :mod:`torch.export` right now.
        namespace (str, optional): A non-empty string that uniquely identifies the namespace of the
            type registry. This is used to isolate the registry from other modules that might
            register a different custom behavior for the same type. (default: :const:`"torch"`)
        serialized_type_name (str, optional): A keyword argument used to specify the fully
            qualified name used when serializing the tree spec.

    Example::

        >>> # xdoctest: +SKIP
        >>> # Registry a Python type with lambda functions
        >>> register_pytree_node(
        ...     set,
        ...     lambda s: (sorted(s), None, None),
        ...     lambda children, _: set(children),
        ...     namespace='set',
        ... )

        >>> # xdoctest: +SKIP
        >>> # Register a Python type into a namespace
        >>> import torch
        >>> register_pytree_node(
        ...     torch.Tensor,
        ...     flatten_func=lambda tensor: (
        ...         (tensor.cpu().detach().numpy(),),
        ...         {'dtype': tensor.dtype, 'device': tensor.device, 'requires_grad': tensor.requires_grad},
        ...     ),
        ...     unflatten_func=lambda children, metadata: torch.tensor(children[0], **metadata),
        ...     namespace='torch2numpy',
        ... )

        >>> # xdoctest: +REQUIRES(env:TORCH_DOCTEST_CUDA)
        >>> tree = {'weight': torch.ones(size=(1, 2)).cuda(), 'bias': torch.zeros(size=(2,))}
        >>> tree
        {'weight': tensor([[1., 1.]], device='cuda:0'), 'bias': tensor([0., 0.])}

        >>> # xdoctest: +REQUIRES(env:TORCH_DOCTEST_CUDA)
        >>> # Flatten without specifying the namespace
        >>> tree_flatten(tree)  # `torch.Tensor`s are leaf nodes  # xdoctest: +SKIP
        ([tensor([0., 0.]), tensor([[1., 1.]], device='cuda:0')], PyTreeSpec({'bias': *, 'weight': *}))

        >>> # xdoctest: +SKIP
        >>> # Flatten with the namespace
        >>> tree_flatten(tree, namespace='torch2numpy')  # xdoctest: +SKIP
        (
            [array([0., 0.], dtype=float32), array([[1., 1.]], dtype=float32)],
            PyTreeSpec(
                {
                    'bias': CustomTreeNode(Tensor[{'dtype': torch.float32, ...}], [*]),
                    'weight': CustomTreeNode(Tensor[{'dtype': torch.float32, ...}], [*])
                },
                namespace='torch2numpy'
            )
        )

        >>> # xdoctest: +SKIP
        >>> # Register the same type with a different namespace for different behaviors
        >>> def tensor2flatparam(tensor):
        ...     return [torch.nn.Parameter(tensor.reshape(-1))], tensor.shape, None
        ...
        >>> def flatparam2tensor(children, metadata):
        ...     return children[0].reshape(metadata)
        ...
        >>> register_pytree_node(
        ...     torch.Tensor,
        ...     flatten_func=tensor2flatparam,
        ...     unflatten_func=flatparam2tensor,
        ...     namespace='tensor2flatparam',
        ... )

        >>> # xdoctest: +SKIP
        >>> # Flatten with the new namespace
        >>> tree_flatten(tree, namespace='tensor2flatparam')  # xdoctest: +SKIP
        (
            [
                Parameter containing: tensor([0., 0.], requires_grad=True),
                Parameter containing: tensor([1., 1.], device='cuda:0', requires_grad=True)
            ],
            PyTreeSpec(
                {
                    'bias': CustomTreeNode(Tensor[torch.Size([2])], [*]),
                    'weight': CustomTreeNode(Tensor[torch.Size([1, 2])], [*])
                },
                namespace='tensor2flatparam'
            )
        )
    """
<<<<<<< HEAD
    # TODO(XuehaiPan): remove this condition when we make Python pytree out-of-box support
    # PyStructSequence types
    if not optree.is_structseq_class(cls):
        optree.register_pytree_node(
            cls,
            flatten_func,
            _reverse_args(unflatten_func),
            namespace=namespace,
        )

    from . import _pytree as python

    current_frame = inspect.currentframe()
    previous_frame = current_frame.f_back if current_frame is not None else None
    if previous_frame is not None and inspect.getmodule(previous_frame) is not python:
        python._register_pytree_node(
            cls,
            flatten_func,
            unflatten_func,
            to_dumpable_context=to_dumpable_context,
            from_dumpable_context=from_dumpable_context,
        )
=======
    from ._pytree import _register_pytree_node

    _register_pytree_node(
        cls,
        flatten_fn,
        unflatten_fn,
        serialized_type_name=serialized_type_name,
    )

    optree.register_pytree_node(
        cls,
        flatten_fn,
        _reverse_args(unflatten_fn),
        namespace=namespace,
    )
>>>>>>> fb2ecd2a


_register_pytree_node = register_pytree_node


def tree_flatten(
    tree: PyTree,
    *,
    none_is_leaf: bool = True,
    namespace: str = "torch",
) -> Tuple[List[Any], TreeSpec]:
    """Flatten a pytree.

    See also :func:`tree_unflatten`.

    The flattening order (i.e., the order of elements in the output list) is deterministic,
    corresponding to a left-to-right depth-first tree traversal.

    >>> tree = {'b': (2, [3, 4]), 'a': 1, 'c': None, 'd': 5}
    >>> tree_flatten(tree)
    ([1, 2, 3, 4, None, 5], PyTreeSpec({'a': *, 'b': (*, [*, *]), 'c': *, 'd': *}, NoneIsLeaf))
    >>> tree_flatten(tree, none_is_leaf=False)
    ([1, 2, 3, 4, 5], PyTreeSpec({'a': *, 'b': (*, [*, *]), 'c': None, 'd': *}))
    >>> tree_flatten(1)
    ([1], PyTreeSpec(*, NoneIsLeaf))
    >>> tree_flatten(None)
    ([None], PyTreeSpec(*, NoneIsLeaf))
    >>> tree_flatten(None, none_is_leaf=False)
    ([], PyTreeSpec(None))

    For unordered dictionaries, :class:`dict` and :class:`collections.defaultdict`, the order is
    dependent on the **sorted** keys in the dictionary. Please use :class:`collections.OrderedDict`
    if you want to keep the keys in the insertion order.

    >>> from collections import OrderedDict
    >>> tree = OrderedDict([('b', (2, [3, 4])), ('a', 1), ('c', None), ('d', 5)])
    >>> tree_flatten(tree)
    ([2, 3, 4, 1, None, 5], PyTreeSpec(OrderedDict([('b', (*, [*, *])), ('a', *), ('c', *), ('d', *)]), NoneIsLeaf))
    >>> tree_flatten(tree, none_is_leaf=False)
    ([2, 3, 4, 1, 5], PyTreeSpec(OrderedDict([('b', (*, [*, *])), ('a', *), ('c', None), ('d', *)])))

    Args:
        tree (pytree): A pytree to flatten.
        none_is_leaf (bool, optional): Whether to treat :data:`None` as a leaf. If :data:`False`,
            :data:`None` is a non-leaf node with arity 0. Thus :data:`None` is contained in the
            treespec rather than in the leaves list. (default: :data:`True`)
        namespace (str, optional): The registry namespace used for custom pytree node types.
            (default: :const:`"torch"`)

    Returns:
        A pair ``(leaves, treespec)`` where the first element is a list of leaf values and the
        second element is a treespec representing the structure of the pytree.
    """
    return optree.tree_flatten(  # type: ignore[return-value]
        tree,
        none_is_leaf=none_is_leaf,
        namespace=namespace,
    )


def tree_unflatten(leaves: Iterable[Any], treespec: TreeSpec) -> PyTree:
    """Reconstruct a pytree from the treespec and the leaves.

    The inverse of :func:`tree_flatten`.

    >>> tree = {'b': (2, [3, 4]), 'a': 1, 'c': None, 'd': 5}
    >>> leaves, treespec = tree_flatten(tree)
    >>> tree == tree_unflatten(leaves, treespec)
    True

    Args:
        leaves (iterable): The list of leaves to use for reconstruction. The list must match the
            number of leaves of the treespec.
        treespec (TreeSpec): The treespec to reconstruct.

    Returns:
        The reconstructed pytree, containing the ``leaves`` placed in the structure described by
        ``treespec``.
    """
    if not isinstance(treespec, PyTreeSpec):
        raise TypeError(
            f"tree_unflatten(values, spec): Expected `spec` to be instance of "
            f"TreeSpec but got item of type {type(treespec)}."
        )
    return optree.tree_unflatten(treespec, leaves)  # type: ignore[arg-type]


def tree_leaves(
    tree: PyTree,
    *,
    none_is_leaf: bool = True,
    namespace: str = "torch",
) -> List[Any]:
    """Get the leaves of a pytree.

    See also :func:`tree_flatten`.

    >>> tree = {'b': (2, [3, 4]), 'a': 1, 'c': None, 'd': 5}
    >>> tree_leaves(tree)
    [1, 2, 3, 4, None, 5]
    >>> tree_leaves(tree, none_is_leaf=False)
    [1, 2, 3, 4, 5]
    >>> tree_leaves(1)
    [1]
    >>> tree_leaves(None)
    [None]
    >>> tree_leaves(None, none_is_leaf=False)
    []

    Args:
        tree (pytree): A pytree to flatten.
        none_is_leaf (bool, optional): Whether to treat :data:`None` as a leaf. If :data:`False`,
            :data:`None` is a non-leaf node with arity 0. Thus :data:`None` is contained in the
            treespec rather than in the leaves list. (default: :data:`True`)
        namespace (str, optional): The registry namespace used for custom pytree node types.
            (default: :const:`"torch"`)

    Returns:
        A list of leaf values.
    """
    return optree.tree_leaves(tree, none_is_leaf=none_is_leaf, namespace=namespace)


def tree_structure(
    tree: PyTree,
    *,
    none_is_leaf: bool = True,
    namespace: str = "torch",
) -> TreeSpec:
    """Get the treespec for a pytree.

    See also :func:`tree_flatten`.

    >>> tree = {'b': (2, [3, 4]), 'a': 1, 'c': None, 'd': 5}
    >>> tree_structure(tree)
    PyTreeSpec({'a': *, 'b': (*, [*, *]), 'c': *, 'd': *}, NoneIsLeaf)
    >>> tree_structure(tree, none_is_leaf=False)
    PyTreeSpec({'a': *, 'b': (*, [*, *]), 'c': None, 'd': *})
    >>> tree_structure(1)
    PyTreeSpec(*, NoneIsLeaf)
    >>> tree_structure(None)
    PyTreeSpec(*, NoneIsLeaf)
    >>> tree_structure(None, none_is_leaf=False)
    PyTreeSpec(None)

    Args:
        tree (pytree): A pytree to flatten.
        none_is_leaf (bool, optional): Whether to treat :data:`None` as a leaf. If :data:`False`,
            :data:`None` is a non-leaf node with arity 0. Thus :data:`None` is contained in the
            treespec rather than in the leaves list. (default: :data:`True`)
        namespace (str, optional): The registry namespace used for custom pytree node types.
            (default: :const:`"torch"`)

    Returns:
        A treespec object representing the structure of the pytree.
    """
    return optree.tree_structure(  # type: ignore[return-value]
        tree,
        none_is_leaf=none_is_leaf,
        namespace=namespace,
    )


def tree_map(
    func: Callable[..., Any],
    tree: PyTree,
    *rests: PyTree,
    none_is_leaf: bool = True,
    namespace: str = "torch",
) -> PyTree:
    """Map a multi-input function over pytree args to produce a new pytree.

    See also :func:`tree_map_`.

    >>> tree_map(lambda x: x + 1, {'x': 7, 'y': (42, 64)})
    {'x': 8, 'y': (43, 65)}
    >>> tree_map(lambda x: x is None, {'x': 7, 'y': (42, 64), 'z': None})
    {'x': False, 'y': (False, False), 'z': True}
    >>> tree_map(lambda x: x + 1, {'x': 7, 'y': (42, 64), 'z': None}, none_is_leaf=False)
    {'x': 8, 'y': (43, 65), 'z': None}
    >>> tree_map(lambda x: x is None, {'x': 7, 'y': (42, 64), 'z': None}, none_is_leaf=False)
    {'x': False, 'y': (False, False), 'z': None}

    If multiple inputs are given, the structure of the tree is taken from the first input;
    subsequent inputs need only have ``tree`` as a prefix:

    >>> tree_map(lambda x, y: [x] + y, [5, 6], [[7, 9], [1, 2]])
    [[5, 7, 9], [6, 1, 2]]

    Args:
        func (callable): A function that takes ``1 + len(rests)`` arguments, to be applied at the
            corresponding leaves of the pytrees.
        tree (pytree): A pytree to be mapped over, with each leaf providing the first positional
            argument to function ``func``.
        rests (tuple of pytrees): A tuple of pytrees, each of which has the same structure as
            ``tree`` or has ``tree`` as a prefix.
        none_is_leaf (bool, optional): Whether to treat :data:`None` as a leaf. If :data:`False`,
            :data:`None` is a non-leaf node with arity 0. Thus :data:`None` is contained in the
            treespec rather than in the leaves list. (default: :data:`True`)
        namespace (str, optional): The registry namespace used for custom pytree node types.
            (default: :const:`"torch"`)

    Returns:
        A new pytree with the same structure as ``tree`` but with the value at each leaf given by
        ``func(x, *xs)`` where ``x`` is the value at the corresponding leaf in ``tree`` and ``xs``
        is the tuple of values at corresponding nodes in ``rests``.
    """
    return optree.tree_map(
        func,
        tree,
        *rests,
        none_is_leaf=none_is_leaf,
        namespace=namespace,
    )


def tree_map_(
    func: Callable[..., Any],
    tree: PyTree,
    *rests: PyTree,
    none_is_leaf: bool = True,
    namespace: str = "torch",
) -> PyTree:
    """Like :func:`tree_map`, but do an inplace call on each leaf and return the original tree.

    See also :func:`tree_map`.

    Args:
        func (callable): A function that takes ``1 + len(rests)`` arguments, to be applied at the
            corresponding leaves of the pytrees.
        tree (pytree): A pytree to be mapped over, with each leaf providing the first positional
            argument to function ``func``.
        rests (tuple of pytrees): A tuple of pytrees, each of which has the same structure as
            ``tree`` or has ``tree`` as a prefix.
        none_is_leaf (bool, optional): Whether to treat :data:`None` as a leaf. If :data:`False`,
            :data:`None` is a non-leaf node with arity 0. Thus :data:`None` is contained in the
            treespec rather than in the leaves list. (default: :data:`True`)
        namespace (str, optional): The registry namespace used for custom pytree node types.
            (default: :const:`"torch"`)

    Returns:
        The original ``tree`` with the value at each leaf is given by the side-effect of function
        ``func(x, *xs)`` (not the return value) where ``x`` is the value at the corresponding leaf
        in ``tree`` and ``xs`` is the tuple of values at values at corresponding nodes in ``rests``.
    """
    return optree.tree_map_(
        func,
        tree,
        *rests,
        none_is_leaf=none_is_leaf,
        namespace=namespace,
    )


Type2 = Tuple[Type[T], Type[S]]
Type3 = Tuple[Type[T], Type[S], Type[U]]
TypeAny = Union[Type[Any], Tuple[Type[Any], ...]]

Fn2 = Callable[[Union[T, S]], R]
Fn3 = Callable[[Union[T, S, U]], R]
Fn = Callable[[T], R]
FnAny = Callable[[Any], R]

MapOnlyFn = Callable[[T], Callable[[Any], Any]]


# These specializations help with type inference on the lambda passed to this
# function
@overload
def map_only(__type_or_types: Type2[T, S]) -> MapOnlyFn[Fn2[T, S, Any]]:
    ...


@overload
def map_only(__type_or_types: Type3[T, S, U]) -> MapOnlyFn[Fn3[T, S, U, Any]]:
    ...


@overload
def map_only(__type_or_types: Type[T]) -> MapOnlyFn[Fn[T, Any]]:
    ...


# This specialization is needed for the implementations below that call
@overload
def map_only(__type_or_types: TypeAny) -> MapOnlyFn[FnAny[Any]]:
    ...


def map_only(__type_or_types: TypeAny) -> MapOnlyFn[FnAny[Any]]:
    """
    Suppose you are writing a tree_map over tensors, leaving everything
    else unchanged.  Ordinarily you would have to write:

        def go(t):
            if isinstance(t, Tensor):
                return ...
            else:
                return t

    With this function, you only need to write:

        @map_only(Tensor)
        def go(t):
            return ...

    You can also directly use 'tree_map_only'
    """

    def wrapper(func: Callable[[T], Any]) -> Callable[[Any], Any]:
        @functools.wraps(func)
        def wrapped(x: T) -> Any:
            if isinstance(x, __type_or_types):
                return func(x)
            return x

        return wrapped

    return wrapper


@overload
def tree_map_only(
    __type_or_types: Type[T],
    func: Fn[T, Any],
    tree: PyTree,
    *rests: PyTree,
    none_is_leaf: bool = True,
    namespace: str = "torch",
) -> PyTree:
    ...


@overload
def tree_map_only(
    __type_or_types: Type2[T, S],
    func: Fn2[T, S, Any],
    tree: PyTree,
    *rests: PyTree,
    none_is_leaf: bool = True,
    namespace: str = "torch",
) -> PyTree:
    ...


@overload
def tree_map_only(
    __type_or_types: Type3[T, S, U],
    func: Fn3[T, S, U, Any],
    tree: PyTree,
    *rests: PyTree,
    none_is_leaf: bool = True,
    namespace: str = "torch",
) -> PyTree:
    ...


def tree_map_only(
    __type_or_types: TypeAny,
    func: FnAny[Any],
    tree: PyTree,
    *rests: PyTree,
    none_is_leaf: bool = True,
    namespace: str = "torch",
) -> PyTree:
    return tree_map(
        map_only(__type_or_types)(func),
        tree,
        *rests,
        none_is_leaf=none_is_leaf,
        namespace=namespace,
    )


@overload
def tree_map_only_(
    __type_or_types: Type[T],
    func: Fn[T, Any],
    tree: PyTree,
    *rests: PyTree,
    none_is_leaf: bool = True,
    namespace: str = "torch",
) -> PyTree:
    ...


@overload
def tree_map_only_(
    __type_or_types: Type2[T, S],
    func: Fn2[T, S, Any],
    tree: PyTree,
    *rests: PyTree,
    none_is_leaf: bool = True,
    namespace: str = "torch",
) -> PyTree:
    ...


@overload
def tree_map_only_(
    __type_or_types: Type3[T, S, U],
    func: Fn3[T, S, U, Any],
    tree: PyTree,
    *rests: PyTree,
    none_is_leaf: bool = True,
    namespace: str = "torch",
) -> PyTree:
    ...


def tree_map_only_(
    __type_or_types: TypeAny,
    func: FnAny[Any],
    tree: PyTree,
    *rests: PyTree,
    none_is_leaf: bool = True,
    namespace: str = "torch",
) -> PyTree:
    return tree_map_(
        map_only(__type_or_types)(func),
        tree,
        *rests,
        none_is_leaf=none_is_leaf,
        namespace=namespace,
    )


def tree_all(
    pred: Callable[[Any], bool],
    tree: PyTree,
    *,
    none_is_leaf: bool = True,
    namespace: str = "torch",
) -> bool:
    flat_args = tree_leaves(tree, none_is_leaf=none_is_leaf, namespace=namespace)
    return all(map(pred, flat_args))


def tree_any(
    pred: Callable[[Any], bool],
    tree: PyTree,
    *,
    none_is_leaf: bool = True,
    namespace: str = "torch",
) -> bool:
    flat_args = tree_leaves(tree, none_is_leaf=none_is_leaf, namespace=namespace)
    return any(map(pred, flat_args))


@overload
def tree_all_only(
    __type_or_types: Type[T],
    pred: Fn[T, bool],
    tree: PyTree,
    *,
    none_is_leaf: bool = True,
    namespace: str = "torch",
) -> bool:
    ...


@overload
def tree_all_only(
    __type_or_types: Type2[T, S],
    pred: Fn2[T, S, bool],
    tree: PyTree,
    *,
    none_is_leaf: bool = True,
    namespace: str = "torch",
) -> bool:
    ...


@overload
def tree_all_only(
    __type_or_types: Type3[T, S, U],
    pred: Fn3[T, S, U, bool],
    tree: PyTree,
    *,
    none_is_leaf: bool = True,
    namespace: str = "torch",
) -> bool:
    ...


def tree_all_only(
    __type_or_types: TypeAny,
    pred: FnAny[bool],
    tree: PyTree,
    *,
    none_is_leaf: bool = True,
    namespace: str = "torch",
) -> bool:
    flat_args = tree_leaves(tree, none_is_leaf=none_is_leaf, namespace=namespace)
    return all(pred(x) for x in flat_args if isinstance(x, __type_or_types))


@overload
def tree_any_only(
    __type_or_types: Type[T],
    pred: Fn[T, bool],
    tree: PyTree,
    *,
    none_is_leaf: bool = True,
    namespace: str = "torch",
) -> bool:
    ...


@overload
def tree_any_only(
    __type_or_types: Type2[T, S],
    pred: Fn2[T, S, bool],
    tree: PyTree,
    *,
    none_is_leaf: bool = True,
    namespace: str = "torch",
) -> bool:
    ...


@overload
def tree_any_only(
    __type_or_types: Type3[T, S, U],
    pred: Fn3[T, S, U, bool],
    tree: PyTree,
    *,
    none_is_leaf: bool = True,
    namespace: str = "torch",
) -> bool:
    ...


def tree_any_only(
    __type_or_types: TypeAny,
    pred: FnAny[bool],
    tree: PyTree,
    *,
    none_is_leaf: bool = True,
    namespace: str = "torch",
) -> bool:
    flat_args = tree_leaves(tree, none_is_leaf=none_is_leaf, namespace=namespace)
    return any(pred(x) for x in flat_args if isinstance(x, __type_or_types))


def broadcast_prefix(
    prefix_tree: PyTree,
    full_tree: PyTree,
    *,
    none_is_leaf: bool = True,
    namespace: str = "torch",
) -> List[Any]:
    """Return a list of broadcasted leaves in ``prefix_tree`` to match the number of leaves in ``full_tree``.

    If a ``prefix_tree`` is a prefix of a ``full_tree``, this means the ``full_tree`` can be
    constructed by replacing the leaves of ``prefix_tree`` with appropriate **subtrees**.

    This function returns a list of leaves with the same size as ``full_tree``. The leaves are
    replicated from ``prefix_tree``. The number of replicas is determined by the corresponding
    subtree in ``full_tree``.

    >>> broadcast_prefix(1, [1, 2, 3])
    [1, 1, 1]
    >>> broadcast_prefix([1, 2, 3], [1, 2, 3])
    [1, 2, 3]
    >>> broadcast_prefix([1, 2, 3], [1, 2, 3, 4])
    Traceback (most recent call last):
        ...
    ValueError: list arity mismatch; expected: 3, got: 4; list: [1, 2, 3, 4].
    >>> broadcast_prefix([1, 2, 3], [1, 2, (3, 4)])
    [1, 2, 3, 3]
    >>> broadcast_prefix([1, 2, 3], [1, 2, {'a': 3, 'b': 4, 'c': (None, 5)}])
    [1, 2, 3, 3, 3, 3]
    >>> broadcast_prefix([1, 2, 3], [1, 2, {'a': 3, 'b': 4, 'c': (None, 5)}], none_is_leaf=False)
    [1, 2, 3, 3, 3]

    Args:
        prefix_tree (pytree): A pytree with the same structure as a prefix of ``full_tree``.
        full_tree (pytree): A pytree with the same structure as a suffix of ``prefix_tree``.
        is_leaf (callable, optional): An optionally specified function that will be called at each
            flattening step. It should return a boolean, with :data:`True` stopping the traversal
            and the whole subtree being treated as a leaf, and :data:`False` indicating the
            flattening should traverse the current object.
        none_is_leaf (bool, optional): Whether to treat :data:`None` as a leaf. If :data:`False`,
            :data:`None` is a non-leaf node with arity 0. Thus :data:`None` is contained in the
            treespec rather than in the leaves list. (default: :data:`True`)
        namespace (str, optional): The registry namespace used for custom pytree node types.
            (default: :const:`"torch"`)

    Returns:
        A list of leaves in ``prefix_tree`` broadcasted to match the number of leaves in ``full_tree``.
    """
    return optree.broadcast_prefix(
        prefix_tree,
        full_tree,
        none_is_leaf=none_is_leaf,
        namespace=namespace,
    )


# Broadcasts a pytree to the provided TreeSpec and returns the flattened
# values. If this is not possible, then this function returns None.
#
# For example, given pytree=0 and spec=TreeSpec(list, None, [LeafSpec(), LeafSpec()]),
# would return [0, 0]. This is useful for part of the vmap implementation:
# a user can pass in vmap(fn, in_dims)(*inputs). `in_dims` should be
# broadcastable to the tree structure of `inputs` and we use
# _broadcast_to_and_flatten to check this.
def _broadcast_to_and_flatten(
    tree: PyTree,
    treespec: TreeSpec,
    *,
    none_is_leaf: bool = True,
    namespace: str = "torch",
) -> Optional[List[Any]]:
    assert isinstance(treespec, TreeSpec)
    full_tree = tree_unflatten([0] * treespec.num_leaves, treespec)
    try:
        return broadcast_prefix(
            tree,
            full_tree,
            none_is_leaf=none_is_leaf,
            namespace=namespace,
        )
    except ValueError:
        return None


def treespec_dumps(treespec: TreeSpec) -> str:
    """Serialize a treespec to a JSON string."""
    if not isinstance(treespec, TreeSpec):
        raise TypeError(
            f"treespec_dumps(spec): Expected `spec` to be instance of "
            f"TreeSpec but got item of type {type(treespec)}."
        )
    from ._pytree import (
        tree_structure as _tree_structure,
        treespec_dumps as _treespec_dumps,
    )

    orig_treespec = _tree_structure(tree_unflatten([0] * treespec.num_leaves, treespec))
    return _treespec_dumps(orig_treespec)


def treespec_loads(serialized: str) -> TreeSpec:
    """Deserialize a treespec from a JSON string."""
    from ._pytree import (
        tree_unflatten as _tree_unflatten,
        treespec_loads as _treespec_loads,
    )

    orig_treespec = _treespec_loads(serialized)
    dummy_tree = _tree_unflatten([0] * orig_treespec.num_leaves, orig_treespec)
    treespec = tree_structure(dummy_tree)
    return treespec


class _DummyLeaf:
    def __repr__(self) -> str:
        return "*"


def treespec_pprint(treespec: TreeSpec) -> str:
    dummy_tree = tree_unflatten(
        [_DummyLeaf() for _ in range(treespec.num_leaves)],
        treespec,
    )
    return repr(dummy_tree)


class PyTreeLeafSpecMeta(type(PyTreeSpec)):  # type: ignore[misc]
    def __instancecheck__(self, instance: object) -> bool:
        return isinstance(instance, PyTreeSpec) and instance.is_leaf()


class PyTreeLeafSpec(TreeSpec, metaclass=PyTreeLeafSpecMeta):
    def __new__(cls, none_is_leaf: bool = True) -> "PyTreeLeafSpec":
        return optree.treespec_leaf(none_is_leaf=none_is_leaf)  # type: ignore[return-value]


LeafSpec = PyTreeLeafSpec<|MERGE_RESOLUTION|>--- conflicted
+++ resolved
@@ -93,18 +93,12 @@
 
 def register_pytree_node(
     cls: Type[Any],
-<<<<<<< HEAD
-    flatten_func: FlattenFunc,
-    unflatten_func: UnflattenFunc,
+    flatten_fn: FlattenFunc,
+    unflatten_fn: UnflattenFunc,
     *,
     to_dumpable_context: Optional[ToDumpableContextFn] = None,
     from_dumpable_context: Optional[FromDumpableContextFn] = None,
-=======
-    flatten_fn: FlattenFunc,
-    unflatten_fn: UnflattenFunc,
-    *,
     serialized_type_name: Optional[str] = None,
->>>>>>> fb2ecd2a
     namespace: str = "torch",
 ) -> None:
     """Extend the set of types that are considered internal nodes in pytrees.
@@ -221,14 +215,13 @@
             )
         )
     """
-<<<<<<< HEAD
     # TODO(XuehaiPan): remove this condition when we make Python pytree out-of-box support
     # PyStructSequence types
     if not optree.is_structseq_class(cls):
         optree.register_pytree_node(
             cls,
-            flatten_func,
-            _reverse_args(unflatten_func),
+            flatten_fn,
+            _reverse_args(unflatten_fn),
             namespace=namespace,
         )
 
@@ -239,28 +232,12 @@
     if previous_frame is not None and inspect.getmodule(previous_frame) is not python:
         python._register_pytree_node(
             cls,
-            flatten_func,
-            unflatten_func,
+            flatten_fn,
+            unflatten_fn,
             to_dumpable_context=to_dumpable_context,
             from_dumpable_context=from_dumpable_context,
+            serialized_type_name=serialized_type_name,
         )
-=======
-    from ._pytree import _register_pytree_node
-
-    _register_pytree_node(
-        cls,
-        flatten_fn,
-        unflatten_fn,
-        serialized_type_name=serialized_type_name,
-    )
-
-    optree.register_pytree_node(
-        cls,
-        flatten_fn,
-        _reverse_args(unflatten_fn),
-        namespace=namespace,
-    )
->>>>>>> fb2ecd2a
 
 
 _register_pytree_node = register_pytree_node
