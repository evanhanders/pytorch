--- conflicted
+++ resolved
@@ -1127,14 +1127,6 @@
   return Tensor{};
 }
 
-<<<<<<< HEAD
-static Tensor sparse_compressed_clone(
-    const Tensor& self,
-    c10::optional<IntArrayRef> blocksize,
-    const std::string& name) {
-    _check_blocksize_matches(self, blocksize, name);
-    return self.alias();
-=======
 Tensor dense_to_sparse(const Tensor& self, int64_t sparse_dim) {
   _to_sparse_check_arguments("dense_to_sparse", self, sparse_dim);
 
@@ -1176,7 +1168,6 @@
 
   Tensor sparse = at::sparse_coo_tensor(indices, values, sizes, sparse_options);
   return sparse._coalesced_(true);
->>>>>>> ae0ebffd
 }
 
 static Tensor sparse_compressed_to_flipped(
@@ -1798,17 +1789,11 @@
 }
 
 Tensor sparse_coo_to_sparse(const Tensor& self, const int64_t sparse_dim) {
-<<<<<<< HEAD
-  TORCH_CHECK(
-     sparse_dim == self.sparse_dim(), "sparse dim argument for sparse_coo_to_sparse must not be different than sparse dim of original tensor");
-  return self.alias();
-=======
   auto layout_to = kSparse;
   _to_sparse_check_arguments("sparse_coo_to_sparse", self, sparse_dim);
 
   AT_ERROR("sparse_coo_to_sparse: ", self.layout(), " to ", layout_to, " conversion not supported");
   return Tensor{};
->>>>>>> ae0ebffd
 }
 
 Tensor sparse_compressed_to_sparse(const Tensor& self, const int64_t sparse_dim) {
@@ -1861,26 +1846,12 @@
 }
 
 Tensor sparse_compressed_to_sparse(const Tensor& self, c10::optional<c10::Layout> layout, OptionalIntArrayRef blocksize, c10::optional<int64_t> dense_dim_opt) {
-<<<<<<< HEAD
-  Layout layout_ = layout.value_or(kSparse);
-  TORCH_CHECK(!blocksize.has_value() || layout_ == kSparseBsr || layout_ == kSparseBsc,
-              "to_sparse: ", self.layout(), " to ", layout_,
-              " conversion does not use the specified blocksize ", blocksize.value(), ".");
-  if (dense_dim_opt.has_value()) {
-    AT_ERROR("sparse_compressed_to_sparse for ", self.layout(), " to ", layout_, " conversion does not support specifying number of dense dimensions");
-  }
-  if (self.layout() == layout_ && (!blocksize.has_value() || at::sparse_csr::getBlockSize(self) == *blocksize)) {
-    return self.alias();
-  }
-  switch (layout_) {
-=======
   auto layout_to = layout.value_or(kSparse);
   TORCH_INTERNAL_ASSERT(self.layout() != layout_to, "sparse_compressed_to_sparse: unexpected same input and output layout");
   _to_sparse_check_arguments("sparse_compressed_to_sparse", self, layout_to, blocksize, dense_dim_opt);
 
   auto blocksize_ = blocksize.value_or((self.layout() == kSparseBsr || self.layout() == kSparseBsc) ? at::sparse_csr::getBlockSize(self) : at::DimVector({1, 1}));
   switch (layout_to) {
->>>>>>> ae0ebffd
   case kStrided:
     return sparse_compressed_to_dense(self, /*dtype=*/c10::nullopt, /*masked_grad=*/c10::nullopt);
   case kSparse:
@@ -1902,23 +1873,6 @@
 }
 
 Tensor sparse_coo_to_sparse(const Tensor& self, c10::optional<c10::Layout> layout, OptionalIntArrayRef blocksize, c10::optional<int64_t> dense_dim_opt) {
-<<<<<<< HEAD
-  Layout layout_ = layout.value_or(kSparse);
-  TORCH_CHECK(!blocksize.has_value() || layout_ == kSparseBsr || layout_ == kSparseBsc,
-              "to_sparse: ", self.layout(), " to ", layout_,
-              " conversion does not use the specified blocksize ", blocksize.value(), ".");
-  if (dense_dim_opt.has_value()) {
-    AT_ERROR("sparse_coo_to_sparse for ", self.layout(), " to ", layout_, " conversion does not support specifying number of dense dimensions");
-  }
-  if (self.layout() == layout_) {
-    return self.alias();
-  }
-  switch (layout_) {
-  case kStrided:
-    return self.to_dense(c10::nullopt, c10::nullopt);
-  case kSparse:
-    return self.alias();
-=======
   auto layout_to = layout.value_or(kSparse);
   TORCH_INTERNAL_ASSERT(self.layout() != layout_to, "sparse_coo_to_sparse: unexpected same input and output layout");
   _to_sparse_check_arguments("sparse_coo_to_sparse", self, layout_to, blocksize, dense_dim_opt);
@@ -1926,7 +1880,6 @@
   switch (layout_to) {
   case kStrided:
     return self.to_dense(c10::nullopt, c10::nullopt);
->>>>>>> ae0ebffd
   case kSparseCsr:
     return self.to_sparse_csr(dense_dim_opt);
   case kSparseCsc:
