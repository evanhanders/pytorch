#pragma once

#include <ATen/native/vulkan/api/Common.h>
#include <ATen/native/vulkan/api/Allocator.h>
#include <ATen/native/vulkan/api/Cache.h>
#include <c10/util/hash.h>

namespace at {
namespace native {
namespace vulkan {
namespace api {

struct Resource final {
  class Pool;

  //
  // Memory
  //

  struct Memory final {
    VmaAllocator allocator;
    VmaAllocation allocation;
    VmaAllocationInfo allocation_info;

    struct Access final {
      typedef uint8_t Flags;

      enum Type : Flags {
        Read = 1u << 0u,
        Write = 1u << 1u,
      };

      template<typename Type, Flags access>
      using Pointer = std::add_pointer_t<
          std::conditional_t<
              0u != (access & Write),
              Type,
              std::add_const_t<Type>>>;
    };

    class Scope;
    template<typename Type>
    using Data = Handle<Type, Scope>;

    template<
        typename Type,
        typename Pointer = Access::Pointer<Type, Access::Read>>
    Data<Pointer> map() const &;

    template<
        typename Type,
        Access::Flags kAccess,
        typename Pointer = Access::Pointer<Type, kAccess>>
    Data<Pointer> map() &;

   private:
    // Intentionally disabed to ensure memory access is always properly
    // encapsualted in a scoped map-unmap region.  Allowing below overloads
    // to be invoked on a temporary would open the door to the possibility
    // of accessing the underlying memory out of the expected scope making
    // for seemingly ineffective memory writes and hard to hunt down bugs.

    template<typename Type, typename Pointer>
    Data<Pointer> map() const && = delete;

    template<typename Type, Access::Flags kAccess, typename Pointer>
    Data<Pointer> map() && = delete;
  };

  //
  // Buffer
  //

  struct Buffer final {
    /*
      Descriptor
    */

    struct Descriptor final {
      VkDeviceSize size;

      struct {
        VkBufferUsageFlags buffer;
        VmaMemoryUsage memory;
      } usage;
    };

    struct Object final {
      VkBuffer handle;
      VkDeviceSize offset;
      VkDeviceSize range;

      operator bool() const;
    } object;

    Memory memory;

    operator bool() const;
  };

  //
  // Image
  //

  struct Image final {
    //
    // Sampler
    //

    struct Sampler final {
      /*
        Descriptor
      */

      struct Descriptor final {
        VkFilter filter;
        VkSamplerMipmapMode mipmap_mode;
        VkSamplerAddressMode address_mode;
        VkBorderColor border;
      };

      /*
        Factory
      */

      class Factory final {
       public:
        explicit Factory(const GPU& gpu);

        typedef Sampler::Descriptor Descriptor;
        typedef VK_DELETER(Sampler) Deleter;
        typedef Handle<VkSampler, Deleter> Handle;

        struct Hasher {
          size_t operator()(const Descriptor& descriptor) const;
        };

        Handle operator()(const Descriptor& descriptor) const;

       private:
        VkDevice device_;
      };

      /*
        Cache
      */

      typedef api::Cache<Factory> Cache;
      Cache cache;

      explicit Sampler(const GPU& gpu)
        : cache(Factory(gpu)) {
      }
    };

    /*
      Descriptor
    */

    struct Descriptor final {
      VkImageType type;
      VkFormat format;
      VkExtent3D extent;

      struct {
        VkImageUsageFlags image;
        VmaMemoryUsage memory;
      } usage;

      struct {
        VkImageViewType type;
        VkFormat format;
      } view;

      Sampler::Descriptor sampler;
    };

    struct Object final {
      VkImage handle;
      VkImageLayout layout;
      VkImageView view;
      VkSampler sampler;

      operator bool() const;
    } object;

    Memory memory;

    operator bool() const;
  };

  //
  // Fence
  //

  struct Fence final {
    Pool* pool;
    size_t id;

    operator bool() const;
    VkFence handle(bool used = true) const;
    void wait(uint64_t timeout_nanoseconds = UINT64_MAX);
  };

  //
  // Pool
  //

  class Pool final {
   public:
    explicit Pool(const GPU& gpu);
    Pool(const Pool&) = delete;
    Pool& operator=(const Pool&) = delete;
    Pool(Pool&&) = default;
    Pool& operator=(Pool&&) = default;
    ~Pool();

    Buffer buffer(const Buffer::Descriptor& descriptor);
    Image image(const Image::Descriptor& descriptor);
    Fence fence();
    void purge();

   private:
    friend struct Fence;

   private:
    struct Configuration final {
      static constexpr uint32_t kReserve = 256u;
    };

    VkDevice device_;
    Handle<VmaAllocator, void(*)(VmaAllocator)> allocator_;

    struct {
      std::vector<Handle<Buffer, void(*)(const Buffer&)>> pool;
    } buffer_;

    struct {
      std::vector<Handle<Image, void(*)(const Image&)>> pool;
      Image::Sampler sampler;
    } image_;

    struct {
      std::vector<Handle<VkFence, VK_DELETER(Fence)>> pool;
      struct {
        mutable std::vector<VkFence> list;
        size_t position;
      } used;
    } fence_;
  } pool;

  explicit Resource(const GPU& gpu)
    : pool(gpu) {
  }
};

//
// Impl
//

class Resource::Memory::Scope final {
 public:
  Scope(
      VmaAllocator allocator,
      VmaAllocation allocation,
      Resource::Memory::Access::Flags access);

  void operator()(const void* data) const;

 private:
  VmaAllocator allocator_;
  VmaAllocation allocation_;
  Resource::Memory::Access::Flags access_;
};

template<typename, typename Pointer>
inline Resource::Memory::Data<Pointer> Resource::Memory::map() const & {
  void* map(const Memory& memory);

  return Data<Pointer>{
    reinterpret_cast<Pointer>(map(*this)),
<<<<<<< HEAD
    Scope(allocator_, allocation_, Access::Read),
=======
    Scope(allocator, allocation, Scope::Access::Read),
>>>>>>> 5dfc14a1
  };
}

template<typename, Resource::Memory::Access::Flags kAccess, typename Pointer>
inline Resource::Memory::Data<Pointer> Resource::Memory::map() & {
<<<<<<< HEAD
  static_assert(
      (kAccess == Access::Read) ||
      (kAccess == Access::Write) ||
      (kAccess == (Access::Read | Access::Write)),
      "Invalid memory access!");

  return Data<Pointer>{
    reinterpret_cast<Pointer>(map(*this)),
    Scope(allocator_, allocation_, kAccess),
=======
  void* map(const Memory& memory);

  return Data<Pointer>{
    reinterpret_cast<Pointer>(map(*this)),
    Scope(allocator, allocation, Scope::Access::Write),
>>>>>>> 5dfc14a1
  };
}

inline Resource::Buffer::Object::operator bool() const {
  return VK_NULL_HANDLE != handle;
}

inline Resource::Buffer::operator bool() const {
  return object;
}

inline bool operator==(
    const Resource::Image::Sampler::Descriptor& _1,
    const Resource::Image::Sampler::Descriptor& _2) {
    return (_1.filter == _2.filter) &&
           (_1.mipmap_mode == _2.mipmap_mode) &&
           (_1.address_mode == _2.address_mode) &&
           (_1.border == _2.border);
}

inline size_t Resource::Image::Sampler::Factory::Hasher::operator()(
    const Descriptor& descriptor) const {
  return c10::get_hash(
      descriptor.filter,
      descriptor.mipmap_mode,
      descriptor.address_mode,
      descriptor.border);
}

inline Resource::Image::Object::operator bool() const {
  return VK_NULL_HANDLE != handle;
}

inline Resource::Image::operator bool() const {
  return object;
}

inline Resource::Fence::operator bool() const {
  return pool;
}

inline VkFence Resource::Fence::handle(const bool used) const {
  TORCH_INTERNAL_ASSERT_DEBUG_ONLY(
      id < pool->fence_.pool.size(),
      "Invalid Vulkan fence!");

  const VkFence fence = pool->fence_.pool[id].get();
  if (used) {
    pool->fence_.used.list.push_back(fence);
  }

  return fence;
}

} // namespace api
} // namespace vulkan
} // namespace native
} // namespace at<|MERGE_RESOLUTION|>--- conflicted
+++ resolved
@@ -279,17 +279,14 @@
 
   return Data<Pointer>{
     reinterpret_cast<Pointer>(map(*this)),
-<<<<<<< HEAD
-    Scope(allocator_, allocation_, Access::Read),
-=======
-    Scope(allocator, allocation, Scope::Access::Read),
->>>>>>> 5dfc14a1
+    Scope(allocator, allocation, Access::Read),
   };
 }
 
 template<typename, Resource::Memory::Access::Flags kAccess, typename Pointer>
 inline Resource::Memory::Data<Pointer> Resource::Memory::map() & {
-<<<<<<< HEAD
+  void* map(const Memory& memory);
+
   static_assert(
       (kAccess == Access::Read) ||
       (kAccess == Access::Write) ||
@@ -298,14 +295,7 @@
 
   return Data<Pointer>{
     reinterpret_cast<Pointer>(map(*this)),
-    Scope(allocator_, allocation_, kAccess),
-=======
-  void* map(const Memory& memory);
-
-  return Data<Pointer>{
-    reinterpret_cast<Pointer>(map(*this)),
-    Scope(allocator, allocation, Scope::Access::Write),
->>>>>>> 5dfc14a1
+    Scope(allocator, allocation, kAccess),
   };
 }
 
