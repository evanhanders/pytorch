#pragma once

// This file contains boxing (not unboxing) logic,
// i.e. how to make a vector<IValue> from a set of concrete arguments.

#include <ATen/core/ivalue.h>
#include <c10/core/TensorOptions.h>

#include <ATen/core/boxing/KernelFunction.h>

#include <c10/util/Metaprogramming.h>

namespace c10 {
namespace impl {

//
// utils
//

// is_mutable_tensor_ref
template <class T> struct is_mutable_tensor_ref : std::false_type {};
template <> struct is_mutable_tensor_ref<at::Tensor&> : std::true_type {};

// is_tuple_of_mutable_tensor_refs
//
template <class T, class Enable = void>
struct is_tuple_of_mutable_tensor_refs : std::false_type {};

template <class T>
struct is_tuple_of_mutable_tensor_refs<T, std::enable_if_t<guts::is_instantiation_of<std::tuple, T>::value, void>>
: guts::typelist::all<is_mutable_tensor_ref, guts::typelist::from_tuple_t<T>>
{};

// has_ivalue_to<T> tests the presence/absence of instance method IValue::to<T>()
//
template <class T, class Enable = void>
struct has_ivalue_to : std::false_type {};

template <class T>
struct has_ivalue_to<T, guts::void_t<decltype(std::declval<IValue>().to<T>())>>
: std::true_type
{};

//
// boxing predicates
//

// A boxable arg type is one that IValue has a constructor for.
template <typename T>
using can_box =
  guts::disjunction<
    std::is_constructible<IValue, std::decay_t<T>>,
    // TensorOptions are not directly constructible into IValue,
    // but torch::jit::push knows how to handle them
    std::is_same<TensorOptions, std::decay_t<T>>
  >;

template <typename... Ts>
using can_box_all = guts::conjunction<can_box<Ts>...>;

// an unboxable result is one that can be extracted from an IValue
template <typename T>
using can_unbox =
  guts::conjunction<
    guts::disjunction<
      has_ivalue_to<T>,
      // void returns are ok
      std::is_same<void, T>
    >,
    guts::negation<std::is_lvalue_reference<T>>
  >;

//
// boxArgs - utility for pushing unboxed args onto IValue stack
//
template <class... Args>
torch::jit::Stack boxArgs(Args... args) {
  // TODO Reuse stack vector instead of allocating?
  torch::jit::Stack stack;
  stack.reserve(sizeof...(Args));
  torch::jit::push(stack, std::forward<Args>(args)...);
  return stack;
}
<<<<<<< HEAD

template <class T>
static inline constexpr size_t boxed_size_one() {
  static_assert(!std::is_same<std::decay_t<T>, c10::TensorOptions>::value, "need to patch this path to support TensorOptions passed by reference");
  return 1;
}

// torch::jit::push pushes 4 values for a TensorOptions; this needs to
// be kept in sync.
template <>
inline constexpr size_t boxed_size_one<c10::TensorOptions>() {
  return 4;
}

// NOTE: this could probably be simplified with C++17 fold expressions.
template <typename...>
struct BoxedSize : std::integral_constant<size_t, 0> {};
template <class T, class... Args>
struct BoxedSize<T, Args...> : std::integral_constant<size_t, boxed_size_one<T>() + BoxedSize<Args...>::value> {};

template <class... Args>
static inline constexpr size_t boxed_size() {
  return BoxedSize<Args...>::value;
}

using IValueAlignedStorage = std::aligned_storage_t<sizeof(IValue), alignof(IValue)>;

template <typename T>
C10_ALWAYS_INLINE_UNLESS_MOBILE void boxToStack(IValueAlignedStorage* dest, T& arg, int& lastIdx) {
  new (&dest[lastIdx]) IValue(arg);
  lastIdx++;
}

C10_ALWAYS_INLINE_UNLESS_MOBILE void boxToStack(IValueAlignedStorage* dest, c10::TensorOptions options, int& lastIdx) {
  new (&dest[lastIdx++]) IValue(c10::typeMetaToScalarType(options.dtype()));
  new (&dest[lastIdx++]) IValue(options.layout());
  new (&dest[lastIdx++]) IValue(options.device());
  new (&dest[lastIdx++]) IValue(options.pinned_memory());
}

inline void boxArgsToStack(IValueAlignedStorage*, int&) {}

template<typename T, typename... Args>
C10_ALWAYS_INLINE_UNLESS_MOBILE void boxArgsToStack(IValueAlignedStorage* dest, int& lastIdx, T& arg, Args &... args) {
  boxToStack(dest, arg, lastIdx);
  boxArgsToStack(dest, lastIdx, args...);
}

=======

>>>>>>> 8d93f6b4
//
// PopResult is a helper class whose specializations handle popping single and
// multiple return values, respectively.
//
template <class Result>
struct PopResult final {
  static Result call(Stack& stack) {
    TORCH_INTERNAL_ASSERT_DEBUG_ONLY(
      stack.size() == 1,
      "Boxed kernel was expected to return one value on the stack, ",
      "but instead pushed ", stack.size(), " values."
    );
    return std::move(stack[0]).to<Result>();
  }
};

template <class... Types>
struct PopResult<std::tuple<Types...>> final {
  using Result = std::tuple<Types...>;

  static Result call(Stack& stack) {
    // for tuple return types, boxed kernel has pushed multiple values onto the stack
    constexpr int RetCount = sizeof...(Types);
    TORCH_INTERNAL_ASSERT_DEBUG_ONLY(
      stack.size() == RetCount,
      "Boxed kernel was expected to return ", RetCount, " values on the stack, ",
      "but instead pushed ", stack.size(), " values."
    );
    return pop_to_tuple_impl(stack, std::make_index_sequence<RetCount>());
  }
private:
  // note: this has been moved into its own helper only to avoid a parse error on `indices` otherwise.
  // I'm sure there's an incantation that slips it past the parser but eh
  template <size_t... indices>
  static Result pop_to_tuple_impl(Stack& stack, std::index_sequence<indices...>) {
    return std::make_tuple((std::move(stack[indices]).to<Types>())...);
  }
};

//
// BoxedKernelWrapper
//
// For a given function type FT, BoxedKernelWrapper<FT> implements
// a `call` method that
// - takes a boxed kernel and unboxed arguments as specified by FT,
// - calls `boxArgs` to box the arguments
// - calls the boxed kernel
// - unboxes and returns the result
//
// The partial specializations below handle various cases: in
// particular, not all types appearing in op signatures are supported,
// and ops returning references have nonstandard wrapper implementations.
//

// 1. The base specialization of BoxedKernelWrapper should never be instantiated.
// A "no call method defined on BoxedKernelWrapper" compile error means that
// an op signature has failed to trigger any of the partial specializations
// that follow this one.
//
template <class FuncType, class Enable = void>
struct BoxedKernelWrapper {
  // The reason we're not just doing straight up static_assert(false, ...) here:
  // Basically, the way to make sure a static_assert only fires if a template
  // is actually instantiated (rather than every time the file is parsed) is to use
  // template parameters in the expression, e.g. FuncType here. However, since
  // `sizeof(FuncType) != sizeof(FuncType)` is always false, this has the same
  // effect.
  static_assert(sizeof(FuncType) != sizeof(FuncType),
     "Function signature contains one or more unsupported parameter and/or return types. "
     "Look for a nearby error like "
     "\"'call' is not a member of 'c10::impl::BoxedKernelWrapper<(your function type), void>'\" "
     "- (your function type) is the unsupported signature.");
};

//
// 2. Supported signatures, other than those involving non-const Tensor refs -
// i.e., "functional" ops.
//

template <class Result, class... Args>
struct BoxedKernelWrapper<
  Result(Args...),
  std::enable_if_t<
    can_box_all<Args...>::value && can_unbox<Result>::value && !is_tuple_of_mutable_tensor_refs<Result>::value,
    void
  >
> {
  static Result call(
    KernelFunction::InternalBoxedKernelFunction* boxed_kernel_func,
    OperatorKernel* functor,
    const OperatorHandle& opHandle,
    DispatchKeySet dispatchKeySet,
    Args... args
  ) {
    torch::jit::Stack stack = boxArgs<Args...>(std::forward<Args>(args)...);
    (*boxed_kernel_func)(functor, opHandle, dispatchKeySet, &stack);

    return guts::if_constexpr<!std::is_same<void, Result>::value>(
      [&] (auto delay_check) {
        // op has pushed one or more values onto the stack.
        return delay_check(PopResult<Result>::call(stack));
      },
      [&] {
        // op returns void, boxed kernel has pushed nothing onto stack.
        TORCH_INTERNAL_ASSERT_DEBUG_ONLY(
          stack.size() == 0,
          "Boxed kernel was expected to return no values on the stack, ",
          "but instead returned ", stack.size(), " values."
        );
      }
    );
  }
};

//
// 3. in-place ops take a single non-const Tensor reference
// as their first argument, and return it.
//
// Note: all signatures matching this pattern are assumed to be for such ops.
// Because of this, the generated BoxedKernelWrapper specializations simply
// return the in-place argument.
//

template <class... OtherArgs>
struct BoxedKernelWrapper<
  at::Tensor&(at::Tensor&, OtherArgs...),
  std::enable_if_t<can_box_all<OtherArgs...>::value, void>
> {
  static at::Tensor& call(
    KernelFunction::InternalBoxedKernelFunction* boxed_kernel_func,
    OperatorKernel* functor,
    const OperatorHandle& opHandle,
    DispatchKeySet dispatchKeySet,
    at::Tensor& outArg, OtherArgs... otherArgs
  ) {
    torch::jit::Stack stack = boxArgs<at::Tensor&, OtherArgs...>(outArg, std::forward<OtherArgs>(otherArgs)...);
    (*boxed_kernel_func)(functor, opHandle, dispatchKeySet, &stack);
    TORCH_INTERNAL_ASSERT_DEBUG_ONLY(
      stack.size() == 1,
      "Boxed kernel was expected to return a single value on the stack, ",
      "but instead returned ", stack.size(), " values."
    );

    return outArg;
  }
};

//
// 3.5. In-process migration to make in-place ops take and return
// const references instead.
template <class... OtherArgs>
struct BoxedKernelWrapper<
  const at::Tensor&(const at::Tensor&, OtherArgs...),
  std::enable_if_t<can_box_all<OtherArgs...>::value, void>
> {
  static const at::Tensor& call(
    KernelFunction::InternalBoxedKernelFunction* boxed_kernel_func,
    OperatorKernel* functor,
    const OperatorHandle& opHandle,
    DispatchKeySet dispatchKeySet,
    const at::Tensor& outArg, OtherArgs... otherArgs
  ) {
    torch::jit::Stack stack = boxArgs(outArg, otherArgs...);
    (*boxed_kernel_func)(functor, opHandle, dispatchKeySet, &stack);
    TORCH_INTERNAL_ASSERT_DEBUG_ONLY(
      stack.size() == 1,
      "Boxed kernel was expected to return a single value on the stack, ",
      "but instead returned ", stack.size(), " values."
    );

    return outArg;
  }
};

//
// 4. out of place ops that take a single non-const Tensor reference as their
// final argument, and also return it.
//
// Note: all signatures matching this pattern are assumed to be for such ops.
// This assumption permits the generated BoxedKernelWrapper specializations to simply
// return out arguments.
//
template <class FirstArg, class... RestArgs>
struct BoxedKernelWrapper<
  at::Tensor&(FirstArg, RestArgs...),
  std::enable_if_t<
    can_box_all<FirstArg, RestArgs...>::value
    // this skips over in-place kernels with a non-const Tensor
    // arg at the front, so those can unambiguously trigger the preceding specialization.
    && !is_mutable_tensor_ref<FirstArg>::value,
    void
  >
> {
  static at::Tensor& call(
    KernelFunction::InternalBoxedKernelFunction* boxed_kernel_func,
    OperatorKernel* functor,
    const OperatorHandle& opHandle,
    DispatchKeySet dispatchKeySet,
    FirstArg firstArg, RestArgs... restArgs
  ) {
    torch::jit::Stack stack = boxArgs<FirstArg, RestArgs...>(std::forward<FirstArg>(firstArg), std::forward<RestArgs>(restArgs)...);
    (*boxed_kernel_func)(functor, opHandle, dispatchKeySet, &stack);
    TORCH_INTERNAL_ASSERT_DEBUG_ONLY(
      stack.size() == 1,
      "Boxed kernel was expected to return a single value on the stack, ",
      "but instead returned ", stack.size(), " values."
    );

    // reusing restArgs after it has been forwarded here is ok because we know
    // that the last element is of type `Tensor&`.
    return std::get<sizeof...(RestArgs) - 1>(std::tuple<RestArgs...>{restArgs...});
  }
};

//
// 5. out of place ops that take multiple non-const Tensor references as their
// final arguments, and return them in a std::tuple.
//
// Note: all signatures matching this pattern are assumed to be for such ops.
// This assumption permits the generated BoxedKernelWrapper specializations to simply
// return the out arguments.
//
template <class Result, class... Args>
struct BoxedKernelWrapper<
  Result(Args...),
  std::enable_if_t<
    can_box_all<Args...>::value && is_tuple_of_mutable_tensor_refs<Result>::value,
    void
  >
> {
  static Result call(
    KernelFunction::InternalBoxedKernelFunction* boxed_kernel_func,
    OperatorKernel* functor,
    const OperatorHandle& opHandle,
    DispatchKeySet dispatchKeySet,
    Args... args
  ) {
    using ArgTuple = std::tuple<Args...>;
    constexpr int RetCount = std::tuple_size<Result>();

    torch::jit::Stack stack = boxArgs<Args...>(std::forward<Args>(args)...);
    (*boxed_kernel_func)(functor, opHandle, dispatchKeySet, &stack);
    TORCH_INTERNAL_ASSERT_DEBUG_ONLY(
      stack.size() == RetCount,
      "Boxed kernel was expected to return ", RetCount, " values on the stack, ",
      "but instead returned ", stack.size(), " values."
    );

    // reusing args after it has been forwarded here is ok because we know
    // that the last RetCount elements are of type `Tensor&`.
    auto result = guts::tuple_take<ArgTuple, -RetCount>(ArgTuple{std::forward<Args>(args)...});
    static_assert(
        std::is_same<Result, decltype(result)>::value,
        "The parameter list of an op returning a tuple of Tensor references "
            "must end with an equal number of Tensor reference parameters."
    );
    return result;
  }
};

} // impl
} // c10<|MERGE_RESOLUTION|>--- conflicted
+++ resolved
@@ -81,58 +81,7 @@
   torch::jit::push(stack, std::forward<Args>(args)...);
   return stack;
 }
-<<<<<<< HEAD
-
-template <class T>
-static inline constexpr size_t boxed_size_one() {
-  static_assert(!std::is_same<std::decay_t<T>, c10::TensorOptions>::value, "need to patch this path to support TensorOptions passed by reference");
-  return 1;
-}
-
-// torch::jit::push pushes 4 values for a TensorOptions; this needs to
-// be kept in sync.
-template <>
-inline constexpr size_t boxed_size_one<c10::TensorOptions>() {
-  return 4;
-}
-
-// NOTE: this could probably be simplified with C++17 fold expressions.
-template <typename...>
-struct BoxedSize : std::integral_constant<size_t, 0> {};
-template <class T, class... Args>
-struct BoxedSize<T, Args...> : std::integral_constant<size_t, boxed_size_one<T>() + BoxedSize<Args...>::value> {};
-
-template <class... Args>
-static inline constexpr size_t boxed_size() {
-  return BoxedSize<Args...>::value;
-}
-
-using IValueAlignedStorage = std::aligned_storage_t<sizeof(IValue), alignof(IValue)>;
-
-template <typename T>
-C10_ALWAYS_INLINE_UNLESS_MOBILE void boxToStack(IValueAlignedStorage* dest, T& arg, int& lastIdx) {
-  new (&dest[lastIdx]) IValue(arg);
-  lastIdx++;
-}
-
-C10_ALWAYS_INLINE_UNLESS_MOBILE void boxToStack(IValueAlignedStorage* dest, c10::TensorOptions options, int& lastIdx) {
-  new (&dest[lastIdx++]) IValue(c10::typeMetaToScalarType(options.dtype()));
-  new (&dest[lastIdx++]) IValue(options.layout());
-  new (&dest[lastIdx++]) IValue(options.device());
-  new (&dest[lastIdx++]) IValue(options.pinned_memory());
-}
-
-inline void boxArgsToStack(IValueAlignedStorage*, int&) {}
-
-template<typename T, typename... Args>
-C10_ALWAYS_INLINE_UNLESS_MOBILE void boxArgsToStack(IValueAlignedStorage* dest, int& lastIdx, T& arg, Args &... args) {
-  boxToStack(dest, arg, lastIdx);
-  boxArgsToStack(dest, lastIdx, args...);
-}
-
-=======
-
->>>>>>> 8d93f6b4
+
 //
 // PopResult is a helper class whose specializations handle popping single and
 // multiple return values, respectively.
