# Owner(s): ["module: nestedtensor"]

import io
import itertools
import unittest
from functools import partial

import numpy as np
import torch
import torch.nn
from torch.testing._internal.common_device_type import (
    dtypes,
    dtypesIfCUDA,
    instantiate_device_type_tests,
    onlyCPU,
    onlyCUDA,
    skipMeta,
    PYTORCH_CUDA_MEMCHECK,
)
from torch.testing._internal.common_dtype import floating_types_and_half
from torch.testing._internal.common_utils import (
    freeze_rng_state,
    gradcheck,
    instantiate_parametrized_tests,
    IS_FBCODE,
    parametrize,
    run_tests,
    skipIfSlowGradcheckEnv,
    skipIfTorchDynamo,
    subtest,
    TestCase,
)

from torch.nested._internal.nested_tensor import (
    buffer_from_jagged,
    jagged_from_list,
    NestedTensor,
)
import contextlib

# Tests are ported from pytorch/nestedtensor.
# This makes porting as_nested_tensor easier in the future.


def _iter_constructors():
    # yield as_nested_tensor
    yield torch.nested.nested_tensor

# Helper function to generate a pair of random nested tensors
# one is contiguous, the other is not, but they appear to have same entries
# an output nested tensor consists of
# * `len(ragged_sizes)` matrices
# * matrices[i].shape == (20, ragged_sizes[i])


def random_nt_noncontiguous_pair(ragged_sizes, device="cpu", dtype=torch.float16):
    xs = []
    for size in ragged_sizes:
        xs.append(torch.randn((size, 20), device=device, dtype=dtype))
    # contiguous nested tensor
    ys = []
    for x in xs:
        ys.append(x.transpose(-1, -2))
    nt_contiguous = torch.nested.nested_tensor(ys)
    # noncontiguous nested tensor
    n = len(ragged_sizes)
    nt_noncontiguous = torch.nested.nested_tensor(xs).transpose(-1, -2)
    return nt_contiguous, nt_noncontiguous

# Helper functions to pad a noncontiguous nested tensor
# can be replaced once to_padded_tensor supports noncontiguous memory


def noncontiguous_to_padded_tensor(input, shape=None):
    tensors = input.unbind()
    ntensors = len(tensors)
    assert ntensors > 0
    if shape is None:
        shape = []
        for size in tensors[0].shape:
            shape.append(size)
        for i in range(1, ntensors):
            new_shape = tensors[i].shape
            for j in range(len(shape)):
                shape[j] = max(shape[j], new_shape[j])
        shape = [ntensors] + shape
    result = tensors[0].new_zeros(shape)
    for itensor in range(ntensors):
        tensor = tensors[itensor]
        view = result[itensor]
        for idim in range(tensor.dim()):
            view = view.narrow(idim, 0, tensor.size(idim))
        view.copy_(tensor)
    return result

# Helper function to generate a random nested tensor


def random_nt(device, dtype, num_tensors, max_dims, min_dims=None, layout=torch.strided, require_non_empty=True):
    if min_dims is None:
        min_dims = tuple([0] * len(max_dims))

    assert len(max_dims) == len(min_dims)
    for min_dim, max_dim in zip(min_dims, max_dims):
        assert max_dim > min_dim, "random_nt: max_dim must be greater than min_dim"
        assert min_dim >= 0, "random_nt: min_dim must be non-negative"
        if require_non_empty:
            assert not (min_dim == 0 and max_dim == 1), (
                "random_nt: zero cannot be the only possible value if require_non_empty is True"
            )

    if require_non_empty:
        # Select a random idx that will be required to be non-empty
        non_zero_idx = torch.randint(low=0, high=num_tensors, size=(1,)).item()

    ts1 = []
    for i, _ in enumerate(range(num_tensors)):
        tensor_dims = []
        for min_dim, max_dim in zip(min_dims, max_dims):
            new_min_dim = min_dim
            if require_non_empty and i == non_zero_idx and min_dim == 0:
                new_min_dim = 1
            tensor_dims.append(torch.randint(low=new_min_dim, high=max_dim, size=(1,)).item())
        t1 = torch.randn(tensor_dims, device=device, dtype=dtype)
        ts1.append(t1)

    return torch.nested.nested_tensor(ts1, device=device, dtype=dtype, layout=layout)


# Alternate approach to generating a random NT.
# dims should be something like [5, None, 10], with None indicating that a
# random ragged structure should be used
def random_nt_from_dims(dims, device=None, dtype=None, requires_grad=False):
    sizes = [
        [d if d is not None else torch.randint(2, 10, size=(1,)).item() for d in dims[1:]]
        for d in range(dims[0])
    ]
    return torch.nested.nested_tensor([
        torch.randn(*size) for size in sizes
    ], device=device, dtype=dtype, requires_grad=requires_grad)


# Creates an NT matching another NT's number of components and
# shape / ragged structure for all dims specified to be -1.
def random_nt_from_similar(other, dims=None):
    if dims is None:
        return torch.randn_like(other)
    assert len(dims) == other.dim()
    assert dims[0] == -1 or dims[0] == other.size(0)

    ret_sizes = []
    for t in other.unbind():
        other_size = t.shape
        ret_size = []
        for i, d in enumerate(dims[1:]):
            if d == -1:
                ret_size.append(other_size[i])
            else:
                ret_size.append(d)
        ret_sizes.append(ret_size)

    return torch.nested.nested_tensor([
        torch.randn(*size) for size in ret_sizes
    ], device=other.device)


class NestedTestCase(TestCase):
    # Suppress errors is enabled by default in the test suite. We disable
    # suppress errors in particular for NestedTensors to ensure that dynamo
    # graph breaks cleanly.
    def setUp(self):
        super().setUp()
        self._exit_stack = contextlib.ExitStack()
        self._exit_stack.enter_context(
            unittest.mock.patch.object(torch._dynamo.config, "suppress_errors", False)
        )

    def tearDown(self):
        self._exit_stack.close()
        super().tearDown()


class TestNestedTensor(NestedTestCase):
    @torch._dynamo.config.patch(suppress_errors=True)
    @parametrize("batch_size", [2, 4])
    @parametrize("max_seq_len", [3, 5])
    @parametrize("vocab_size", [10, 20])
    def test_2d_nested_tensor(self, batch_size, max_seq_len, vocab_size):
        data = []
        nested_tensor_ref_list = []
        for _ in range(batch_size):
            if max_seq_len == 0:
                length = 0
            else:
                length = np.random.randint(low=1, high=max_seq_len)
            row = list(np.random.randint(low=0, high=vocab_size, size=(length,)))
            data.append(row)
            nested_tensor_ref_list.append(torch.Tensor(row))
        nested_tensor = torch.nested.nested_tensor(data, dtype=torch.int64)
        nested_tensor_list = nested_tensor.unbind()
        for id in range(batch_size):
            self.assertEqual(
                nested_tensor_list[id],
                nested_tensor_ref_list[id].type(torch.int64)
            )

    @parametrize("batch_size", [2, 4])
    @parametrize("max_seq_len", [3, 5])
    @parametrize("vocab_size", [10, 20])
    def test_3d_nested_tensor(self, batch_size, max_seq_len, vocab_size):
        data = []
        nested_tensor_ref_list = []
        for _ in range(batch_size):
            if max_seq_len == 0:
                length = 0
            else:
                length = np.random.randint(low=1, high=max_seq_len)
            row = list(np.random.randint(low=0, high=vocab_size, size=(length,)))
            row = [list(item * np.arange(max_seq_len)) for item in row]
            data.append(row)
            nested_tensor_ref_list.append(torch.Tensor(row))
        nested_tensor = torch.nested.nested_tensor(data, dtype=torch.int64)
        nested_tensor_list = nested_tensor.unbind()
        for id in range(batch_size):
            self.assertEqual(
                nested_tensor_list[id],
                nested_tensor_ref_list[id].type(torch.int64)
            )

    @parametrize("batch_size", [2, 4])
    @parametrize("max_seq_len", [3, 5])
    @parametrize("vocab_size", [10, 20])
    def test_3d_nested_tensor_float(self, batch_size, max_seq_len, vocab_size):
        data = []
        nested_tensor_ref_list = []
        for _ in range(batch_size):
            if max_seq_len == 0:
                length = 0
            else:
                length = np.random.randint(low=1, high=max_seq_len)
            row = list(
                np.random.randint(low=0, high=vocab_size, size=(length,)).astype(float)
            )
            row = [list(item * np.arange(max_seq_len)) for item in row]
            data.append(row)
            nested_tensor_ref_list.append(torch.Tensor(row))
        nested_tensor = torch.nested.nested_tensor(data, dtype=torch.float)
        nested_tensor_list = nested_tensor.unbind()
        for id in range(batch_size):
            self.assertEqual(
                nested_tensor_list[id],
                nested_tensor_ref_list[id].type(torch.float)
            )


    @torch.inference_mode()
    def _test_unbind_case(self, a, b):
        nt = torch.nested.nested_tensor([a, b])
        a1, b1 = nt.unbind()
        self.assertTrue(a is not a1)
        self.assertTrue(b is not b1)

        nt = torch.nested.nested_tensor([a, b], dtype=a.dtype)
        a1, b1 = nt.unbind(0)
        self.assertEqual(a, a1)
        self.assertEqual(b, b1)

        a = torch.randn((2, 3)).add_(1)
        nt = torch.nested.nested_tensor([a])
        self.assertEqual(a, nt.unbind(0)[0])

    @torch.inference_mode()
    def test_unbind_0(self):
        self._test_unbind_case(
            torch.tensor([1, 2]), torch.tensor([7, 8]),
        )

    @torch.inference_mode()
    def test_unbind_1(self):
        self._test_unbind_case(
            torch.tensor([1]), torch.tensor([7]),
        )

    @torch.inference_mode()
    def test_unbind_3(self):
        self._test_unbind_case(
            torch.tensor([1.0]), torch.tensor([]),
        )

    @torch.inference_mode()
    def test_unbind_4(self):
        self._test_unbind_case(
            torch.tensor([]), torch.tensor([]),
        )

    @torch.inference_mode()
    def test_unbind_dim(self):
        def _test_fn(unbind_fn):
            a = torch.rand(3, 2)
            b = torch.rand(2, 3)
            nt = torch.nested.nested_tensor([a, b])
            self.assertRaises(RuntimeError, lambda: unbind_fn(nt, 1))

        # Both of these tests are necessary, because we're using
        # torch_function.
        _test_fn(lambda x, dim: x.unbind(dim))
        # TODO: Re-enable this once using torch_dispatch
        # _test_fn(lambda x, dim: torch.unbind(x, dim))

    @torch.inference_mode()
    def test_nested_tensor(self):
        self.assertRaises(TypeError, lambda: torch.nested.nested_tensor(torch.tensor([3.0])))
        self.assertRaises(TypeError, lambda: torch.nested.nested_tensor(4.0))

    @torch.inference_mode()
    def test_nested_tensor_matching_dim(self):
        self.assertRaisesRegex(
            RuntimeError,
            "Found dimension 1 for Tensor at index 1 and dimension 0 for Tensor at index 0.",
            lambda: torch.nested.nested_tensor([torch.tensor(1.0), torch.tensor([])]),
        )
        self.assertRaisesRegex(
            RuntimeError,
            "Found dimension 1 for Tensor at index 2 and dimension 0 for Tensor at index 1.",
            lambda: torch.nested.nested_tensor(
                [torch.tensor(1.0), torch.tensor(2.0), torch.tensor([])]
            ),
        )

    @torch.inference_mode()
    def test_default_nested_tensor(self):
        self.assertRaises(TypeError, lambda: torch.nested.nested_tensor())
        default_nested_tensor = torch.nested.nested_tensor([])
        default_tensor = torch.tensor([])
        # self.assertEqual(default_nested_tensor.nested_dim(), 1)
        # self.assertEqual(default_nested_tensor.nested_size(), ())
        self.assertEqual(default_nested_tensor.dim(), default_tensor.dim())
        self.assertEqual(default_nested_tensor.layout, default_tensor.layout)
        self.assertEqual(default_nested_tensor.device, default_tensor.device)
        self.assertEqual(default_nested_tensor.dtype, default_tensor.dtype)
        self.assertEqual(
            default_nested_tensor.requires_grad, default_tensor.requires_grad
        )
        self.assertIsNone(default_tensor.grad)
        # TODO: Re-enable once we have a performance driven
        # use case and implementation.
        # self.assertEqual(default_nested_tensor.is_pinned(),
        #                  default_tensor.is_pinned())

    @torch.inference_mode()
    def test_dim(self):
        for constructor in _iter_constructors():
            a1 = constructor([])
            self.assertEqual(a1.dim(), 1)
            a1 = constructor([torch.tensor(3.0)])
            self.assertEqual(a1.dim(), 1)
            a1 = constructor([torch.tensor([1, 2, 3, 4])])
            self.assertEqual(a1.dim(), 2)

    @unittest.skipIf(IS_FBCODE, "numel is not virtual in fbcode.")
    @torch.inference_mode()
    def test_numel(self):
        for constructor in _iter_constructors():
            a1 = constructor([])
            self.assertEqual(a1.numel(), 0)
            a1 = constructor([torch.tensor(3.0), torch.tensor(4.0)])
            self.assertEqual(a1.numel(), 2)
            a1 = constructor([torch.randn(2, 2, 2)])
            self.assertEqual(a1.numel(), 8)
            a1 = constructor([torch.randn([1, 2, 3]), torch.randn(3, 2, 1)])
            self.assertEqual(a1.numel(), 12)
            a1 = constructor([torch.randn([1, 1, 3]), torch.randn(3, 2, 4)])
            self.assertEqual(a1.numel(), 27)
            a1 = constructor([torch.randn([5, 5, 5]), torch.randn(6, 6, 6)])
            self.assertEqual(a1.numel(), 341)

            # Interesting edge case
            a1 = constructor([torch.randn([1, 2, 3]), torch.randn(1, 2, 0)])
            self.assertEqual(a1.numel(), 6)

    @torch.inference_mode()
    def test_size(self):
        for constructor in _iter_constructors():
            a1 = constructor([])
            self.assertRaisesRegex(
                RuntimeError,
                "NestedTensorImpl doesn't support sizes",
                lambda: a1.size(),
            )

    def test_size_dim(self):
        a = torch.nested.nested_tensor([])
        self.assertEqual(a.size(0), 0)

        a = torch.nested.nested_tensor([torch.tensor(1)])
        self.assertEqual(a.size(0), 1)

        a = torch.nested.nested_tensor([torch.tensor(1), torch.tensor(2)])
        self.assertEqual(a.size(0), 2)

        a = torch.nested.nested_tensor([torch.rand(1, 2),
                                        torch.rand(1, 8)])
        self.assertEqual(a.size(0), 2)
        self.assertEqual(a.size(1), 1)
        self.assertRaisesRegex(
            RuntimeError, "Given dimension 2 is irregular and does not have a size", lambda: a.size(2))

        a = torch.nested.nested_tensor([torch.rand(3, 4),
                                        torch.rand(5, 4)])
        self.assertEqual(a.size(0), 2)
        self.assertRaisesRegex(
            RuntimeError, "Given dimension 1 is irregular and does not have a size", lambda: a.size(1))
        self.assertEqual(a.size(2), 4)

    @unittest.skipIf(IS_FBCODE, "stride is not virtual in fbcode.")
    @torch.inference_mode()
    def test_stride(self):
        for constructor in _iter_constructors():
            a1 = constructor([])
            self.assertRaisesRegex(
                RuntimeError,
                "NestedTensorImpl doesn't support strides",
                lambda: a1.stride(),
            )

    @unittest.skipIf(IS_FBCODE, "is_contiguous is not virtual in fbcode.")
    @torch.inference_mode()
    def test_is_contiguous(self):
        # Test empty case
        nt_empty = torch.nested.nested_tensor([])
        assert nt_empty.is_contiguous()
        self.assertEqual(nt_empty, nt_empty.contiguous())

        nt_contiguous, nt_noncontiguous = random_nt_noncontiguous_pair((2, 3, 6, 7))

        # Test contiguous case
        assert nt_contiguous.is_contiguous()
        self.assertEqual(nt_contiguous, nt_contiguous.contiguous())

        # Test non_contiguous case
        assert not nt_noncontiguous.is_contiguous()
        self.assertEqual(nt_contiguous, nt_noncontiguous.contiguous())

        # Test querying by memory_format
        self.assertTrue(nt_contiguous.is_contiguous(memory_format=torch.contiguous_format))
        self.assertTrue(not nt_noncontiguous.is_contiguous(memory_format=torch.contiguous_format))

    @torch.inference_mode()
    def test_repr_string(self):
        a = torch.nested.nested_tensor([])
        expected = "nested_tensor([\n\n])"
        self.assertEqual(str(a), expected)
        self.assertEqual(repr(a), expected)

        a = torch.nested.nested_tensor([torch.tensor(1.0)])
        expected = "nested_tensor([\n  tensor(1.)\n])"
        self.assertEqual(str(a), expected)
        self.assertEqual(repr(a), expected)

        a = torch.nested.nested_tensor([torch.tensor([[1, 2]]), torch.tensor([[4, 5]])])
        expected = "nested_tensor([\n  tensor([[1, 2]]),\n  tensor([[4, 5]])\n])"
        self.assertEqual(str(a), expected)
        self.assertEqual(repr(a), expected)

    def test_to_padded_tensor_on_empty_tensor(self):

        nt = torch.nested.nested_tensor([])
        empty = torch.nested.to_padded_tensor(nt, 4)
        self.assertEqual(empty, torch.tensor([]))

    def test_nested_namespace(self):
        nt = torch.nested.nested_tensor([torch.randn(2, 3), torch.randn(4, 5)])
        result = nt.to_padded_tensor(4)
        nested_namespace_result = torch.nested.to_padded_tensor(nt, 4)
        self.assertEqual(result, nested_namespace_result)

    def test_to(self):
        ntensors = 4
        nt = random_nt(torch.device('cpu'), torch.float32, ntensors, (4, 4))

        def test_copy_behavior(t, non_blocking=False):
            self.assertIs(t, t.to(t, non_blocking=non_blocking))
            self.assertIs(t, t.to(t.dtype, non_blocking=non_blocking))
            self.assertIs(t, t.to(torch.empty_like(t), non_blocking=non_blocking))
            self.assertIsNot(t, t.to(t, non_blocking=non_blocking, copy=True))
            self.assertIsNot(t, t.to(t.dtype, non_blocking=non_blocking, copy=True))
            self.assertIsNot(t, t.to(torch.empty_like(t), non_blocking=non_blocking, copy=True))

            devices = [t.device]
            if t.device.type == 'cuda':
                if t.device.index == -1:
                    devices.append(f'cuda:{torch.cuda.current_device()}')
                elif t.device.index == torch.cuda.current_device():
                    devices.append('cuda')
            for device in devices:
                self.assertIs(t, t.to(device, non_blocking=non_blocking))
                self.assertIs(t, t.to(device, t.dtype, non_blocking=non_blocking))
                self.assertIsNot(t, t.to(device, non_blocking=non_blocking, copy=True))
                self.assertIsNot(t, t.to(device, t.dtype, non_blocking=non_blocking, copy=True))

        test_copy_behavior(nt)
        self.assertEqual(nt.device, nt.to('cpu').device)
        self.assertEqual(nt.device, nt.to('cpu', dtype=torch.float32).device)
        self.assertIs(torch.float32, nt.to('cpu', dtype=torch.float32).dtype)
        self.assertEqual(nt.device, nt.to(torch.float32).device)
        self.assertIs(torch.float32, nt.to(dtype=torch.float32).dtype)

        def test_data_ptr(getter):
            self.assertEqual(getter(nt), getter(nt.to('cpu')))
            self.assertEqual(getter(nt), getter(nt.to(dtype=nt.dtype, device=nt.device, copy=False)))
            self.assertEqual(getter(nt), getter(nt.to('cpu', copy=False)))
            self.assertNotEqual(getter(nt), getter(nt.to('cpu', copy=True)))

        test_data_ptr(lambda nt: nt.data_ptr())

        if torch.cuda.is_available():
            for non_blocking in [True, False]:
                for cuda in ['cuda', 'cuda:0' if torch.cuda.device_count() == 1 else 'cuda:1']:
                    nt2 = random_nt(cuda, torch.float32, ntensors, (4, 4))
                    test_copy_behavior(nt2, non_blocking)
                    self.assertEqual(nt2.device, nt2.to(cuda, non_blocking=non_blocking).device)
                    self.assertEqual(nt.device, nt2.to('cpu', non_blocking=non_blocking).device)
                    self.assertEqual(nt2.device, nt.to(cuda, non_blocking=non_blocking).device)
                    self.assertIs(torch.int32, nt2.to('cpu', dtype=torch.int32, non_blocking=non_blocking).dtype)
                    self.assertEqual(nt.device, nt2.to('cpu', dtype=torch.int32, non_blocking=non_blocking).device)
                    self.assertIs(torch.int32, nt2.to(dtype=torch.int32).dtype)
                    self.assertEqual(nt2.device, nt2.to(dtype=torch.int32).device)

    def test_copy_(self):
        ntensors = 4
        nt = random_nt(torch.device('cpu'), torch.float32, ntensors, (4, 4))
        nt_copy = torch.empty_like(nt)
        nt_copy.copy_(nt)

        for (nt_ub, nt_copy_ub) in zip(nt.unbind(), nt_copy):
            self.assertEqual(nt_ub, nt_copy_ub)

        nt_error = torch.nested.nested_tensor([torch.tensor([0, 0])])
        self.assertRaisesRegex(
            RuntimeError,
            "copy_ only supports tensors that are the same size for Nested implementations",
            lambda: nt_error.copy_(nt)
        )

        if torch.cuda.is_available():
            nt = random_nt(torch.device('cuda'), torch.float32, ntensors, (4, 4))
            nt_copy = torch.empty_like(nt, device=torch.device('cpu'))
            nt_copy.copy_(nt, non_blocking=True)
            torch.cuda.current_stream(torch.cuda.current_device()).synchronize()
            for (nt_ub, nt_copy_ub) in zip(nt.unbind(), nt_copy):
                self.assertEqual(nt_ub, nt_copy_ub)

            nt_copy = torch.empty_like(nt, device=torch.device('cpu'))
            nt_copy.copy_(nt, non_blocking=False)
            for (nt_ub, nt_copy_ub) in zip(nt.unbind(), nt_copy):
                self.assertEqual(nt_ub, nt_copy_ub)

    def test_fill_(self):
        ntensors = 4
        nt = random_nt(torch.device('cpu'), torch.float32, ntensors, (4, 4))
        nt.fill_(10.)
        for nt_ub in nt.unbind():
            t = torch.empty_like(nt_ub)
            t.fill_(10.)
            self.assertEqual(nt_ub, t)

        fill_tensor = torch.tensor([11.])
        self.assertRaisesRegex(
            RuntimeError,
            "fill_ only supports 0-dimension value tensor",
            lambda: nt.fill_(fill_tensor)
        )

        nt.fill_(fill_tensor[0])
        for nt_ub in nt.unbind():
            t = torch.empty_like(nt_ub)
            t.fill_(11.)
            self.assertEqual(nt_ub, t)

    def test_zero_(self):
        ntensors = 4
        nt = random_nt(torch.device('cpu'), torch.float32, ntensors, (4, 4))
        nt.zero_()
        for nt_ub in nt.unbind():
            t = torch.empty_like(nt_ub)
            t.fill_(0.)
            self.assertEqual(nt_ub, t)

    @parametrize("func", [torch.ones_like, torch.zeros_like, torch.randn_like],
                 name_fn=lambda f: f.__name__)
    def test_like_functions(self, func):
        ntensors = 4
        nt = random_nt(torch.device('cpu'), torch.float32, ntensors, (4, 4))
        torch.manual_seed(1)
        nt_like = func(nt)

        torch.manual_seed(1)
        for nt_ub in nt_like.unbind():
            t_like = func(nt_ub)
            self.assertEqual(nt_ub, t_like)

    def test_cat(self):
        # dim=0 success case
        # No constraints on ragged structures matching.
        x = random_nt_from_dims([5, None, 10])
        y = random_nt_from_dims([3, 4, None])
        output = torch.cat([x, y], dim=0)
        for out_component, xy_component in zip(
                output.unbind(), itertools.chain(x.unbind(), y.unbind())):
            self.assertEqual(out_component, xy_component)

        # dim=-1 success case
        # shape (B, *, D)
        x = random_nt_from_dims([5, None, 10])
        # shape (B, *, D'); same structure as x but dim=-1 differs
        y = random_nt_from_similar(x, dims=[-1, -1, 8])
        # should be shape (B, *, D + D') when supported
        output = torch.cat([x, y], dim=-1)
        for out_component, x_component, y_component in zip(output.unbind(), x.unbind(), y.unbind()):
            self.assertEqual(out_component, torch.cat([x_component, y_component], dim=-1))

        # dim between 0 and -1 success case
        x = random_nt_from_dims([5, None, 2, 3])
        # same structure as x but dim=2 differs
        y = random_nt_from_similar(x, dims=[-1, -1, 4, -1])
        output = torch.cat([x, y], dim=2)
        for out_component, x_component, y_component in zip(output.unbind(), x.unbind(), y.unbind()):
            self.assertEqual(out_component, torch.cat([x_component, y_component], dim=1))

        # error case: mixed NT / dense inputs
        x = random_nt_from_dims([5, None, 2])
        y = torch.randn(5, 3, 2)
        with self.assertRaisesRegex(
                RuntimeError, "expected each tensor in given list to be nested"):
            torch.cat([x, y], dim=-1)

        # error case: NTs with different dims
        x = random_nt_from_dims([5, None, 2])
        y = random_nt_from_dims([5, None, 2, 3])
        with self.assertRaisesRegex(
                RuntimeError, "expected all nested tensors to have matching ragged structures outside of the concatenated dim"):
            torch.cat([x, y], dim=-1)

        # error case: non-contiguous NT
        x, y = random_nt_noncontiguous_pair((2, 3, 4), dtype=torch.float32)
        # transpose to put ragged dim next to batch dim
        x, y = x.transpose(-2, -1), y.transpose(-2, -1)
        with self.assertRaisesRegex(
                RuntimeError, "only contiguous nested tensors are supported"):
            torch.cat([x, y], dim=-1)

        # error case: multiple ragged dims in inputs
        x = random_nt_from_dims([5, None, None, 2])
        y = random_nt_from_similar(x)
        with self.assertRaisesRegex(
                RuntimeError, "only nested tensors with a single ragged dim next to the batch dim are supported"):
            torch.cat([x, y], dim=-1)

        # error case: ragged dim not next to batch dim
        x = random_nt_from_dims([5, 2, None])
        y = random_nt_from_similar(x)
        with self.assertRaisesRegex(
                RuntimeError, "only nested tensors with a single ragged dim next to the batch dim are supported"):
            torch.cat([x, y], dim=1)

        # error case: NTs with different batch sizes
        x = random_nt_from_dims([5, None, 2])
        y = random_nt_from_dims([3, None, 2])
        with self.assertRaisesRegex(
                RuntimeError, "expected all nested tensors to have matching ragged structures outside of the concatenated dim"):
            torch.cat([x, y], dim=-1)

        # error case: NTs with different ragged structures
        x = torch.nested.nested_tensor([
            torch.randn(2, 6),
            torch.randn(4, 6),
            torch.randn(5, 6),
        ])
        y = torch.nested.nested_tensor([
            torch.randn(5, 6),
            torch.randn(4, 6),
            torch.randn(2, 6),
        ])
        with self.assertRaisesRegex(
                RuntimeError, "expected all nested tensors to have matching ragged structures outside of the concatenated dim"):
            torch.cat([x, y], dim=-1)


class TestNestedTensorDeviceType(NestedTestCase):
    # Helper function to generate a pair of random nested tensors
    # the 2 nested tensors have same shapes
    def random_nt_pair(self, device, dtype, num_tensors, max_dims):
        ts1 = []
        ts2 = []
        for _ in range(num_tensors):
            tensor_dims = tuple([torch.randint(low=0, high=max_dim, size=(1,)).item() for max_dim in max_dims])
            t1 = torch.randn(tensor_dims, device=device, dtype=dtype)
            t2 = torch.randn(tensor_dims, device=device, dtype=dtype)
            ts1.append(t1)
            ts2.append(t2)
        return (torch.nested.nested_tensor(ts1, device=device, dtype=dtype),
                torch.nested.nested_tensor(ts2, device=device, dtype=dtype))

    @dtypes(*floating_types_and_half())
    def test_detach(self, device, dtype):
        a = torch.randn(2, 4, device=device, dtype=dtype, requires_grad=False)
        b = torch.randn(5, 4, device=device, dtype=dtype, requires_grad=False)
        x = torch.nested.nested_tensor([a, b], requires_grad=True)

        x_detach = x.detach()

        z = x_detach * 4
        self.assertFalse(x_detach.requires_grad)
        self.assertFalse(z.requires_grad)

        a = torch.randn(2, 4, device=device, dtype=dtype, requires_grad=True)
        b = torch.randn(5, 4, device=device, dtype=dtype, requires_grad=True)
        x = torch.nested.as_nested_tensor([a, b])

        y = x * 2
        y = y.detach()
        self.assertFalse(y.requires_grad)
        self.assertIsNone(y.grad_fn)

        z = x + y
        torch.nested.to_padded_tensor(z, 0).sum().backward()
        # This is an incorrect gradient, but we assume that's what the user
        # wanted. detach() is an advanced option.
        self.assertEqual(a.grad, torch.ones(2, 4, device=device, dtype=dtype))
        self.assertEqual(b.grad, torch.ones(5, 4, device=device, dtype=dtype))

    @dtypes(torch.float, torch.float16, torch.double)
    def test_unbind_noncontiguous(self, device, dtype):
        nt_contiguous, nt_noncontiguous = random_nt_noncontiguous_pair((2, 3, 6, 7), device, dtype)
        ub_contiguous = nt_contiguous.unbind()
        ub_noncontiguous = nt_noncontiguous.unbind()
        self.assertEqual(len(ub_contiguous), len(ub_noncontiguous))
        n = len(ub_contiguous)
        for i in range(n):
            self.assertEqual(ub_contiguous[i], ub_noncontiguous[i])

    @dtypes(torch.float)
    @skipMeta
    def test_to_then_from_padded_tensor_no_transform0213(self, device, dtype):
        t = torch.randn(4, 4, 4, device=device, dtype=dtype)
        ts = list(torch.unbind(t))
        ts[0] = ts[0][:-1]
        nt = torch.nested.nested_tensor(ts, device=device, dtype=dtype)
        padded = torch.nested.to_padded_tensor(nt, 0)

        nt_to = torch._nested_from_padded_and_nested_example(padded, nt)

        for (t1, t2) in zip(nt.unbind(), nt_to.unbind()):
            self.assertEqual(t1, t2)
        self.assertEqual(nt.device, nt_to.device)

    @dtypes(torch.float)
    @dtypesIfCUDA(torch.float, torch.half)
    @skipMeta
    @torch.inference_mode()
    def test_layer_norm(self, device, dtype):
        def _test(size):
            # Simple shapes test
            t0 = torch.randn(2, size, device=device, dtype=dtype, requires_grad=False)
            t1 = torch.randn(2, size, device=device, dtype=dtype, requires_grad=False)
            ts = [t0, t1, t0, t1]
            nt = torch.nested.nested_tensor(ts, device=device, dtype=dtype)
            layer_norm = torch.nn.LayerNorm(size, device=device, dtype=dtype)
            nt_result = layer_norm(nt)
            for (nt_subresult, t) in zip(nt_result.unbind(), ts):
                t_result = layer_norm(t.reshape(1, -1, size).squeeze(0))
                self.assertEqual(nt_subresult, t_result)

            # More complex nt test with different lengths for each tensor
            t0 = torch.randn(4, size, device=device, dtype=dtype, requires_grad=False)
            t1 = torch.randn(10, size, device=device, dtype=dtype, requires_grad=False)
            t2 = torch.randn(7, size, device=device, dtype=dtype, requires_grad=False)
            ts = [t0, t1, t2, t0, t2]
            nt = torch.nested.nested_tensor(ts, device=device, dtype=dtype)
            layer_norm = torch.nn.LayerNorm(size, device=device, dtype=dtype)
            nt_result = layer_norm(nt)
            for (nt_subresult, t) in zip(nt_result.unbind(), ts):
                t_result = layer_norm(t.reshape(1, -1, size).squeeze(0))
                self.assertEqual(nt_subresult, t_result)

            if size <= 128:
                # Test with multidimensional tensors after irregular dim
                # (run only with smaller dimensions to ensure fast execution)
                t0 = torch.randn(4, size, size, 4, device=device, dtype=dtype, requires_grad=False)
                t1 = torch.randn(10, size, size, 4, device=device, dtype=dtype, requires_grad=False)
                t2 = torch.randn(7, size, size, 4, device=device, dtype=dtype, requires_grad=False)
                ts = [t0, t1, t2, t0, t2]
                nt = torch.nested.nested_tensor(ts, device=device, dtype=dtype)
                layer_norm = torch.nn.LayerNorm((size, size, 4), device=device, dtype=dtype)
                nt_result = layer_norm(nt)
                for (nt_subresult, t) in zip(nt_result.unbind(), ts):
                    t_result = layer_norm(t.reshape(1, -1, size, size, 4).squeeze(0))
                    self.assertEqual(nt_subresult, t_result)

                # Test where the normalizing dimensions are not all
                layer_norm = torch.nn.LayerNorm((size, 4), device=device, dtype=dtype)
                nt_result = layer_norm(nt)
                for (nt_subresult, t) in zip(nt_result.unbind(), ts):
                    t_result = layer_norm(t.reshape(1, -1, size, size, 4).squeeze(0))
                    self.assertEqual(nt_subresult, t_result)

        for size in (1024, 1023, 513, 512, 256, 128, 2, 4, 32):
            _test(size)

    @dtypes(torch.float)
    @dtypesIfCUDA(torch.float, torch.half)
    @skipMeta
    @torch.inference_mode()
    def test_layer_norm_breaking(self, device, dtype):
        size = 128
        t0 = torch.randn(4, size, size, 4, device=device, dtype=dtype, requires_grad=False)
        t1 = torch.randn(10, size, size, 4, device=device, dtype=dtype, requires_grad=False)
        t2 = torch.randn(7, size, size, 4, device=device, dtype=dtype, requires_grad=False)
        ts = [t0, t1, t2, t0, t2]
        nt = torch.nested.nested_tensor(ts, device=device, dtype=dtype)
        layer_norm = torch.nn.LayerNorm((4, size, size, 4), device=device, dtype=dtype)
        self.assertRaisesRegex(
            RuntimeError,
            "normalized_shape extends into irregular dimensions for the nested tensor",
            lambda: layer_norm(nt),
        )
        layer_norm = torch.nn.LayerNorm((size + 1, size, 4), device=device, dtype=dtype)
        self.assertRaisesRegex(
            RuntimeError,
            "The shape at dimension 0",
            lambda: layer_norm(nt),
        )

    @parametrize("layout", [torch.strided, torch.jagged])
    def test_embedding(self, device, layout):
        inputs = [
            torch.randint(100, (L,), device=device, dtype=torch.int64)
            for L in torch.randint(5, 50, (8,))
        ]
        x = torch.nested.nested_tensor(inputs, device=device, dtype=torch.int64, layout=layout)
        emb = torch.nn.Embedding(100, 8, device=device)
        y = emb(x)
        ys = y.unbind()
        for i, inp in enumerate(inputs):
            self.assertEqual(emb(inp), ys[i])


    @skipMeta
    @torch.inference_mode()
    @dtypes(*floating_types_and_half())
    def test_masked_fill(self, device, dtype):
        # nested tensor * nested tensor
        (nt, mask) = self.random_nt_pair(device, dtype, 4, (4, 4))
        mask = torch.nested.nested_tensor([m < 0 for m in mask.unbind()])
        ref = torch.nested.nested_tensor([t.masked_fill(m, 0) for (t, m) in zip(nt.unbind(), mask.unbind())])
        out = nt.masked_fill(mask, 0)
        self.assertEqual(ref, out)


    @dtypes(torch.float, torch.float16)
    def test_to_padded_tensor_simple(self, device, dtype):
        t = torch.randn(4, 4, 4, device=device, dtype=dtype)
        ts = list(torch.unbind(t))
        ts[0] = ts[0][:-1]
        nt = torch.nested.nested_tensor(ts, device=device, dtype=dtype)
        for padding_value in (0, 1):
            padded = torch.nested.to_padded_tensor(nt, padding_value)

            correct_output = t.clone()
            if padding_value == 0:
                correct_output[0][-1] = torch.zeros_like(correct_output[0][-1])
            else:
                correct_output[0][-1] = torch.ones_like(correct_output[0][-1])

            self.assertEqual(padded, correct_output)
            self.assertEqual(padded.device, torch.device(device))
            self.assertEqual(padded.dtype, dtype)

    @dtypes(torch.float, torch.float16)
    def test_to_padded_tensor_output_size(self, device, dtype):
        t = torch.randn(4, 4, 4, device=device, dtype=dtype)
        output_size = (4, 6, 5)
        ts = list(torch.unbind(t))
        ts[0] = ts[0][:-1]
        nt = torch.nested.nested_tensor(ts, device=device, dtype=dtype)
        for padding_value in (0, 1):
            padded = torch.nested.to_padded_tensor(nt, padding_value, output_size=output_size)
            correct_output = torch.ones(output_size, device=device, dtype=dtype) * padding_value
            correct_output[:4:, :4, :4] = t.clone()
            if padding_value == 0:
                correct_output[0][3] = torch.zeros_like(correct_output[0][3])
            else:
                correct_output[0][3] = torch.ones_like(correct_output[0][3])

            self.assertEqual(padded, correct_output)
            self.assertEqual(padded.device, torch.device(device))
            self.assertEqual(padded.dtype, dtype)

    @dtypes(torch.float, torch.float16, torch.double)
    def test_to_padded_tensor_dim2(self, device, dtype):
        ts = [
            torch.randn(160, device=device, dtype=dtype),
            torch.randn(1240, device=device, dtype=dtype),
            torch.randn(2400, device=device, dtype=dtype),
        ]
        nt = torch.nested.nested_tensor(ts, device=device, dtype=dtype)
        pad = 42
        correct_output = []
        for t in ts:
            next_output = torch.ones_like(ts[2]) * pad
            correct_output.append(next_output)
            next_output[:t.size(0)].copy_(t)
        correct_output = torch.stack(correct_output)
        padded = torch.nested.to_padded_tensor(nt, pad)
        self.assertEqual(padded, correct_output)

    @dtypes(torch.float, torch.float16, torch.double)
    def test_to_padded_tensor_dim3(self, device, dtype):
        ts = [
            torch.randn(16, 21, device=device, dtype=dtype),
            torch.randn(24, 32, device=device, dtype=dtype),
            torch.randn(40, 53, device=device, dtype=dtype),
        ]
        nt = torch.nested.nested_tensor(ts, device=device, dtype=dtype)
        pad = 42
        correct_output = []
        for t in ts:
            next_output = torch.ones_like(ts[2]) * pad
            correct_output.append(next_output)
            next_output[:t.size(0), :t.size(1)].copy_(t)
        correct_output = torch.stack(correct_output)
        padded = torch.nested.to_padded_tensor(nt, pad)
        self.assertEqual(padded, correct_output)

    @dtypes(torch.float, torch.float16, torch.double)
    def test_to_padded_tensor_dim4(self, device, dtype):
        ts = [
            torch.randn(16, 21, 13, device=device, dtype=dtype),
            torch.randn(24, 32, 14, device=device, dtype=dtype),
            torch.randn(40, 53, 16, device=device, dtype=dtype),
        ]
        nt = torch.nested.nested_tensor(ts, device=device, dtype=dtype)
        pad = 42
        correct_output = []
        for t in ts:
            next_output = torch.ones_like(ts[2]) * pad
            correct_output.append(next_output)
            next_output[:t.size(0), :t.size(1), :t.size(2)].copy_(t)
        correct_output = torch.stack(correct_output)
        padded = torch.nested.to_padded_tensor(nt, pad)
        self.assertEqual(padded, correct_output)

    # TODO: test noncontiguous to_padded_tensor
    # For now this tests the functionality of noncontiguous_to_padded_tensor
    # and the error message of to_padded_tensor
    # since to_padded_tensor does not support noncontiguous buffer yet
    @dtypes(torch.float, torch.float16, torch.double)
    @torch.inference_mode()
    def test_to_padded_tensor_noncontiguous(self, device, dtype):
        nt_contiguous, nt_noncontiguous = random_nt_noncontiguous_pair((2, 3, 6, 7), device, dtype)
        # test noncontiguous_to_padded_tensor functionality
        self.assertEqual(
            torch.nested.to_padded_tensor(nt_contiguous, 0.0),
            noncontiguous_to_padded_tensor(nt_noncontiguous))
        # test to_padded_tensor error message
        self.assertRaisesRegex(
            RuntimeError,
            r"for now to_padded_tensor only supports contiguous nested tensor",
            lambda: torch.nested.to_padded_tensor(nt_noncontiguous, 0.0)
        )

    @skipMeta
    def test_device_checks(self, device):
        nt = torch.nested.nested_tensor([], device=device)
        is_cuda = 'cuda' in str(device)
        self.assertEqual(nt.is_cuda, is_cuda)

    @skipIfTorchDynamo("flaky")
    @dtypes(torch.float, torch.float16, torch.double)
    def test_nested_tensor_indexing(self, device, dtype):
        # edge case: empty nested tensor
        nt0 = torch.nested.nested_tensor([])
        self.assertRaises(IndexError, lambda: nt0[0])
        # normal case
        x0 = torch.randn((2, 5), device=device, dtype=dtype)
        x1 = torch.randn((3, 4), device=device, dtype=dtype)
        nt = torch.nested.nested_tensor([x0, x1])
        # single index: only support integer in the batch dimension
        self.assertEqual(nt[0], x0)
        self.assertEqual(nt[-1], x1)
        self.assertRaises(IndexError, lambda: nt[2])
        self.assertRaises(IndexError, lambda: nt[-3])
        self.assertRaises(NotImplementedError, lambda: nt[:])
        self.assertRaises(NotImplementedError, lambda: nt[...])
        # tuple of indices: only support integer in the batch dimension
        #                 + all possible indexing in the original tensor dimensions
        self.assertEqual(nt[0, 0, 0], x0[0, 0])
        self.assertEqual(nt[0, 1, :], x0[1, :])
        self.assertEqual(nt[1, ...], x1)
        self.assertRaises(IndexError, lambda: nt[1, 4, 2])
        self.assertRaises(NotImplementedError, lambda: nt[:, 1, 1])
        # test select on non-batch dimensions
        self.assertEqual(nt.select(1, 0)[0], x0.select(0, 0))
        self.assertEqual(nt.select(1, 0)[1], x1.select(0, 0))
        self.assertRaises(IndexError, lambda: nt.select(1, 3))
        self.assertEqual(nt.select(2, 0)[0], x0.select(1, 0))
        self.assertEqual(nt.select(2, 0)[1], x1.select(1, 0))
        self.assertRaises(IndexError, lambda: nt.select(2, 5))
        # make sure indexing returns a view
        nt[0].fill_(100.0)
        answer = torch.tensor(100.0, device=device, dtype=dtype).expand((2, 5))
        self.assertEqual(nt[0], answer)
        nt[1, 1, :].fill_(200.0)
        answer = torch.tensor(200.0, device=device, dtype=dtype).expand(4)
        self.assertEqual(nt[1, 1, :], answer)

        # Test that indexing works when requires_grad_(True)
        # previously this was failing because the backward kernel for select.int uses .sizes()
        nt = torch.nested.nested_tensor([x0, x1]).requires_grad_(True)
        self.assertEqual(nt[0], x0)
        self.assertEqual(nt[-1], x1)
        grad_x0 = torch.randn((2, 5), device=device, dtype=dtype)
        nt[0].backward(grad_x0)
        expected_grad = torch.nested.nested_tensor([grad_x0, torch.zeros((3, 4), device=device, dtype=dtype)])
        self.assertEqual(nt.grad, expected_grad)

    @parametrize("func", [subtest(torch.nn.functional.relu, name='relu'),
                          subtest(torch.nn.functional.relu_, name='relu_'),
                          subtest(torch.nn.functional.gelu, name='gelu'),
                          subtest(torch._C._nn.gelu_, name='gelu_'),
                          subtest(torch.tanh, name='tanh'),
                          subtest(torch.tanh_, name='tanh_'),
                          subtest(torch.neg, name='neg'),
                          subtest(torch.nn.functional.silu, name='silu'),
                          subtest(partial(torch.nn.functional.silu, inplace=True), name='silu_'),
                          subtest(torch.abs, name="abs"),
                          subtest(torch.abs_, name="abs_"),
                          subtest(torch.sgn, name="sgn"),
                          subtest(torch.logical_not, name='logical_not'),
                          subtest(torch.sin, name='sin'),
                          subtest(torch.cos, name='cos')])
    def test_activations(self, device, func):
        nt, nt_noncontiguous = random_nt_noncontiguous_pair((2, 3, 6, 7), device=device, dtype=torch.float32)
        nested_result = func(nt)
        self.assertTrue(nested_result.is_nested)
        for t, t_res in zip(nt.unbind(), nested_result.unbind()):
            self.assertEqual(func(t), t_res)
        self.assertRaisesRegex(
            RuntimeError,
            "NestedTensor must be contiguous to get buffer.",
            lambda: func(nt_noncontiguous))

    @parametrize("func", [subtest(torch.ge, name='ge'),
                          subtest(torch.eq, name='eq')])
    def test_binary_ops_with_scalar(self, device, func):
        nt_contiguous, nt_noncontiguous = random_nt_noncontiguous_pair(
            (2, 3, 6, 7), device=device, dtype=torch.float32)
        scalar = 0.0

        # should work regardless of contiguity
        for nt in (nt_contiguous, nt_noncontiguous):
            nested_result = func(nt, scalar)
            self.assertTrue(nested_result.is_nested)
            for t, t_res in zip(nt.unbind(), nested_result.unbind()):
                self.assertEqual(func(t, scalar), t_res)

    @dtypes(*floating_types_and_half())
    def test_nested_tensor_chunk(self, device, dtype):
        # Transformer use case
        a = torch.randn(3, 3 * 4, device=device, dtype=dtype)
        b = torch.randn(2, 3 * 4, device=device, dtype=dtype)
        c = torch.randn(1, 3 * 4, device=device, dtype=dtype)
        a_chunks = a.chunk(3, dim=-1)
        b_chunks = b.chunk(3, dim=-1)
        c_chunks = c.chunk(3, dim=-1)

        a_nt = [a_chunks[0], b_chunks[0], c_chunks[0]]
        b_nt = [a_chunks[1], b_chunks[1], c_chunks[1]]
        c_nt = [a_chunks[2], b_chunks[2], c_chunks[2]]

        nt = torch.nested.nested_tensor([a, b, c])
        chunked = nt.chunk(3, dim=-1)

        self.assertEqual(chunked[0], torch.nested.nested_tensor(a_nt))
        self.assertEqual(chunked[1], torch.nested.nested_tensor(b_nt))
        self.assertEqual(chunked[2], torch.nested.nested_tensor(c_nt))

        for chunk in chunked:
            self.assertFalse(chunk.is_contiguous())

        # Failure chunking on ragged dimensions
        self.assertRaisesRegex(
            RuntimeError, "Chunk for nested tensors is currently only supported for the last dimension.",
            lambda: torch.chunk(nt, 5, dim=1))
        self.assertRaisesRegex(
            RuntimeError, "Chunk for nested tensors is currently only supported for the last dimension.",
            lambda: torch.chunk(nt, 5, dim=0))

        # Failure on non-contiguous nt
        _, nt_noncontiguous = random_nt_noncontiguous_pair((2, 3), device, dtype)
        self.assertRaisesRegex(
            RuntimeError, "chunk expects `self` to be contiguous.", lambda: torch.chunk(nt_noncontiguous, 5, dim=-1))

        # Failure when calling non divisible n_chunks
        self.assertRaisesRegex(
            RuntimeError, "Chunk for nested tensors is only supported for "
            "nested tensors with trailing dimension divisible by chunks.",
            lambda: torch.chunk(nt, 5, dim=-1))

        # Failure when calling backward on a chunk
        a = torch.randn(3, 3 * 4, device=device, dtype=dtype, requires_grad=True)
        b = torch.randn(2, 3 * 4, device=device, dtype=dtype, requires_grad=True)
        nt_grad = torch.nested.as_nested_tensor([a, b])
        chunked = torch.chunk(nt_grad, 2, dim=-1)
        self.assertRaisesRegex(RuntimeError, "derivative for aten::chunk is not implemented",
                               lambda: chunked[0].backward(chunked[0].clone()))

    @dtypes(*floating_types_and_half())
    def test_nested_tensor_split_with_sizes(self, device, dtype):
        a = torch.randn(3, 20, device=device, dtype=dtype)
        b = torch.randn(2, 20, device=device, dtype=dtype)
        c = torch.randn(1, 20, device=device, dtype=dtype)

        split_sizes = [4, 6, 10]
        a_splits = a.split_with_sizes(split_sizes, dim=-1)
        b_splits = b.split_with_sizes(split_sizes, dim=-1)
        c_splits = c.split_with_sizes(split_sizes, dim=-1)

        nt = torch.nested.nested_tensor([a, b, c])
        nt_splits = nt.split_with_sizes(split_sizes, dim=-1)

        for i, nt_split in enumerate(nt_splits):
            self.assertEqual(nt_split, torch.nested.nested_tensor(
                [a_splits[i], b_splits[i], c_splits[i]]))
            dense_strides = torch.stack([
                torch.tensor(a_splits[i].stride()),
                torch.tensor(b_splits[i].stride()),
                torch.tensor(c_splits[i].stride())
            ])
            self.assertEqual(nt_split._nested_tensor_strides(), dense_strides)
            self.assertFalse(nt_split.is_contiguous())

        # Failure calling on ragged dimensions
        self.assertRaisesRegex(
            RuntimeError, "split_with_sizes for nested tensors is currently only supported for the last dimension.",
            lambda: torch.split_with_sizes(nt, split_sizes, dim=1))

        # Failure calling on non-last dimension
        self.assertRaisesRegex(
            RuntimeError, "split_with_sizes for nested tensors is currently only supported for the last dimension.",
            lambda: torch.split_with_sizes(nt, split_sizes, dim=0))

        # Failure on non-contiguous nt
        _, nt_noncontiguous = random_nt_noncontiguous_pair((2, 3), device, dtype)
        self.assertRaisesRegex(
            RuntimeError, "split_with_sizes expects `self` to be contiguous.",
            lambda: torch.split_with_sizes(nt_noncontiguous, split_sizes, dim=-1))

        # Failure when calling with split_sizes that don't cover the full dim size
        bad_split_sizes = [4, 6, 9]  # don't add up to 20
        self.assertRaisesRegex(
            RuntimeError, "split_with_sizes expects split_sizes to sum exactly to 20",
            lambda: torch.split_with_sizes(nt, bad_split_sizes, dim=-1))

    @dtypes(torch.float, torch.float16, torch.double)
    @torch.inference_mode()
    def test_nested_tensor_indexing_noncontiguous(self, device, dtype):
        nt_contiguous, nt_noncontiguous = random_nt_noncontiguous_pair((2, 3, 6, 7), device, dtype)
        self.assertEqual(nt_contiguous.size(0), nt_noncontiguous.size(0))
        n = nt_contiguous.size(0)
        for i in range(n):
            self.assertEqual(nt_contiguous[i], nt_noncontiguous[i])

    @dtypes(torch.float, torch.float16)
    @skipMeta
    @torch.inference_mode()
    @parametrize("transpose", [True, False])
    def test_nested_tensor_add(self, device, dtype, transpose):
        if transpose:
            a = torch.randn(2, 2, 2, device=device, dtype=dtype)
            b = torch.rand(2, 2, 2, device=device, dtype=dtype)
            c = a.transpose(-1, -2).contiguous()
            d = b.transpose(-1, -2).contiguous()
            nt1 = torch.nested.nested_tensor([a, b, a, b])
            nt2 = torch.nested.nested_tensor([c, d, c, d]).transpose(-1, -2)
        else:
            (nt1, nt2) = self.random_nt_pair(device, dtype, 4, (4, 4))
        ref = torch.nested.nested_tensor([t1 + t2 for (t1, t2) in zip(nt1.unbind(), nt2.unbind())])
        out = nt1 + nt2
        self.assertEqual(ref, out)

    @dtypes(torch.float, torch.float16)
    @skipMeta
    @torch.inference_mode()
    @parametrize("transpose", [True, False])
    def test_nested_tensor_sub(self, device, dtype, transpose):
        if transpose:
            a = torch.randn(2, 2, 2, device=device, dtype=dtype)
            b = torch.rand(2, 2, 2, device=device, dtype=dtype)
            c = a.transpose(-1, -2).contiguous()
            d = b.transpose(-1, -2).contiguous()
            nt1 = torch.nested.nested_tensor([a, b, a, b])
            nt2 = torch.nested.nested_tensor([c, d, c, d]).transpose(-1, -2)
        else:
            (nt1, nt2) = self.random_nt_pair(device, dtype, 4, (4, 4))
        ref = torch.nested.nested_tensor([t1 - t2 for (t1, t2) in zip(nt1.unbind(), nt2.unbind())])
        out = nt1 - nt2
        self.assertEqual(ref, out)

    @onlyCUDA
    @dtypes(torch.float, torch.float16)
    @torch.inference_mode()
    @parametrize("embedding_dim", [8, 128, 256, 384])
    def test_nested_tensor_dense_elementwise(self, device, dtype, embedding_dim):
        def _test_add_mul(nt, t):
            ref_add = torch.nested.nested_tensor(
                [t1 + t2 for (t1, t2) in zip(nt.unbind(), t.unbind())])
            ref_mul = torch.nested.nested_tensor(
                [t1 * t2 for (t1, t2) in zip(nt.unbind(), t.unbind())])
            self.assertEqual(nt.add(t), ref_add)
            self.assertEqual(nt.mul(t), ref_mul)

        batch_size = 32
        seq_lens = torch.randint(low=0, high=10, size=(batch_size,))

        # [B, *, D], [B, 1, D] case
        ts = [torch.randn((seq_len, embedding_dim)) for seq_len in seq_lens]
        nt = torch.nested.nested_tensor(ts, device=device, dtype=dtype)
        t = torch.randn((batch_size, 1, embedding_dim), device=device, dtype=dtype)
        _test_add_mul(nt, t)

        # [B, *], [B, 1] case
        ts = [torch.randn(seq_len) for seq_len in seq_lens]
        nt = torch.nested.nested_tensor(ts, device=device, dtype=dtype)
        t = torch.randn((batch_size, 1), device=device, dtype=dtype)
        _test_add_mul(nt, t)

    @dtypes(torch.float, torch.float16)
    @skipMeta
    @torch.inference_mode()
    def test_nested_tensor_mul(self, device, dtype):
        # nested tensor * nested tensor
        (nt1, nt2) = self.random_nt_pair(device, dtype, 4, (4, 4))
        ref = torch.nested.nested_tensor([t1 * t2 for (t1, t2) in zip(nt1.unbind(), nt2.unbind())])
        out = nt1 * nt2
        self.assertEqual(ref, out)
        # nested tensor * scalar
        number = 10.0
        scalar = torch.tensor(number).to(dtype).to(device)
        ref = torch.nested.nested_tensor([t * number for t in nt1.unbind()])
        out_number0 = nt1 * number
        out_number1 = number * nt1
        out_scalar0 = nt1 * scalar
        out_scalar1 = scalar * nt1
        self.assertEqual(out_number0, ref)
        self.assertEqual(out_number1, ref)
        self.assertEqual(out_scalar0, ref)
        self.assertEqual(out_scalar1, ref)
        # error case: numel == 1 but dim > 0
        vector = torch.tensor([number]).to(dtype).to(device)
        self.assertRaisesRegex(
            RuntimeError,
            "Expected both self and other to be nested, but got a nested self and non-nested other",
            lambda: nt1.mul(vector)
        )
        self.assertRaisesRegex(
            RuntimeError,
            "Expected both self and other to be nested, but got a non-nested self and nested other",
            lambda: vector.mul(nt1)
        )

    @dtypes(torch.float, torch.float16)
    @skipMeta
    @torch.inference_mode()
    def test_nested_tensor_div(self, device, dtype):
        nt, nt2 = self.random_nt_pair(device, dtype, 4, (4, 4))
        scale = 4.0
        ref = torch.nested.nested_tensor([t / scale for t in nt.unbind()])
        out = nt / 4.0
        self.assertEqual(ref, out)
        ref_transposed = ref.transpose(1, 2)
        out = nt.transpose(1, 2) / 4.0
        self.assertEqual(ref_transposed, out)

        ref = torch.nested.nested_tensor([t / t2 for (t, t2) in zip(nt.unbind(), nt2.unbind())])
        out = nt / nt2
        self.assertEqual(ref, out)

        out = nt.transpose(1, 2) / nt2.transpose(1, 2)
        self.assertEqual(ref.transpose(1, 2), out)

        nt_transpose_copy = torch.nested.nested_tensor([t.transpose(0, 1) for t in nt.unbind()])

        self.assertRaisesRegex(
            RuntimeError, "div requires strides to match when given NestedTensors",
            lambda: nt_transpose_copy.transpose(1, 2) / nt2)

        nt = torch.nested.nested_tensor([torch.randn(i, 4) for i in [3, 4, 5]], device=device, dtype=dtype)
        nt_chunks = nt.chunk(2, -1)
        self.assertRaisesRegex(
            RuntimeError, "div requires offsets to match when given NestedTensors",
            lambda: nt_chunks[0] / nt_chunks[1])

    @dtypes(torch.float, torch.float16)
    @skipMeta
    @torch.inference_mode()
    def test_nested_tensor_add_in_place(self, device, dtype):
        (nt1, nt2) = self.random_nt_pair(device, dtype, 4, (4, 4))
        ref = torch.nested.nested_tensor([t1 + t2 for (t1, t2) in zip(nt1.unbind(), nt2.unbind())])
        nt1 += nt2
        self.assertEqual(ref, nt1)

    @dtypes(torch.float, torch.float16)
    @skipMeta
    @torch.inference_mode()
    def test_nested_tensor_mul_in_place(self, device, dtype):
        # nested tensor * nested tensor
        (nt1, nt2) = self.random_nt_pair(device, dtype, 4, (4, 4))
        ref = torch.nested.nested_tensor([t1 * t2 for (t1, t2) in zip(nt1.unbind(), nt2.unbind())])
        nt1 *= nt2
        self.assertEqual(ref, nt1)
        # nested tensor * scalar
        number = 10.0
        scalar = torch.tensor(number).to(dtype).to(device)
        ref = torch.nested.nested_tensor([t * number for t in nt1.unbind()])
        out_number = nt1.clone()
        out_number *= number
        out_scalar = nt1.clone()
        out_scalar *= scalar
        self.assertEqual(out_number, ref)
        self.assertEqual(out_scalar, ref)
        self.assertRaisesRegex(
            RuntimeError,
            r"output with shape \[.*\] doesn't match the broadcast shape \[.*\]",
            lambda: scalar.mul_(nt1)
        )
        # error case: numel == 1 but dim > 0
        vector = torch.tensor([number]).to(dtype).to(device)
        self.assertRaisesRegex(
            RuntimeError,
            "Expected both self and other to be nested, but got a nested self and non-nested other",
            lambda: nt1.mul_(vector)
        )
        self.assertRaisesRegex(
            RuntimeError,
            "Expected both self and other to be nested, but got a non-nested self and nested other",
            lambda: vector.mul_(nt1)
        )

    @onlyCPU
    @skipMeta
    @dtypes(torch.float)
    def test_nested_tensor_sum_dim(self, device, dtype):
        params = ((2, (1, 1)), ((4), (4, 4)), (10, (3, 5, 7)))

        def test_sum(device, dtype, ntensors, max_sizes, dim, keepdim=True):
            nt = random_nt(device, dtype, ntensors, max_sizes, require_non_empty=False)
            nt2 = nt.clone()
            ub2 = nt2.unbind()
            nt.requires_grad_(True)
            [t.requires_grad_(True) for t in ub2]
            nt_sum = nt.sum(dim=dim, keepdim=keepdim)
            ub2_sum = [t.sum(-1, keepdim=keepdim) for t in ub2]
            self.assertEqual(nt_sum, torch.nested.nested_tensor(ub2_sum))

            # test backward
            # generate gradient tensor that has the same size as the output
            size = nt_sum._nested_tensor_size()
            gt2 = []
            for i in range(ntensors):
                gt2.append(torch.randn(size[i].tolist(), device=device, dtype=dtype))
            gt = torch.nested.nested_tensor(gt2).clone()
            nt_sum.backward(gt)
            for t2, g2 in zip(ub2_sum, gt2):
                t2.backward(g2)
            self.assertEqual(nt.grad, torch.nested.nested_tensor([t.grad for t in ub2]))
            return

        for ntensors, max_sizes in params:
            test_sum(device, dtype, ntensors, max_sizes, len(max_sizes))

        # Test error inputs
        with self.assertRaisesRegex(RuntimeError, "NestedTensor can only be reduced across the last"):
            torch.nested.nested_tensor([torch.tensor([3, 4, 5]), torch.tensor([1, 2])]).sum(0, keepdim=True)

        with self.assertRaisesRegex(RuntimeError, "NestedTensor only allows reduction of a single"):
            torch.nested.nested_tensor([torch.tensor([[3, 4, 5]]), torch.tensor([[1, 2]])]).sum([0, 1], keepdim=True)

        with self.assertRaisesRegex(RuntimeError, "NestedTensor always requires keepdim=True for now."):
            torch.nested.nested_tensor([torch.tensor([3, 4, 5]), torch.tensor([1, 2])]).sum(-1)

    @dtypes(torch.float, torch.float16)
    def test_contiguous(self, device, dtype):
        # Since we don't have access to the buffer in python this is harder to show what
        # we are testing for. When we call chunk on a consistent dim of a NT
        # for chunk_size > 1 the resulting tensors are views of the original NT
        # whose numels is now less than the size of the buffer. Clone was
        # previously creating a new NT with a buffer that was the same size as the
        # original.
        nt_contiguous = torch.nested.nested_tensor([torch.randn(2, 20, device=device, dtype=dtype),
                                                    torch.randn(4, 20, device=device, dtype=dtype)])
        # Split up the last dimension which has a consistent size of 20 into 5 chunks
        chunks = nt_contiguous.chunk(5, dim=-1)

        # # Check chunks are contiguous after calling contiguous
        for chunk in chunks:
            self.assertFalse(chunk.is_contiguous())
            self.assertTrue(chunk.contiguous().is_contiguous())

    @dtypes(torch.float, torch.float16)
    @skipMeta
    def test_clone(self, device, dtype):
        nt1 = random_nt(device, dtype, 4, (4, 4), (1, 1))
        nt2 = nt1.clone()
        # Verify the values match
        self.assertEqual(nt1, nt2)
        # Verify modifying nt2 doesn't affect nt1
        nt2.mul_(nt1)
        ub1 = nt1.unbind()
        ub2 = nt2.unbind()
        for i in range(len(ub1)):
            self.assertNotEqual(ub1[i], ub2[i])

        nt1.clone(memory_format=torch.preserve_format)
        msg = "Nested tensor clone supports Preserve and Contiguous memory formats, called clone with memory format: ChannelsLast"
        with self.assertRaisesRegex(RuntimeError, msg):
            nt1.clone(memory_format=torch.channels_last)

    # cannot test torch.float16 because: RuntimeError: "bernoulli_scalar_cpu_" not implemented for 'Half'
    @torch._dynamo.config.patch(suppress_errors=True)
    @dtypes(torch.float, torch.double)
    @parametrize("layout", [torch.strided, torch.jagged])
    def test_dropout(self, device, dtype, layout):
        # edge case: empty nested tensor
        # TODO: support empty NT in jagged layout
        if layout == torch.strided:
            nt0 = torch.nested.nested_tensor([], layout=layout)
            y = torch.nn.functional.dropout(nt0, 0.5)
            self.assertEqual(nt0, y)
        # normal nested tensor
        ntensors = 4
        if layout == torch.jagged:
            nt = random_nt(device, dtype, ntensors, (4, 4), (0, 3), layout=layout)
        else:
            nt = random_nt(device, dtype, ntensors, (4, 4), layout=layout)
        # edge case: invalid dropout
        self.assertRaises(ValueError, lambda: torch.nn.Dropout(-0.1))
        self.assertRaises(ValueError, lambda: torch.nn.Dropout(1.1))
        self.assertRaises(ValueError, lambda: torch.nn.functional.dropout(nt, -0.1))
        self.assertRaises(ValueError, lambda: torch.nn.functional.dropout(nt, 1.1))
        # edge case: no dropout
        dropouter = torch.nn.Dropout(0.0)
        y0 = dropouter(nt)
        y1 = torch.nn.functional.dropout(nt, 0.0)
        self.assertEqual(nt, y0)
        self.assertEqual(nt, y1)
        # edge case: all dropout
        dropouter = torch.nn.Dropout(1.0)
        y0 = dropouter(nt)
        y1 = torch.nn.functional.dropout(nt, 1.0)
        nt0 = torch.zeros_like(nt)
        self.assertEqual(nt0, y0)
        self.assertEqual(nt0, y1)
        # normal case: normal dropout
        p = 0.2
        y = torch.nn.functional.dropout(nt, p)
        expect = nt.clone()
        if layout == torch.jagged:
            expect = torch.where(y == 0.0, y, nt)
            expect /= 1.0 - p
            self.assertEqual(y, expect)
        else:
            expect = nt.clone()
            for i in range(ntensors):
                actual_tensor = y[i].view(-1)
                expect_tensor = expect[i].view(-1)
                for j in range(actual_tensor.shape[0]):
                    if actual_tensor[j].item() == 0.0:
                        expect_tensor[j] = 0.0
                    else:
                        expect_tensor[j] /= 1.0 - p
            self.assertEqual(y, expect)
        with freeze_rng_state():
            dropouter = torch.nn.Dropout(p)
            y0 = dropouter(nt)
        with freeze_rng_state():
            y1 = torch.nn.functional.dropout(nt, p)
        self.assertEqual(y0, y1)

    @dtypes(torch.float, torch.double)
    def test_dropout_noncontiguous(self, device, dtype):
        ntensors = 4
        nt0 = random_nt(device, dtype, ntensors, (4, 4))
        nt1 = nt0.transpose(-1, -2)
        p = 0.3
        with freeze_rng_state():
            dropouter = torch.nn.Dropout(p)
            y0 = dropouter(nt0)
        with freeze_rng_state():
            y1 = torch.nn.functional.dropout(nt1, p).transpose(-1, -2)
        self.assertEqual(y0, y1)

    # cannot test torch.float16 because: RuntimeError: "softmax_kernel_impl" not implemented for 'Half'
    @dtypes(torch.float, torch.double)
    def test_softmax(self, device, dtype):
        # normal nested tensor
        ntensors = 4
        nt = random_nt(device, dtype, ntensors, (4, 4))
        # error case: softmax across nested dimension
        self.assertRaisesRegex(
            RuntimeError,
            "Cannot apply softmax across nested dimension 0",
            lambda: torch.nn.functional.softmax(nt, 0)
        )
        self.assertRaisesRegex(
            RuntimeError,
            "Cannot apply softmax across nested dimension 0",
            lambda: torch.nn.functional.softmax(nt, -3)
        )
        # error case: dimension out of range
        self.assertRaises(IndexError, lambda: torch.nn.functional.softmax(nt, 3))
        self.assertRaises(IndexError, lambda: torch.nn.functional.softmax(nt, -4))
        # normal case: should equal to padding -inf
        softmaxer = torch.nn.Softmax(1)
        y0 = softmaxer(nt)
        y1 = torch.nn.functional.softmax(nt, 1)
        self.assertEqual(y0, y1)
        pt = torch.nested.to_padded_tensor(nt, float("-inf"))
        # if an entire slice is padded, then softmax will return 0.0 / 0.0 = nan
        # however, physically speaking that should be 0.0
        expect = torch.nn.functional.softmax(pt, 1).nan_to_num_(0.0)
        self.assertEqual(torch.nested.to_padded_tensor(y0, 0.0), expect)
        # edge case: empty nested tensor
        nt0 = torch.nested.nested_tensor([])
        y = torch.nn.functional.softmax(nt0, 1)
        self.assertEqual(nt0, y)
        # edge case: nesting scalars
        nt1 = torch.nested.nested_tensor([torch.tensor(0.0), torch.tensor(1.0)])
        self.assertRaises(RuntimeError, lambda: torch.nn.functional.softmax(nt1, 0))
        self.assertRaises(IndexError, lambda: torch.nn.functional.softmax(nt1, 1))

    @dtypes(torch.float, torch.double)
    @torch.inference_mode()
    def test_softmax_noncontiguous(self, device, dtype):
        nt_contiguous, nt_noncontiguous = random_nt_noncontiguous_pair((2, 3, 6, 7), device, dtype)
        self.assertEqual(
            torch.nn.functional.softmax(nt_contiguous, -1),
            torch.nn.functional.softmax(nt_noncontiguous, -1))

    def _test_bmm(self, device, dtype):
        # error case: one is nested but the other is not
        nt = torch.nested.nested_tensor([torch.randn(2), torch.randn(3)], device=device, dtype=dtype)
        t = torch.randn(4, device=device, dtype=dtype)
        self.assertRaisesRegex(
            RuntimeError,
            "Expected both to be nested, but got a nested self and non-nested other",
            lambda: nt.bmm(t)
        )
        self.assertRaisesRegex(
            RuntimeError,
            "Expected both to be nested, but got a non-nested self and nested other",
            lambda: t.bmm(nt)
        )
        # error case: not 3D tensors
        nt0 = torch.nested.nested_tensor([], device=device, dtype=dtype)
        nt1 = torch.nested.nested_tensor([torch.randn(2), torch.randn(3)], device=device, dtype=dtype)
        nt2 = torch.nested.nested_tensor([torch.randn((2, 4)), torch.randn((3, 4))], device=device, dtype=dtype)
        self.assertRaisesRegex(
            RuntimeError,
            "batch1 must be a 3D tensor",
            lambda: nt0.bmm(nt0)
        )
        self.assertRaisesRegex(
            RuntimeError,
            "batch1 must be a 3D tensor",
            lambda: nt0.bmm(nt1)
        )
        self.assertRaisesRegex(
            RuntimeError,
            "batch1 must be a 3D tensor",
            lambda: nt0.bmm(nt2)
        )
        self.assertRaisesRegex(
            RuntimeError,
            "batch1 must be a 3D tensor",
            lambda: nt1.bmm(nt0)
        )
        self.assertRaisesRegex(
            RuntimeError,
            "batch1 must be a 3D tensor",
            lambda: nt1.bmm(nt1)
        )
        self.assertRaisesRegex(
            RuntimeError,
            "batch1 must be a 3D tensor",
            lambda: nt1.bmm(nt2)
        )
        self.assertRaisesRegex(
            RuntimeError,
            "batch2 must be a 3D tensor",
            lambda: nt2.bmm(nt0)
        )
        self.assertRaisesRegex(
            RuntimeError,
            "batch2 must be a 3D tensor",
            lambda: nt2.bmm(nt1)
        )
        # error case: incompatible batch size
        nt0 = torch.nested.nested_tensor([torch.randn((2, 4)), torch.randn((3, 4))], device=device, dtype=dtype)
        nt1 = torch.nested.nested_tensor([torch.randn((4, 6)),
                                          torch.randn((4, 5)),
                                          torch.randn((4, 7))],
                                         device=device, dtype=dtype)
        self.assertRaisesRegex(
            RuntimeError,
            "Expected size for the 1st dimension of batch2 tensor to be: 2 but got: 3.",
            lambda: nt0.bmm(nt1)
        )
        self.assertRaisesRegex(
            RuntimeError,
            "Expected size for the 1st dimension of batch2 tensor to be: 3 but got: 2.",
            lambda: nt1.bmm(nt0)
        )
        # error case: underlying matrices cannot be multiplied
        nt0 = torch.nested.nested_tensor([torch.randn((2, 4)), torch.randn((3, 4))], device=device, dtype=dtype)
        self.assertRaisesRegex(
            RuntimeError,
            r"0-th nested matrices in batch cannot be multiplied \(2x4 and 2x4\)",
            lambda: nt0.bmm(nt0)
        )
        # normal nested tensor
        nt0 = torch.nested.nested_tensor([torch.randn((2, 4)), torch.randn((3, 7))], device=device, dtype=dtype)
        nt1 = torch.nested.nested_tensor([torch.randn((4, 6)), torch.randn((7, 5))], device=device, dtype=dtype)
        actual = torch.nested.to_padded_tensor(nt0.bmm(nt1), 0.0)
        expect = torch.nested.to_padded_tensor(nt0, 0.0).bmm(torch.nested.to_padded_tensor(nt1, 0.0))
        if dtype == torch.float16:
            self.assertEqual(actual, expect, rtol=1e-3, atol=1e-3)
        else:
            self.assertEqual(actual, expect)

        # test tensorcore path
        nt0 = torch.nested.nested_tensor([torch.randn((2, 8)), torch.randn((3, 16))], device=device, dtype=dtype)
        nt1 = torch.nested.nested_tensor([torch.randn((8, 8)), torch.randn((16, 8))], device=device, dtype=dtype)
        actual = torch.nested.to_padded_tensor(nt0.bmm(nt1), 0.0)
        expect = torch.nested.to_padded_tensor(nt0, 0.0).bmm(torch.nested.to_padded_tensor(nt1, 0.0))
        if dtype == torch.float16:
            self.assertEqual(actual, expect, rtol=1e-3, atol=1e-3)
        else:
            self.assertEqual(actual, expect)

    @onlyCUDA
    @dtypes(torch.float, torch.double, torch.float16)
    def test_bmm_cuda(self, device, dtype):
        self._test_bmm(device, dtype)

    @onlyCPU
    # cannot test torch.float16 because: RuntimeError: "addmm_impl_cpu_" not implemented for 'Half'
    @dtypes(torch.float, torch.double)
    def test_bmm_cpu(self, device, dtype):
        self._test_bmm(device, dtype)

    # cannot test torch.float16 because: RuntimeError: "addmm_impl_cpu_" not implemented for 'Half'
    @dtypes(torch.float, torch.double)
    def test_bmm_noncontiguous(self, device, dtype):
        nt0_contiguous, nt0_noncontiguous = random_nt_noncontiguous_pair((2, 3), device, dtype)
        nt1_contiguous, nt1_noncontiguous = random_nt_noncontiguous_pair((6, 7), device, dtype)
        self.assertEqual(
            nt0_contiguous.transpose(-1, -2).bmm(nt1_contiguous),
            nt0_noncontiguous.transpose(-1, -2).bmm(nt1_noncontiguous))

    @dtypes(torch.float, torch.double)
    def test_matmul_with_bmm_path(self, device, dtype):
        def unbind_rebind_matmul(nt1, nt2):
            t1s = nt1.unbind()
            t2s = nt2.unbind()
            out_ts = [t1.matmul(t2) for t1, t2 in zip(t1s, t2s)]
            return torch.nested.nested_tensor(out_ts)

        # [N, n_head, *, head_dim], [N, n_head, head_dim, *]
        Ns = [1, 2, 5]
        n_heads = np.random.randint(2, 5)
        head_dim = 3
        t1s = []
        t2s = []
        for N in Ns:
            for _ in range(N):
                seq_len1 = np.random.randint(2, 5)
                seq_len2 = np.random.randint(2, 5)
                t1s.append(torch.randn(n_heads, seq_len1, head_dim))
                t2s.append(torch.randn(n_heads, head_dim, seq_len2))
            nt1 = torch.nested.nested_tensor(t1s, device=device, dtype=dtype)
            nt2 = torch.nested.nested_tensor(t2s, device=device, dtype=dtype)
            self.assertEqual(torch.matmul(nt1, nt2), unbind_rebind_matmul(nt1, nt2))

        # test with noncontiguous
        t3s = []
        t4s = []
        for _ in range(N):
            seq_len = np.random.randint(2, 5)
            t3s.append(torch.randn(seq_len, n_heads, head_dim))
            t4s.append(torch.randn(seq_len, n_heads, head_dim))
        nt3 = torch.nested.nested_tensor(t3s, device=device, dtype=dtype).transpose(1, 2)
        nt4 = torch.nested.nested_tensor(t4s, device=device, dtype=dtype).transpose(1, 2).transpose(2, 3)
        self.assertEqual(torch.matmul(nt3, nt4), unbind_rebind_matmul(nt3, nt4))

    # cannot test torch.float16 because: RuntimeError: "bmm" not implemented for 'Half'
    @dtypes(torch.float, torch.double)
    def test_matmul(self, device, dtype):
        # error case: one is nested but the other is not
        nt = torch.nested.nested_tensor([torch.randn(2), torch.randn(3)], device=device, dtype=dtype)
        t = torch.randn(4, device=device, dtype=dtype)
        self.assertRaisesRegex(
            RuntimeError,
            "Expected both to be nested, but got a nested self and non-nested other",
            lambda: torch.matmul(nt, t)
        )
        self.assertRaisesRegex(
            RuntimeError,
            "Expected both to be nested, but got a non-nested self and nested other",
            lambda: torch.matmul(t, nt)
        )
        # error case: not 3+D tensors
        nt0 = torch.nested.nested_tensor([], device=device, dtype=dtype)
        nt1 = torch.nested.nested_tensor([torch.randn(2), torch.randn(3)], device=device, dtype=dtype)
        nt2 = torch.nested.nested_tensor([torch.randn((2, 4)), torch.randn((3, 4))], device=device, dtype=dtype)
        self.assertRaisesRegex(
            RuntimeError,
            r"matmul: For nested tensors, only inputs with >= 3 dims are currently supported. 1st input has rank: [0-9]+",
            lambda: torch.matmul(nt0, nt0)
        )
        self.assertRaisesRegex(
            RuntimeError,
            r"matmul: For nested tensors, only inputs with >= 3 dims are currently supported. 1st input has rank: [0-9]+",
            lambda: torch.matmul(nt0, nt1)
        )
        self.assertRaisesRegex(
            RuntimeError,
            r"matmul: For nested tensors, only inputs with >= 3 dims are currently supported. 1st input has rank: [0-9]+",
            lambda: torch.matmul(nt0, nt2)
        )
        self.assertRaisesRegex(
            RuntimeError,
            r"matmul: For nested tensors, only inputs with >= 3 dims are currently supported. 1st input has rank: [0-9]+",
            lambda: torch.matmul(nt1, nt0)
        )
        self.assertRaisesRegex(
            RuntimeError,
            r"matmul: For nested tensors, only inputs with >= 3 dims are currently supported. 1st input has rank: [0-9]+",
            lambda: torch.matmul(nt1, nt1)
        )
        self.assertRaisesRegex(
            RuntimeError,
            r"matmul: For nested tensors, only inputs with >= 3 dims are currently supported. 1st input has rank: [0-9]+",
            lambda: torch.matmul(nt1, nt2)
        )
        self.assertRaisesRegex(
            RuntimeError,
            r"matmul: For nested tensors, only inputs with >= 3 dims are currently supported. 2nd input has rank: [0-9]+",
            lambda: torch.matmul(nt2, nt0)
        )
        self.assertRaisesRegex(
            RuntimeError,
            r"matmul: For nested tensors, only inputs with >= 3 dims are currently supported. 2nd input has rank: [0-9]+",
            lambda: torch.matmul(nt2, nt1)
        )
        # error case: incompatible batch size
        nt0 = torch.nested.nested_tensor([torch.randn((2, 4)), torch.randn((3, 4))], device=device, dtype=dtype)
        nt1 = torch.nested.nested_tensor([torch.randn((4, 6)),
                                          torch.randn((4, 5)),
                                          torch.randn((4, 7))],
                                         device=device, dtype=dtype)
        self.assertRaisesRegex(
            RuntimeError,
            r"matmul: Expected size for the 1st dimension of 2nd input tensor to be: [0-9]+ but got: [0-9]+.",
            lambda: torch.matmul(nt0, nt1)
        )
        self.assertRaisesRegex(
            RuntimeError,
            r"matmul: Expected size for the 1st dimension of 2nd input tensor to be: [0-9]+ but got: [0-9]+.",
            lambda: torch.matmul(nt1, nt0)
        )
        # error case: incompatible (wrong) batch sizes that shouldn't even broadcast?
        nt0 = torch.nested.nested_tensor([torch.randn((2, 2, 4)),
                                          torch.randn((2, 3, 4))],
                                         device=device, dtype=dtype)
        nt1 = torch.nested.nested_tensor([torch.randn((3, 4, 6)),
                                          torch.randn((3, 4, 5))],
                                         device=device, dtype=dtype)
        self.assertRaisesRegex(
            RuntimeError,
            "matmul(): For nested tensors, batch dimensions must have the same sizes,",
            lambda: torch.matmul(nt0, nt1)
        )
        # error case: incompatible batch sizes that should technically broadcast
        nt0 = torch.nested.nested_tensor([torch.randn((2, 2, 4)),
                                          torch.randn((1, 3, 4))],
                                         device=device, dtype=dtype)
        nt1 = torch.nested.nested_tensor([torch.randn((1, 4, 6)),
                                          torch.randn((3, 4, 5))],
                                         device=device, dtype=dtype)
        self.assertRaisesRegex(
            RuntimeError,
            "matmul(): For nested tensors, batch dimensions must have the same sizes,",
            lambda: torch.matmul(nt0, nt1)
        )
        # error case: underlying matrices cannot be multiplied
        nt0 = torch.nested.nested_tensor([torch.randn((2, 4)), torch.randn((3, 4))], device=device, dtype=dtype)
        self.assertRaisesRegex(
            RuntimeError,
            "matmul(): Nested tensors cannot be matrix multiplied",
            lambda: torch.matmul(nt0, nt0)
        )
        # normal nested tensor: 3D
        nt0 = torch.nested.nested_tensor([torch.randn((2, 4)), torch.randn((3, 7))], device=device, dtype=dtype)
        nt1 = torch.nested.nested_tensor([torch.randn((4, 6)), torch.randn((7, 5))], device=device, dtype=dtype)
        actual = torch.nested.to_padded_tensor(torch.matmul(nt0, nt1), 0.0)
        expect = torch.matmul(torch.nested.to_padded_tensor(nt0, 0.0), torch.nested.to_padded_tensor(nt1, 0.0))
        self.assertEqual(actual, expect)
        # normal nested tensor: 4D (with testing for batch_size=1)
        nt0 = torch.nested.nested_tensor([torch.randn((1, 2, 4)),
                                          torch.randn((8, 3, 7))],
                                         device=device, dtype=dtype)
        nt1 = torch.nested.nested_tensor([torch.randn((1, 4, 6)),
                                          torch.randn((8, 7, 5))],
                                         device=device, dtype=dtype)
        actual = torch.nested.to_padded_tensor(torch.matmul(nt0, nt1), 0.0)
        expect = torch.matmul(torch.nested.to_padded_tensor(nt0, 0.0), torch.nested.to_padded_tensor(nt1, 0.0))
        self.assertEqual(actual, expect)
        # normal nested tensor: 5D
        nt0 = torch.nested.nested_tensor([torch.randn((8, 9, 2, 4)),
                                          torch.randn((8, 9, 3, 7))],
                                         device=device, dtype=dtype)
        nt1 = torch.nested.nested_tensor([torch.randn((8, 9, 4, 6)),
                                          torch.randn((8, 9, 7, 5))],
                                         device=device, dtype=dtype)
        actual = torch.nested.to_padded_tensor(torch.matmul(nt0, nt1), 0.0)
        expect = torch.matmul(torch.nested.to_padded_tensor(nt0, 0.0), torch.nested.to_padded_tensor(nt1, 0.0))
        self.assertEqual(actual, expect)

    # only supported on CUDA for now
    @dtypes(torch.float, torch.double)
    def test_matmul_nt_with_broadcasted_t(self, device, dtype):
        # NT (B, *, C, D) with T (D, E) broadcasting case
        nt = random_nt_from_dims([3, None, 4, 5], device=device, dtype=dtype)
        t = torch.randn(5, 6, device=device, dtype=dtype)
        output = torch.matmul(nt, t)

        # should be equivalent to matmul-ing each component with the dense tensor
        self.assertEqual(nt.size(0), output.size(0))
        for component, out_component in zip(nt, output):
            self.assertEqual(out_component, torch.matmul(component, t))

    # cannot test torch.float16 because: RuntimeError: "bmm" not implemented for 'Half'
    @dtypes(torch.float, torch.double)
    def test_matmul_noncontiguous(self, device, dtype):
        nt0_contiguous, nt0_noncontiguous = random_nt_noncontiguous_pair((2, 3), device, dtype)
        nt1_contiguous, nt1_noncontiguous = random_nt_noncontiguous_pair((6, 7), device, dtype)
        self.assertEqual(
            torch.matmul(nt0_contiguous.transpose(-1, -2), nt1_contiguous),
            torch.matmul(nt0_noncontiguous.transpose(-1, -2), nt1_noncontiguous))

    @dtypes(torch.float, torch.double)
    def test_linear(self, device, dtype):
        a = torch.randn(1, 2, device=device, dtype=dtype)
        b = torch.randn(2, 2, device=device, dtype=dtype)
        c = torch.randn(3, 2, device=device, dtype=dtype)
        nt = torch.nested.nested_tensor([a, b, c])

        weight = torch.randn(2, 2, device=device, dtype=dtype)
        bias = torch.randn(2, device=device, dtype=dtype)
        # success case
        torch.functional.F.linear(nt, weight, bias)

        # invalid nested tensor dimension
        msg = r'Linear requires nested_tensor.dim == 3 and dense_matrix.dim == 2. Nested tensor dim: 2. Dense tensor dim: 2'
        nt1 = torch.nested.nested_tensor([torch.randn(1, device=device, dtype=dtype),
                                          torch.randn(2, device=device, dtype=dtype)])
        with self.assertRaisesRegex(RuntimeError, msg):
            torch.functional.F.linear(nt1, weight, bias)

        # invalid weight shape
        msg = r'Linear requires nested_tensor.dim == 3 and dense_matrix.dim == 2. Nested tensor dim: 3. Dense tensor dim: 3'
        weight1 = torch.randn(2, 2, 3, device=device, dtype=dtype)
        with self.assertRaisesRegex(RuntimeError, msg):
            torch.functional.F.linear(nt, weight1, bias)

        # inconsistent last dim of nested tensor
        msg = r"Expected all tensors in nested tensor to have the same trailing dimension, instead last dimension equals:"
        nt2 = torch.nested.nested_tensor([torch.randn(1, 2, device=device, dtype=dtype),
                                          torch.randn(2, 3, device=device, dtype=dtype)])
        with self.assertRaisesRegex(RuntimeError, msg):
            torch.functional.F.linear(nt2, weight, bias)

        # Mismatch of nested tensor last dim and weight dimension
        weight2 = torch.randn(2, 4, device=device, dtype=dtype)
        msg = r"Shape mismatch for NestedTensor Linear: Expected input's \(a nested tensor\) 'last_dim'" \
            r" to equal 'weight.size\(1\), but got: last_dim = 2, and weight.size\(1\) = 4"
        with self.assertRaisesRegex(RuntimeError, msg):
            torch.functional.F.linear(nt, weight2, bias)

        # Nested tensor input and nested weight
        nt_weight = nt.clone()
        msg = r"Linear does not support nested weight when input is a nested tensor."
        with self.assertRaisesRegex(RuntimeError, msg):
            torch.functional.F.linear(nt, nt_weight, bias)

    # TODO: test noncontiguous linear
    # For now this tests the error message of linear
    # since linear does not support noncontiguous buffer yet
    @dtypes(torch.float, torch.double)
    def test_linear_noncontiguous(self, device, dtype):
        nt_contiguous, nt_noncontiguous = random_nt_noncontiguous_pair((2, 3, 6, 7), device, dtype)
        weight = torch.randn((8, 5), device=device, dtype=dtype)
        self.assertRaisesRegex(
            RuntimeError,
            r"for now linear only supports contiguous nested tensor",
            lambda: torch.nn.functional.linear(nt_noncontiguous, weight)
        )

    @dtypes(torch.float, torch.float16, torch.double)
    def test_to_padded_tensor_zero_numel_errors(self, device, dtype):
        ts = [torch.ones(1, 0), torch.ones(0, 0)]
        nt = torch.nested.nested_tensor(ts, device=device, dtype=dtype, layout=torch.strided)
        self.assertRaisesRegex(
            RuntimeError,
            r"at least one constituent tensor should have non-zero numel",
            lambda: torch.nested.to_padded_tensor(nt, 0.0)
        )

    @dtypes(torch.float, torch.float16, torch.double)
    def test_transpose(self, device, dtype):
        nt = random_nt(device, dtype, 4, (4, 4))
        # error case: transpose nested dimension
        self.assertRaisesRegex(
            RuntimeError,
            "Nested tensor dimension 0 cannot be transposed",
            lambda: nt.transpose(0, 1)
        )
        self.assertRaisesRegex(
            RuntimeError,
            "Nested tensor dimension 0 cannot be transposed",
            lambda: nt.transpose(1, -3)
        )
        # error case: dimension out of range
        self.assertRaises(IndexError, lambda: nt.transpose(1, 3))
        self.assertRaises(IndexError, lambda: nt.transpose(-4, -1))
        # normal case
        ntT = nt.transpose(-1, -2)
        ptT_from_ntT = noncontiguous_to_padded_tensor(ntT)
        pt = torch.nested.to_padded_tensor(nt, 0.0)
        ptT = pt.transpose(-1, -2)
        self.assertEqual(ptT, ptT_from_ntT)

    @dtypes(torch.float, torch.float16, torch.double)
    def test_squeeze_unsqueeze(self, device, dtype):
        a = torch.arange(6).reshape(2, 3)
        b = torch.arange(15).reshape(5, 3)
        nt = torch.nested.nested_tensor([a, b], device=device, dtype=dtype)
        # error case: squeeze no dimension
        self.assertRaisesRegex(
            RuntimeError,
            "For nested tensors, squeeze without the dim argument",
            lambda: nt.squeeze()
        )
        # error case: squeeze nested dimension
        self.assertRaisesRegex(
            RuntimeError,
            "For nested tensors, squeezing dimension 0",
            lambda: nt.squeeze(0)
        )
        # error case: dimension out of range
        self.assertRaises(IndexError, lambda: nt.squeeze(3))
        # error case: squeeze nested tensor of singleton tensors
        c = torch.ones(1)
        nt_singleton = torch.nested.nested_tensor([c, c], device=device, dtype=dtype)
        self.assertRaisesRegex(
            RuntimeError,
            "For nested tensors, squeezing a nested tensor of singleton",
            lambda: nt_singleton.squeeze(1)
        )

        # squeezing a dim which does not have size 1 should be a no-op
        nt2 = nt.squeeze(-1)
        self.assertEqual(nt, nt2)

        # test cases that should work
        nt_sizes = nt._nested_tensor_size()
        nt_strides = nt._nested_tensor_strides()
        for i in range(-2, 4):
            if (i == 0):
                # cannot unsqueeze batch dim
                continue
            nt_unsqueezed = nt.unsqueeze(i)
            # negative dim will correspond to unsqueeze() applied at dim = dim + nt.dim() + 1
            wrapped_i = i + nt.dim() + 1 if i < 0 else i
            # col_index into nt size tensor is requires subtraction of 1 to ignore batch dim
            size_idx = wrapped_i - 1
            self.assertEqual(nt_unsqueezed._nested_tensor_size()[:, size_idx], torch.ones(2, dtype=torch.long))
            unsqueezed_stride = nt_unsqueezed._nested_tensor_strides()[:, size_idx]
            if (i == nt.ndim or i == -1):
                self.assertEqual(unsqueezed_stride, torch.ones(2, dtype=torch.long))
            else:
                stride_col_after = nt_strides[:, size_idx]
                size_col_after = nt_sizes[:, size_idx]
                self.assertEqual(unsqueezed_stride, stride_col_after * size_col_after)
            nt_squeezed = nt_unsqueezed.squeeze(i)
            self.assertEqual(nt_squeezed, nt)
            self.assertEqual(nt_squeezed._nested_tensor_size(), nt_sizes)
            self.assertEqual(nt_squeezed._nested_tensor_strides(), nt_strides)

    @dtypes(torch.float, torch.float16, torch.double)
    def test_transpose_inference_mode_interaction(self, device, dtype):
        nt = random_nt(device, dtype, 4, (4, 4))
        # Construct in default mode and transpose while in inference mode
        with torch.inference_mode():
            ntT = nt.transpose(-1, -2)
            ptT_from_ntT = noncontiguous_to_padded_tensor(ntT)
            pt = torch.nested.to_padded_tensor(nt, 0.0)
            ptT = pt.transpose(-1, -2)
            self.assertEqual(ptT, ptT_from_ntT)

        # Construct and transpose while in inference mode
        with torch.inference_mode():
            nt = random_nt(device, dtype, 4, (4, 4))
            ntT = nt.transpose(-1, -2)
            ptT_from_ntT = noncontiguous_to_padded_tensor(ntT)
            pt = torch.nested.to_padded_tensor(nt, 0.0)
            ptT = pt.transpose(-1, -2)
            self.assertEqual(ptT, ptT_from_ntT)

    @dtypes(torch.float, torch.float16, torch.double)
    def test_view(self, device, dtype):
        nt = random_nt(device, dtype, 4, (4, 4))
        # error case: empty shape
        self.assertRaisesRegex(
            RuntimeError,
            r"shape '\[\]' is invalid for a nested tensor",
            lambda: nt.view(())
        )
        # error case: empty nested tensor
        nt_empty = torch.nested.nested_tensor([])
        self.assertRaisesRegex(
            RuntimeError,
            "empty nested tensor cannot be reshaped",
            lambda: nt_empty.view(-1)
        )
        # error case: -1 for batch size
        self.assertRaisesRegex(
            RuntimeError,
            r"view: For now nested view cannot change or infer the implicit batch dimension",
            lambda: nt.view(-1, 2, 3)
        )
        self.assertRaisesRegex(
            RuntimeError,
            r"shape '\[.*\]' is invalid for input of size [0-9]+",
            lambda: nt.view(4, 2, 3)
        )
        # normal case
        x0 = torch.randn((2, 20), device=device, dtype=dtype)
        x1 = torch.randn((3, 20), device=device, dtype=dtype)
        nt = torch.nested.nested_tensor([x0, x1])
        pt = torch.nested.to_padded_tensor(nt, 0.0)
        # error case, trying to reshape batch dim to a legit shape
        self.assertRaisesRegex(
            RuntimeError,
            r"For now nested view cannot change or infer the implicit batch dimension",
            lambda: nt.transpose(-1, -2).view(40, -1)
        )
        # inherit only the ragged dimension
        # (2, 20) -> (2, 5, 4)
        # (3, 20) -> (3, 5, 4)
        nt1 = nt.view(2, -1, 5, 4)
        # (2, 3, 20) -> (2, 3, 5, 4) -> (2, 4, 5, 4)
        pt1 = pt.view(2, -1, 5, 4)
        self.assertEqual(noncontiguous_to_padded_tensor(nt1), pt1)

        # more than one -1 (even for "old" dims), should fail
        # this attempts to do # (2, (2, 3), 5, 4) -> (2, (2, 3), 5, 2, 2)
        # but we ban "inherit old behavior" for >1 dimension
        self.assertRaisesRegex(
            RuntimeError,
            r"only one dimension can be inferred",
            lambda: nt1.view(2, -1, -1, 2, 2)
        )

    @dtypes(torch.float, torch.float16, torch.double)
    def test_view_inference_mode_interaction(self, device, dtype):
        # Construct in default mode and view while in inference mode
        nt = torch.nested.nested_tensor([torch.randn((2, 20)), torch.randn((3, 20))], device=device, dtype=dtype)
        with torch.inference_mode():
            ntT = nt.view(2, -1, 4, 5)
            ptT_from_ntT = noncontiguous_to_padded_tensor(ntT)
            pt = torch.nested.to_padded_tensor(nt, 0.0)
            ptT = pt.view(2, -1, 4, 5)
            self.assertEqual(ptT, ptT_from_ntT)
        # Construct and view while in inference mode
        with torch.inference_mode():
            nt = torch.nested.nested_tensor([torch.randn((2, 20)), torch.randn((3, 20))], device=device, dtype=dtype)
            ntT = nt.view(2, -1, 4, 5)
            ptT_from_ntT = noncontiguous_to_padded_tensor(ntT)
            pt = torch.nested.to_padded_tensor(nt, 0.0)
            ptT = pt.view(2, -1, 4, 5)
            self.assertEqual(ptT, ptT_from_ntT)

    @dtypes(torch.float, torch.float16, torch.double)
    def test_reshape(self, device, dtype):
        nt = random_nt(device, dtype, 4, (4, 4))
        # error case: empty shape
        self.assertRaisesRegex(
            RuntimeError,
            r"shape '\[\]' is invalid for a nested tensor",
            lambda: nt.reshape(())
        )
        # error case: empty nested tensor
        nt_empty = torch.nested.nested_tensor([])
        self.assertRaisesRegex(
            RuntimeError,
            "empty nested tensor cannot be reshaped",
            lambda: nt_empty.reshape(-1)
        )
        # error case: -1 for batch size
        self.assertRaisesRegex(
            RuntimeError,
            r"reshape: For now nested reshape cannot change or infer the implicit batch dimension",
            lambda: nt.reshape(-1, 2, 3)
        )
        self.assertRaisesRegex(
            RuntimeError,
            r"shape '\[.*\]' is invalid for input of size [0-9]+",
            lambda: nt.reshape(4, 2, 3)
        )
        # normal case
        x0 = torch.randn((2, 20), device=device, dtype=dtype)
        x1 = torch.randn((3, 20), device=device, dtype=dtype)
        nt = torch.nested.nested_tensor([x0, x1])  # (2, (2, 3), 20)
        pt = torch.nested.to_padded_tensor(nt, 0.0)
        # error case, trying to reshape batch dim to a legit shape
        self.assertRaisesRegex(
            RuntimeError,
            r"reshape: For now nested reshape cannot change or infer the implicit batch dimension",
            lambda: nt.transpose(-1, -2).reshape(40, -1)
        )
        # inherit only the ragged dimension
        # (2, 20) -> (2, 5, 4)
        # (3, 20) -> (3, 5, 4)
        nt1 = nt.reshape(2, -1, 5, 4)
        # (2, 3, 20) -> (2, 3, 5, 4) -> (2, 4, 5, 4)
        pt1 = pt.reshape(2, -1, 5, 4)
        self.assertEqual(noncontiguous_to_padded_tensor(nt1), pt1)

        # more than one -1 (even for "old" dims), should fail
        # this attempts to do # (2, (2, 3), 5, 4) -> (2, (2, 3), 5, 2, 2)
        # but we ban "inherit old behavior" for >1 dimension
        self.assertRaisesRegex(
            RuntimeError,
            r"only one dimension can be inferred",
            lambda: nt1.reshape(2, -1, -1, 2, 2)
        )

    @dtypes(torch.float, torch.float16, torch.double)
    def test_narrow(self, device, dtype):
        nt = random_nt_from_dims([5, None, None, None], device=device, dtype=dtype)

        # narrow on dim=0 from start to end
        bounds = [(0, 5), (0, 3), (1, 2), (1, 5), (2, 4)]
        for start, end in bounds:
            length = end - start
            narrowed = nt.narrow(dim=0, start=start, length=length)
            # ensure output is a view
            self.assertTrue(narrowed._base is nt)
            for nc, c in zip(narrowed.unbind(), nt.unbind()[start:end]):
                self.assertEqual(nc, c)

        # dim != 0 is not supported
        for dim in range(1, nt.dim()):
            with self.assertRaisesRegex(RuntimeError, "only dim=0 supported for nested tensors"):
                nt.narrow(dim=dim, start=0, length=1)

        # error case: non-contiguous NT
        _, nt_noncont = random_nt_noncontiguous_pair((2, 3, 4))
        with self.assertRaisesRegex(RuntimeError, "only contiguous nested tensors supported"):
            nt_noncont.narrow(dim=0, start=0, length=1)

    @parametrize("input_dim", [3, 4])
    def test_scaled_dot_product_attention(self, device, input_dim):

        def rand_tensor(*shape):
            return torch.randn(shape, device=device)

        E = 8
        if input_dim == 3:
            # Shape: (N, L, E); ragged L
            query = torch.nested.nested_tensor([rand_tensor(2, E), rand_tensor(3, E), rand_tensor(4, E)])

            # Shape: (N, S, E); ragged S
            key = torch.nested.nested_tensor([rand_tensor(3, E), rand_tensor(4, E), rand_tensor(5, E)])
            value = torch.nested.nested_tensor([rand_tensor(3, E), rand_tensor(4, E), rand_tensor(5, E)])
        elif input_dim == 4:
            # In the 4D case the L and S is ragged
            # Shape: (N, N', L, E); ragged N' and L
            query = torch.nested.nested_tensor([rand_tensor(2, 2, E), rand_tensor(3, 3, E), rand_tensor(4, 4, E)])
            # Shape: (N, N', S, E); ragged N' and S
            key = torch.nested.nested_tensor([rand_tensor(2, 3, E), rand_tensor(3, 4, E), rand_tensor(4, 5, E)])
            value = torch.nested.nested_tensor([rand_tensor(2, 3, E), rand_tensor(3, 4, E), rand_tensor(4, 5, E)])
        else:
            self.fail(f"Invalid input_dim {input_dim} encountered in SDP test")

        def rand_mask(size):
            return torch.randint(0, 2, size=size, dtype=torch.bool, device=device)

        # Shape: (N, L, S); ragged L and S matching above
        attn_mask = torch.nested.nested_tensor([rand_mask((2, 3)), rand_mask((3, 4)), rand_mask((4, 5))])

        dropout_p = 0.0  # no dropout for reproducibility

        # Success case: no attn_mask set and is_causal=False.
        actual = torch.nn.functional.scaled_dot_product_attention(
            query, key, value, attn_mask=None, is_causal=False, dropout_p=dropout_p)

        expected_outputs = []
        for q, k, v in zip(query.unbind(), key.unbind(), value.unbind()):
            output = torch.nn.functional.scaled_dot_product_attention(
                q.unsqueeze(0), k.unsqueeze(0), v.unsqueeze(0), attn_mask=None, dropout_p=dropout_p)
            expected_outputs.append(output.squeeze(0))
        expected_output_nested = torch.nested.nested_tensor(expected_outputs)
        self.assertEqual(actual, expected_output_nested)

        # Error case: explicit attn_mask set.
        with self.assertRaisesRegex(RuntimeError, "not supported when an explicit attn_mask is set"):
            torch.nn.functional.scaled_dot_product_attention(
                query, key, value, attn_mask=attn_mask, dropout_p=dropout_p)

        # Error case: is_causal=True.
        with self.assertRaisesRegex(RuntimeError, "not supported when is_causal=True"):
            torch.nn.functional.scaled_dot_product_attention(
                query, key, value, dropout_p=dropout_p, is_causal=True)

    @dtypes(torch.float, torch.float16, torch.double)
    def test_empty_like(self, device, dtype):
        ntensors = 4
        nt = random_nt(device, dtype, ntensors, (4, 4))

        # Create empty on same device as original nested tensor
        nt_empty = torch.empty_like(nt)
        assert nt.is_same_size(nt_empty)
        self.assertEqual(nt.dtype, nt_empty.dtype)
        self.assertEqual(nt.device, nt_empty.device)
        self.assertEqual(nt.layout, nt_empty.layout)

        if torch.cuda.is_available():
            if device == "cpu":
                nt_cuda = torch.empty_like(nt, device='cuda')
                self.assertEqual(torch.device("cuda").type, nt_cuda.device.type)
            else:
                nt_cpu = torch.empty_like(nt, device='cpu')
                self.assertEqual(torch.device("cpu").type, nt_cpu.device.type)

        # Check changing dtype of empty_like nested tensor output
        dtype_set = {torch.float, torch.float16, torch.double}
        for other_dtype in dtype_set - {dtype}:
            nt_empty_other_dtype = torch.empty_like(nt, dtype=other_dtype)
            self.assertEqual(nt.dtype, dtype)
            self.assertEqual(nt_empty_other_dtype.dtype, other_dtype)
            self.assertEqual(nt.device, nt_empty.device)
            self.assertEqual(nt.layout, nt_empty.layout)

        # Create tensor for autograd
        nt_empty_req_grad = torch.empty_like(nt, requires_grad=True)
        self.assertEqual(nt_empty_req_grad.requires_grad, True)

        # Test noncontiguous tensor does not fail to copy
        nt_cont, nt_noncont = random_nt_noncontiguous_pair((2, 3, 6, 7))
        nt_empty = torch.empty_like(nt_cont)
        assert nt_cont.is_same_size(nt_empty)
        nt_empty_non_contig = torch.empty_like(nt_noncont)
        assert nt_noncont.is_same_size(nt_empty_non_contig)

        # Test the contiguous memory format option
        nt_empty_contig = torch.empty_like(nt_cont, memory_format=torch.contiguous_format)
        assert nt_cont.is_same_size(nt_empty_contig)
        assert nt_empty_contig.is_contiguous()

        nt_empty_non_contig = torch.empty_like(nt_noncont, memory_format=torch.contiguous_format)
        assert nt_noncont.is_same_size(nt_empty_non_contig)
        assert nt_empty_non_contig.is_contiguous()

        # Test other memory formats fail
        self.assertRaises(RuntimeError, lambda: torch.empty_like(nt_cont, memory_format=torch.channels_last))
        self.assertRaises(RuntimeError, lambda: torch.empty_like(nt_noncont, memory_format=torch.channels_last))
        self.assertRaises(RuntimeError, lambda: torch.empty_like(nt_cont, memory_format=torch.channels_last_3d))
        self.assertRaises(RuntimeError, lambda: torch.empty_like(nt_noncont, memory_format=torch.channels_last_3d))

class TestNestedTensorAutograd(NestedTestCase):
    # Note [Gradcheck args check_batched_grad=False] the common_utils testing version of gradcheck
    # includes the default parameters used for testing ops with gradcheck. However nested tensor
    # does not support the stack op therefore we turn it off for these tests
    def _create_leaf_nested_tensor_from_list(self, tensor_device, requires_grad=False):
        return torch.nested.nested_tensor([torch.randn(1, 2,),
                                           torch.randn(7, 8)], requires_grad=requires_grad, device=tensor_device)

    def _create_nested_tensor_from_list(self, tensor_device, requires_grad=False):
        return torch.nested.as_nested_tensor([torch.randn(1, 2, requires_grad=requires_grad),
                                              torch.randn(7, 8, requires_grad=requires_grad)], device=tensor_device)

    def _create_nested_tensor_from_mask(self, tensor_device, requires_grad=False):
        data = torch.randn(2, 3, 4, requires_grad=requires_grad, device=tensor_device)
        mask = torch.ones_like(data[:, :, 0]).bool()
        return torch._nested_tensor_from_mask(data, mask)

    def test_as_nested_tensor_propagates_gradients(self, device):
        a = torch.arange(3, dtype=torch.float, device=device)
        b = torch.arange(5, dtype=torch.float, device=device)
        nt = torch.nested.as_nested_tensor([a, b])
        # tensors with requires_grad=False are leaves
        self.assertTrue(nt.is_leaf)
        self.assertTrue(not nt.requires_grad)

        a = torch.arange(3, dtype=torch.float, requires_grad=True, device=device)
        b = torch.arange(5, dtype=torch.float, requires_grad=True, device=device)
        nt2 = torch.nested.as_nested_tensor([a, b])
        fake_grad = torch.nested.nested_tensor([torch.ones_like(a), torch.zeros_like(b)], device=device)
        nt2.backward(fake_grad)
        self.assertEqual(a.grad, fake_grad[0])
        self.assertEqual(b.grad, fake_grad[1])

    def test_nested_tensor_generates_leaf(self, device):
        a = torch.arange(3, dtype=torch.float, requires_grad=True, device=device)
        b = torch.arange(5, dtype=torch.float, requires_grad=True, device=device)

        nt = torch.nested.nested_tensor([a, b], requires_grad=False)
        self.assertTrue(nt.is_leaf)
        self.assertTrue(not nt.requires_grad)

        nt2 = torch.nested.nested_tensor([a, b], requires_grad=True)
        self.assertTrue(nt2.is_leaf)
        self.assertTrue(nt2.requires_grad)

        fake_grad = torch.nested.nested_tensor([torch.ones_like(a), torch.zeros_like(b)], device=device)
        nt2.backward(fake_grad)
        self.assertEqual(nt2.grad, fake_grad)
        self.assertEqual(a.grad, None)
        self.assertEqual(b.grad, None)

    def test_set_requires_grad_from_list(self, device):
        nt = self._create_nested_tensor_from_list(device)
        nt.requires_grad_()
        assert nt.requires_grad

    def test_set_requires_grad_from_mask(self, device):
        nt = self._create_nested_tensor_from_mask(device)
        nt.requires_grad_()
        assert nt.requires_grad

    def test_backward_for_add_op(self, device):
        nt_1 = self._create_nested_tensor_from_mask(device)
        nt_2 = self._create_nested_tensor_from_mask(device)

        nt_1.requires_grad_()
        c = nt_1 + nt_2

        assert nt_1.requires_grad
        assert c.requires_grad
        grad_output = self._create_nested_tensor_from_mask(device)
        c.backward(grad_output)

        #  Grad check doesn't work with nested yet.
        # d/dnt_1 (nt + nt_1) = 1*grad_output
        self.assertEqual(nt_1.grad, grad_output)

    def test_backward_for_sub_op(self, device):
        nt_1 = self._create_nested_tensor_from_mask(device)
        nt_2 = self._create_nested_tensor_from_mask(device)

        nt_1.requires_grad_()
        nt_2.requires_grad_()
        c = nt_1 - nt_2

        assert nt_1.requires_grad
        assert nt_2.requires_grad
        assert c.requires_grad
        grad_output = self._create_nested_tensor_from_mask(device)
        c.backward(grad_output)

        self.assertEqual(nt_1.grad, grad_output)
        self.assertEqual(nt_2.grad, -1 * grad_output)

    def test_backward_sub_strided(self, device):
        a = torch.nested.nested_tensor([torch.randn(9, 2, 4), torch.randn(12, 2, 4)], requires_grad=True, device=device)
        b = torch.nested.nested_tensor([torch.randn(9, 4, 2), torch.randn(12, 4, 2)], requires_grad=True, device=device)
        c = a - b.transpose(-1, -2)
        grad_output = c.clone()
        c.backward(grad_output)
        self.assertEqual(a.grad, grad_output)
        self.assertEqual(b.grad, -1 * grad_output.transpose(-1, -2))

    def test_backward_add_strided(self, device):
        a = torch.nested.nested_tensor([torch.randn(9, 2, 4), torch.randn(12, 2, 4)], requires_grad=True, device=device)
        b = torch.nested.nested_tensor([torch.randn(9, 4, 2), torch.randn(12, 4, 2)], requires_grad=True, device=device)
        c = a + b.transpose(-1, -2)
        grad_output = c.clone()
        c.backward(grad_output)
        self.assertEqual(a.grad, grad_output)
        self.assertEqual(b.grad, grad_output.transpose(-1, -2))

    # Test Factory Functions
    def test_nested_tensor_to_padded_tensor(self, device):
        for padding_val in [0, 1]:
            nt = self._create_leaf_nested_tensor_from_list(tensor_device=device, requires_grad=True)

            out = torch.nested.to_padded_tensor(nt, padding_val)
            grad_output = torch.ones(out.shape, device=device)
            out.backward(grad_output)

            self.assertEqual(nt.grad, torch.nested.nested_tensor([torch.ones(1, 2), torch.ones(7, 8)], device=device))

    def test_nested_tensor_from_mask_and_to_padded(self, device):
        N, L, D = 2, 4, 4
        mask = torch.ones(N, L, device=device)
        for i in range(1, N):
            end = torch.randint(1, L - 1, (1,), device=device)
            mask[i, end:] = 0

        mask[0, :] = 1
        mask = mask.bool()

        data = torch.randn(N, L, D, requires_grad=True, dtype=torch.float64, device=device)

        def grad_test_func(inpt):
            nt = torch._nested_tensor_from_mask(inpt, mask)
            # This implicitly tests to_padded_tensor grads
            return torch.nested.to_padded_tensor(nt, 0)
        assert gradcheck(grad_test_func, inputs=data, check_batched_grad=False)

    def test_nested_tensor_from_padded(self, device):
        nested_size = torch.tensor([[1, 2], [2, 2]])
        padded_tensor = torch.randn(2, 2, 2, dtype=torch.float64, device=device)
        padded_tensor[0, 1, :] = 0
        padded_tensor.requires_grad_()

        def grad_test_func(tensor, nested_size):
            nt = torch._nested_from_padded(tensor, nested_size, fuse_transform_0213=False)
            # This implicitly tests to_padded_tensor grads
            return torch.nested.to_padded_tensor(nt, 0)

        data = (padded_tensor, nested_size)
        assert gradcheck(grad_test_func, inputs=data, check_batched_grad=False)

    def test_nested_tensor_from_padded_fused(self, device):
        nested_size = torch.tensor([[1, 8], [2, 8]])
        padded_tensor = torch.randn(2, 2, 2, 4, dtype=torch.float64, device=device)
        padded_tensor[0, 1, :] = 0
        padded_tensor.requires_grad_()

        def grad_test_func(tensor, nested_size):
            nt = torch._nested_from_padded(tensor, nested_size, fuse_transform_0213=True)
            # This implicitly tests to_padded_tensor grads
            return torch.nested.to_padded_tensor(nt, 0)
        data = (padded_tensor, nested_size)
        assert gradcheck(grad_test_func, inputs=data, check_batched_grad=False)

    def test_nested_tensor_from_list(self, device):

        a = torch.randn(1, 2, requires_grad=True, dtype=torch.float64, device=device)
        b = torch.randn(2, 2, requires_grad=True, dtype=torch.float64, device=device)
        c = torch.randn(10, 2, requires_grad=True, dtype=torch.float64, device=device)

        def grad_test_func(a, b, c):
            c = torch.nested.as_nested_tensor([a, b, c])
            # This implictily tests to_padded_tensor grads
            return torch.nested.to_padded_tensor(c, 0)
        data = (a, b, c)
        assert gradcheck(grad_test_func, inputs=data, check_batched_grad=False)

    @parametrize("layout", [torch.strided, torch.jagged])
    def test_dropout_backward(self, layout):
        if layout == torch.jagged:
            nt = torch.nested.nested_tensor([torch.randn((2, 5)), torch.randn((3, 5))], requires_grad=True, layout=layout)
        else:
            nt = torch.nested.nested_tensor([torch.randn((2, 5)), torch.randn((3, 4))], requires_grad=True, layout=layout)
        p = 0.2
        y = torch.nn.functional.dropout(nt, p)
        y.backward(nt.clone().detach())
        self.assertEqual(nt.grad, y)

    def test_nested_tensor_bmm_gradcheck(self, device):
        a = torch.randn(2, 6, requires_grad=True, dtype=torch.float64, device=device)
        b = torch.randn(3, 6, requires_grad=True, dtype=torch.float64, device=device)
        c = torch.randn(6, 4, requires_grad=True, dtype=torch.float64, device=device)
        d = torch.randn(6, 5, requires_grad=True, dtype=torch.float64, device=device)

        def grad_test_func(a, b, c, d):
            nt0 = torch.nested.as_nested_tensor([a, b])
            nt1 = torch.nested.as_nested_tensor([c, d])
            result = nt0.bmm(nt1)
            return torch.nested.to_padded_tensor(result, 0.0)

        data = (a, b, c, d)
        assert torch.autograd.gradcheck(grad_test_func, inputs=data)

    def test_nested_tensor_bmm_backward(self, device):
        nt0 = torch.nested.nested_tensor([torch.randn((2, 6)), torch.randn((3, 6))], requires_grad=True, device=device)
        nt1 = torch.nested.nested_tensor([torch.randn((6, 4)), torch.randn((6, 5))], requires_grad=True, device=device)
        with torch.no_grad():
            pt0 = torch.nested.to_padded_tensor(nt0, 0.0).requires_grad_(True)
            pt1 = torch.nested.to_padded_tensor(nt1, 0.0).requires_grad_(True)

        ynt = nt0.bmm(nt1)
        ypt = pt0.bmm(pt1)
        ynt.backward(ynt.clone())
        ypt.backward(ypt.clone())

        self.assertEqual(torch.nested.to_padded_tensor(nt0.grad, 0.0), pt0.grad)
        self.assertEqual(torch.nested.to_padded_tensor(nt1.grad, 0.0), pt1.grad)

    def test_nested_tensor_matmul_gradcheck(self, device):
        a = torch.randn(2, 6, requires_grad=True, dtype=torch.float64, device=device)
        b = torch.randn(3, 6, requires_grad=True, dtype=torch.float64, device=device)
        c = torch.randn(6, 4, requires_grad=True, dtype=torch.float64, device=device)
        d = torch.randn(6, 5, requires_grad=True, dtype=torch.float64, device=device)

        def grad_test_func(a, b, c, d):
            nt0 = torch.nested.as_nested_tensor([a, b])
            nt1 = torch.nested.as_nested_tensor([c, d])
            result = torch.matmul(nt0, nt1)
            return torch.nested.to_padded_tensor(result, 0.0)

        data = (a, b, c, d)
        assert torch.autograd.gradcheck(grad_test_func, inputs=data)

    def test_nested_tensor_matmul_backward(self, device):
        nt0 = torch.nested.nested_tensor([torch.randn((7, 2, 6)), torch.randn((7, 3, 6))], requires_grad=True, device=device)
        nt1 = torch.nested.nested_tensor([torch.randn((7, 6, 4)), torch.randn((7, 6, 5))], requires_grad=True, device=device)
        with torch.no_grad():
            pt0 = torch.nested.to_padded_tensor(nt0, 0.0).requires_grad_(True)
            pt1 = torch.nested.to_padded_tensor(nt1, 0.0).requires_grad_(True)

        ynt = torch.matmul(nt0, nt1)
        ypt = torch.matmul(pt0, pt1)
        ynt.backward(ynt.clone())
        ypt.backward(ypt.clone())

        self.assertEqual(torch.nested.to_padded_tensor(nt0.grad, 0.0), pt0.grad)
        self.assertEqual(torch.nested.to_padded_tensor(nt1.grad, 0.0), pt1.grad)

    def test_nested_tensor_transpose_gradcheck(self, device):
        a = torch.randn(2, 5, requires_grad=True, device=device)
        b = torch.randn(3, 4, requires_grad=True, device=device)

        def grad_test_func(a, b):
            nt = torch.nested.as_nested_tensor([a, b])
            result = nt.transpose(-2, -1).transpose(-2, -1)
            return torch.nested.to_padded_tensor(result, 0.0)

        data = (a, b)
        assert torch.autograd.gradcheck(grad_test_func, inputs=data, eps=1e-3)

    def test_nested_tensor_transpose_backward(self, device):
        nt = torch.nested.nested_tensor([torch.randn((2, 5)), torch.randn((3, 4))], requires_grad=True, device=device)
        with torch.no_grad():
            pt = torch.nested.to_padded_tensor(nt, 0.0).requires_grad_(True)

        ynt = nt.transpose(-2, -1)
        ypt = pt.transpose(-2, -1)
        ynt.backward(ynt.clone())
        ypt.backward(ypt.clone())

        self.assertEqual(torch.nested.to_padded_tensor(nt.grad, 0.0), pt.grad)

    def test_nested_tensor_reshape_gradcheck(self, device):
        a = torch.randn(2, 6, requires_grad=True, device=device)
        b = torch.randn(3, 6, requires_grad=True, device=device)

        def grad_test_func(a, b):
            nt = torch.nested.as_nested_tensor([a, b])
            result = nt.reshape(2, -1, 2, 3)
            return torch.nested.to_padded_tensor(result, 0.0)

        data = (a, b)
        assert torch.autograd.gradcheck(grad_test_func, inputs=data, eps=1e-3)

    def test_nested_tensor_reshape_backward(self):
        nt = torch.nested.nested_tensor([torch.randn((2, 6)), torch.randn((3, 6))], requires_grad=True)
        with torch.no_grad():
            pt = torch.nested.to_padded_tensor(nt, 0.0).requires_grad_(True)

        ynt = nt.reshape(2, -1, 2, 3)
        ypt = pt.reshape(2, -1, 2, 3)
        ynt.backward(ynt.clone())
        ypt.backward(ypt.clone())

        self.assertEqual(torch.nested.to_padded_tensor(nt.grad, 0.0), pt.grad)

    def test_nested_tensor_squeeze_backward(self, device):
        nt = torch.nested.nested_tensor([torch.randn((2, 6, 1)), torch.randn((3, 6, 1))], requires_grad=True, device=device)
        with torch.no_grad():
            pt = torch.nested.to_padded_tensor(nt, 0.0).requires_grad_(True)

        ynt = nt.squeeze(-1)
        ypt = pt.squeeze(-1)
        ynt.backward(ynt.clone())
        ypt.backward(ypt.clone())

        self.assertEqual(torch.nested.to_padded_tensor(nt.grad, 0.0), pt.grad)

    def test_nested_tensor_squeeze_gradcheck(self, device):
        a = torch.randn((2, 6, 1), dtype=torch.float64, requires_grad=True, device=device)
        b = torch.randn((3, 6, 1), dtype=torch.float64, requires_grad=True, device=device)

        def grad_test_func(a, b):
            nt = torch.nested.as_nested_tensor([a, b])
            result = nt.squeeze(-1)
            return torch.nested.to_padded_tensor(result, 0.0)

        assert torch.autograd.gradcheck(grad_test_func, inputs=(a, b), eps=1e-3)

    def test_nested_tensor_unsqueeze_backward(self, device):
        nt = torch.nested.nested_tensor([torch.randn((2, 6)), torch.randn((3, 6))], requires_grad=True, device=device)
        with torch.no_grad():
            pt = torch.nested.to_padded_tensor(nt, 0.0).requires_grad_(True)

        ynt = nt.unsqueeze(2)
        ypt = pt.unsqueeze(2)
        ynt.backward(ynt.clone())
        ypt.backward(ypt.clone())

        self.assertEqual(torch.nested.to_padded_tensor(nt.grad, 0.0), pt.grad)

    def test_nested_tensor_unsqueeze_gradcheck(self, device):
        a = torch.randn((2, 6), dtype=torch.float64, requires_grad=True, device=device)
        b = torch.randn((3, 6), dtype=torch.float64, requires_grad=True, device=device)

        def grad_test_func(a, b):
            nt = torch.nested.as_nested_tensor([a, b])
            result = nt.unsqueeze(-1)
            return torch.nested.to_padded_tensor(result, 0.0)

        assert torch.autograd.gradcheck(grad_test_func, inputs=(a, b), eps=1e-3)

    def test_nested_tensor_linear(self, device):

        a = torch.randn(1, 2, requires_grad=True, dtype=torch.float64, device=device)
        b = torch.randn(2, 2, requires_grad=True, dtype=torch.float64, device=device)
        c = torch.randn(3, 2, requires_grad=True, dtype=torch.float64, device=device)

        weight = torch.randn(2, 2, requires_grad=True, dtype=torch.float64, device=device)
        bias = torch.randn(2, requires_grad=True, dtype=torch.float64, device=device)

        def grad_test_func(a, b, c, weight, bias=None):
            nt = torch.nested.as_nested_tensor([a, b, c])
            # This implicitly tests to_padded_tensor grads
            d = torch.functional.F.linear(nt, weight, bias)
            return torch.nested.to_padded_tensor(d, 0)
        data = (a, b, c, weight, bias)
        assert gradcheck(grad_test_func, inputs=data, check_batched_grad=False)

        # Test linear with no bias added
        data = (a, b, c, weight)
        assert gradcheck(grad_test_func, inputs=data, check_batched_grad=False)

    def test_nested_tensor_linear_plus_transpose(self, device):
        a = torch.randn(1, 2, requires_grad=True, dtype=torch.float64, device=device)
        b = torch.randn(2, 2, requires_grad=True, dtype=torch.float64, device=device)
        c = torch.randn(3, 2, requires_grad=True, dtype=torch.float64, device=device)

        weight = torch.randn(2, 2, requires_grad=True, dtype=torch.float64, device=device)
        bias = torch.randn(2, requires_grad=True, dtype=torch.float64, device=device)

        def grad_test_func(a, b, c, weight, bias=None):
            nt = torch.nested.as_nested_tensor([a, b, c])
            # This implicitly tests to_padded_tensor grads
            d = torch.functional.F.linear(nt, weight, bias)
            d = d.transpose(-1, -2).contiguous()
            return torch.nested.to_padded_tensor(d, 0)
        data = (a, b, c, weight, bias)
        assert gradcheck(grad_test_func, inputs=data, check_batched_grad=False)

        # Test linear with no bias added
        data = (a, b, c, weight)
        assert gradcheck(grad_test_func, inputs=data, check_batched_grad=False)

    def test_nested_tensor_softmax(self, device):
        a = torch.randn(1, 2, requires_grad=True, dtype=torch.float64, device=device)
        b = torch.randn(2, 2, requires_grad=True, dtype=torch.float64, device=device)
        c = torch.randn(3, 2, requires_grad=True, dtype=torch.float64, device=device)

        def grad_test_func(a, b, c, dim):
            nt = torch.nested.as_nested_tensor([a, b, c])
            # This implicitly tests to_padded_tensor grads
            d = torch.functional.F.softmax(nt, dim=dim)
            return torch.nested.to_padded_tensor(d, 0)

        # softmax over last dim
        data = (a, b, c, -1)
        assert gradcheck(grad_test_func, inputs=data, check_batched_grad=False)

    def test_nested_tensor_linear_backward(self, device):
        a = torch.randn(1, 2, requires_grad=False, device=device)
        b = torch.randn(2, 2, requires_grad=False, device=device)
        c = torch.randn(3, 2, requires_grad=False, device=device)

        weight = torch.randn(2, 2, requires_grad=True, device=device)
        bias = torch.randn(2, requires_grad=True, device=device)
        nt = torch.nested.as_nested_tensor([a, b, c], device=device)

        out = torch.functional.F.linear(nt, weight, bias)

        out.backward(out.clone())

        assert weight.grad is not None
        assert bias.grad is not None

        assert a.grad is None
        assert b.grad is None
        assert c.grad is None

    def test_values_grad_with_broadcast(self, device):
        a = torch.randn(1, 2, 4, requires_grad=True, dtype=torch.float64, device=device)
        b = torch.randn(2, 2, 4, requires_grad=True, dtype=torch.float64, device=device)
        c = torch.randn(3, 2, 4, requires_grad=True, dtype=torch.float64, device=device)

        def grad_test_func(a, b, c):
            nt = torch.nested.as_nested_tensor([a, b, c])
            buffer = nt.values()
            return buffer.sum()

        data = (a, b, c)
        assert gradcheck(grad_test_func, inputs=data, check_batched_grad=False)

    def test_to_buffer_series_ops_grad_with_broadcast(self, device):
        a = torch.randn(1, 1, 2, requires_grad=True, dtype=torch.float64, device=device)
        b = torch.randn(1, 1, 2, requires_grad=True, dtype=torch.float64, device=device)
        c = torch.randn(1, 1, 2, requires_grad=True, dtype=torch.float64, device=device)

        def grad_test_func(a, b, c):
            nt = torch.nested.as_nested_tensor([a, b, c])
            buffer = nt.values()
            buffer = buffer * 2
            return buffer.exp()

        data = (a, b, c)
        assert gradcheck(grad_test_func, inputs=data, check_batched_grad=False)

    def test_unbind_flow_through(self, device):
        a = torch.randn(1, 2, 4, requires_grad=True, dtype=torch.float64, device=device)
        b = torch.randn(2, 2, 4, requires_grad=True, dtype=torch.float64, device=device)
        c = torch.randn(3, 2, 4, requires_grad=True, dtype=torch.float64, device=device)

        def grad_test_func(a, b, c):
            nt = torch.nested.as_nested_tensor([a, b, c])
            ntT = nt.transpose(-1, -2)
            unbound = ntT.unbind()
            d = unbound[0]
            d = torch.pow(d, 2)
            return d

        data = (a, b, c)
        assert gradcheck(grad_test_func, inputs=data, check_batched_grad=False)

    def test_split_with_sizes_flow_through(self, device):
        a = torch.randn(2, 5, requires_grad=True, dtype=torch.float64, device=device)
        b = torch.randn(3, 5, requires_grad=True, dtype=torch.float64, device=device)
        c = torch.randn(4, 5, requires_grad=True, dtype=torch.float64, device=device)

        def grad_test_func(a, b, c):
            nt = torch.nested.as_nested_tensor([a, b, c])
            splits = nt.split_with_sizes([2, 3], dim=-1)
            unbound = splits[1].unbind()
            d = unbound[0]
            d = torch.pow(d, 2)
            return d

        data = (a, b, c)
        assert gradcheck(grad_test_func, inputs=data, check_batched_grad=False)

    def test_indexing_backward(self, device):
        x0 = torch.randn((2, 5))
        x1 = torch.randn((3, 4))
        nt = torch.nested.nested_tensor([x0, x1], device=device, requires_grad=True)
        self.assertEqual(nt[0], x0)
        self.assertEqual(nt[-1], x1)
        grad_x0 = torch.randn((2, 5), device=device)
        nt[0].backward(grad_x0)
        expected_grad = torch.nested.nested_tensor([grad_x0, torch.zeros((3, 4), device=device)])
        self.assertEqual(nt.grad, expected_grad)

    def test_masked_fill_backward(self, device):
        a = torch.randn(1, 2, 4, requires_grad=True, dtype=torch.float64, device=device)
        b = torch.randn(2, 2, 4, requires_grad=True, dtype=torch.float64, device=device)
        c = torch.randn(3, 2, 4, requires_grad=True, dtype=torch.float64, device=device)

        def grad_test_func(a, b, c):
            nt = torch.nested.as_nested_tensor([a, b, c])
            mask = nt.detach().clone().to(bool)
            out = nt.masked_fill(mask, 0)
            out = torch.nested.to_padded_tensor(out, 0)
            return out
        data = (a, b, c)
        assert gradcheck(grad_test_func, inputs=data, check_batched_grad=False)

    def test_gelu_backward(self, device):
        a = torch.randn(1, 2, 4, requires_grad=True, dtype=torch.float64, device=device)
        b = torch.randn(2, 2, 4, requires_grad=True, dtype=torch.float64, device=device)
        c = torch.randn(3, 2, 4, requires_grad=True, dtype=torch.float64, device=device)

        def grad_test_func(a, b, c):
            nt = torch.nested.as_nested_tensor([a, b, c])
            nt_gelu = torch.nn.functional.gelu(nt)
            return torch.nested.to_padded_tensor(nt_gelu, 0)

        data = (a, b, c)
        assert gradcheck(grad_test_func, inputs=data, check_batched_grad=False)

    def test_relu_backward(self, device):
        a = torch.randn(1, 2, 4, requires_grad=True, dtype=torch.float64, device=device)
        b = torch.randn(2, 2, 4, requires_grad=True, dtype=torch.float64, device=device)
        c = torch.randn(3, 2, 4, requires_grad=True, dtype=torch.float64, device=device)

        def grad_test_func(a, b, c):
            nt = torch.nested.as_nested_tensor([a, b, c])
            nt_relu = torch.nn.functional.relu(nt)
            return torch.nested.to_padded_tensor(nt_relu, 0)

        data = (a, b, c)
        assert gradcheck(grad_test_func, inputs=data, check_batched_grad=False)

    def test_selu_backward(self, device):
        a = torch.randn(1, 2, 4, requires_grad=True, dtype=torch.float64, device=device)
        b = torch.randn(2, 2, 4, requires_grad=True, dtype=torch.float64, device=device)
        c = torch.randn(3, 2, 4, requires_grad=True, dtype=torch.float64, device=device)

        def grad_test_func(a, b, c):
            nt = torch.nested.as_nested_tensor([a, b, c])
            nt_relu = torch.nn.functional.silu(nt)
            return torch.nested.to_padded_tensor(nt_relu, 0)

        data = (a, b, c)
        assert gradcheck(grad_test_func, inputs=data, check_batched_grad=False)

    def test_abs_backward(self, device):
        a = torch.randn(1, 2, 4, requires_grad=True, dtype=torch.float64, device=device)
        b = torch.randn(2, 2, 4, requires_grad=True, dtype=torch.float64, device=device)
        c = torch.randn(3, 2, 4, requires_grad=True, dtype=torch.float64, device=device)

        def grad_test_func(a, b, c):
            nt = torch.nested.as_nested_tensor([a, b, c])
            nt_abs = torch.abs(nt)
            return torch.nested.to_padded_tensor(nt_abs, 0)

        data = (a, b, c)
        assert gradcheck(grad_test_func, inputs=data, check_batched_grad=False)

    # Previously would error when input NT doesn't require grad
    # NotImplementedError: Cannot access storage of UndefinedTensorImpl
    def test_layer_norm_backward_edge_case(self, device):
        size = 4
        a = torch.randn(1, 2, size, requires_grad=False, dtype=torch.float64, device=device)
        nt = torch.nested.nested_tensor([a])
        nt_layer_norm = torch.nn.LayerNorm(nt.size(-1), device=device, dtype=torch.float64)
        out = nt_layer_norm(nt)
        out.backward(out.clone())

    def test_accumulate_grad_different_strides(self, device):
        a = torch.rand(1, 4, 2, requires_grad=True, dtype=torch.float64, device=device)
        b = torch.rand(1, 8, 2, requires_grad=True, dtype=torch.float64, device=device)

        def grad_test_func(a, b):
            nt_1 = torch.nested.as_nested_tensor([a, b])
            nt_2 = nt_1.clone()
            out = torch.nn.functional.scaled_dot_product_attention(nt_1, nt_2, nt_2)
            return torch.nested.to_padded_tensor(out, 0)

        data = (a, b)
        assert gradcheck(grad_test_func, inputs=data, check_batched_grad=False)

    # TODO: OOM https://github.com/pytorch/pytorch/issues/95562
    @skipIfSlowGradcheckEnv
    @parametrize("size", [1024, 1023, 513, 512, 256, 128, 32, 4, 2])
    def test_layer_norm_backward(self, device, size):
        a = torch.randn(1, 2, size, requires_grad=True, dtype=torch.float64, device=device)
        b = torch.randn(2, 2, size, requires_grad=True, dtype=torch.float64, device=device)
        c = torch.randn(3, 2, size, requires_grad=True, dtype=torch.float64, device=device)

        def grad_test_func(a, b, c):
            nt = torch.nested.as_nested_tensor([a, b, c])
            layer_norm = torch.nn.LayerNorm(nt.size(-1), device=device, dtype=torch.float64)
            nt_layer_norm = layer_norm(nt)
            return torch.nested.to_padded_tensor(nt_layer_norm, 0)

        data = (a, b, c)
        assert gradcheck(grad_test_func, inputs=data, check_batched_grad=False)

    # TODO: OOM https://github.com/pytorch/pytorch/issues/95562
    @skipIfSlowGradcheckEnv
    # Could either mark slow or reduce size
    @parametrize("size", [128, 32, 4, 2])
    def test_layer_norm_backward_5d(self, device, size):
        a = torch.randn(4, size, size, 4, requires_grad=True, dtype=torch.float64, device=device)
        b = torch.randn(7, size, size, 4, requires_grad=True, dtype=torch.float64, device=device)
        c = torch.randn(10, size, size, 4, requires_grad=True, dtype=torch.float64, device=device)

        def grad_test_func(a, b, c):
            nt = torch.nested.as_nested_tensor([a, b, c])
            layer_norm = torch.nn.LayerNorm((size, size, nt.size(-1)), device=device, dtype=torch.float64)
            nt_layer_norm = layer_norm(nt)
            return torch.nested.to_padded_tensor(nt_layer_norm, 0)

        data = (a, b, c)
        assert gradcheck(grad_test_func, inputs=data, check_batched_grad=False)

# We can probably parametrizing existing tests instead of having a separate
# test class as we begin to support more ops. Also maybe rewrite with OpInfos.
class TestNestedTensorSubclass(NestedTestCase):
    # TODO: consolidate with the below
    def _get_list_for_jagged_tensor(self, nested_size, device, requires_grad=True):
        Ds = nested_size[1:]
        out = []
        for s in nested_size[0]:
            out.append(
                torch.randn(s, *Ds, requires_grad=requires_grad, device=device, dtype=torch.float64)
            )
        return out

    def _get_example_tensor_lists(self, include_list_of_lists=True, include_requires_grad=True):

        def _make_tensor(*shape, include_requires_grad=include_requires_grad, requires_grad=True):
            return torch.randn(
                *shape,
                requires_grad=(requires_grad if include_requires_grad else False)
            )

        # Purposefully introduce mixed requires_grad settings for the components
        # when include_requires_grad=True.
        example_lists = [
            # (B, *, D) with B=4
            [
                _make_tensor(2, 5),
                _make_tensor(3, 5, requires_grad=False),
                _make_tensor(4, 5, requires_grad=False),
                _make_tensor(6, 5)
            ],
            # (B, *, D_0, D_1) with B=5
            [
                _make_tensor(2, 5, 6),
                _make_tensor(3, 5, 6),
                _make_tensor(4, 5, 6, requires_grad=False),
                _make_tensor(5, 5, 6),
                _make_tensor(6, 5, 6),
            ],
        ]

        if include_list_of_lists:
            example_lists.append(
                # (B, *, D) with B=3 in list form
                [
                    _make_tensor(2, 5, requires_grad=False).tolist(),
                    _make_tensor(3, 5).tolist(),
                    _make_tensor(4, 5).tolist(),
                ])

        return example_lists

    def test_tensor_attributes(self, device):
        a = torch.randn(2, 3, requires_grad=True, dtype=torch.float64, device=device)
        b = torch.randn(3, 3, requires_grad=True, dtype=torch.float64, device=device)
        c = torch.randn(4, 3, requires_grad=True, dtype=torch.float64, device=device)
        nt, _offsets = jagged_from_list([a, b, c], None)

        for op in (
            torch.ops.aten.is_non_overlapping_and_dense.default,
            torch.ops.aten.sym_size.default,
            torch.ops.aten.dim.default,
            torch.ops.aten.sym_numel.default,
            torch.ops.aten.sym_stride.default,
            torch.ops.aten.sym_storage_offset.default,
        ):
            op(nt)

        with self.assertRaisesRegex(RuntimeError,
                                    "directly calling torch.ops.aten.size"):
            torch.ops.aten.size.default(nt)

        singleton_int = torch.nested._internal.nested_tensor.get_tensor_id(_offsets, coeff=1)
        self.assertEqual(nt.size(), (3, singleton_int, 3))
        self.assertEqual(nt.shape, (3, singleton_int, 3))
        self.assertEqual(nt.dim(), 3)
        self.assertEqual(nt.numel(), 27)

    def test_linear(self, device):
        a = torch.randn(2, 3, requires_grad=True, dtype=torch.float64, device=device)
        b = torch.randn(3, 3, requires_grad=True, dtype=torch.float64, device=device)
        c = torch.randn(4, 3, requires_grad=True, dtype=torch.float64, device=device)
        weight = torch.randn(4, 3, requires_grad=True, dtype=torch.float64, device=device)

        def grad_test_func(a, b, c, weight):
            nt, _ = jagged_from_list([a, b, c], None)
            out = torch.nn.functional.linear(nt, weight)
            return buffer_from_jagged(out)

        gradcheck(grad_test_func, inputs=(a, b, c, weight), check_batched_grad=False)

    def test_unary_pointwise(self, device):
        a = torch.randn(2, 3, requires_grad=True, dtype=torch.float64, device=device)
        b = torch.randn(3, 3, requires_grad=True, dtype=torch.float64, device=device)
        c = torch.randn(4, 3, requires_grad=True, dtype=torch.float64, device=device)

        def grad_test_func(a, b, c):
            nt, _ = jagged_from_list([a, b, c], None)
            out = torch.nn.functional.silu(nt.sin().cos())
            return buffer_from_jagged(out)

        gradcheck(grad_test_func, inputs=(a, b, c), check_batched_grad=False)

    def test_binary_pointwise(self, device):
        a = torch.randn(2, 3, requires_grad=True, dtype=torch.float64, device=device)
        b = torch.randn(3, 3, requires_grad=True, dtype=torch.float64, device=device)
        c = torch.randn(4, 3, requires_grad=True, dtype=torch.float64, device=device)

        # Incorrect usage: shape check will fail if the offsets tensor are not
        #                  the same exact tensor object
        nt1, _ = jagged_from_list([a, b, c], None)
        nt2, _ = jagged_from_list([a, b, c], None)

        self.assertRaisesRegex(
            RuntimeError,
            "cannot call binary pointwise function .* with inputs of shapes",
            lambda: nt1 * nt2)

        # Correct usage: chain the calls using the same offsets tensor object
        def grad_test_func(a, b, c):
            nt1, offsets = jagged_from_list([a, b, c], None)
            nt2, offsets = jagged_from_list([a, b, c], offsets)
            out = nt1 * nt2
            return buffer_from_jagged(out)

        gradcheck(grad_test_func, inputs=(a, b, c), check_batched_grad=False)

    @torch._dynamo.config.patch(suppress_errors=True)
    def test_split(self, device):
        a = torch.randn(2, 3, requires_grad=True, dtype=torch.float64, device=device)
        b = torch.randn(3, 3, requires_grad=True, dtype=torch.float64, device=device)
        c = torch.randn(4, 3, requires_grad=True, dtype=torch.float64, device=device)

        nt, _ = jagged_from_list([a, b, c], None)
        out = torch.split(nt, 2, -1)
        self.assertEqual(len(out), 2)
        self.assertEqual(
            out[0], jagged_from_list([a[:, 0:2], b[:, 0:2], c[:, 0:2]], None)[0]
        )
        self.assertEqual(
            out[1], jagged_from_list([a[:, 2:], b[:, 2:], c[:, 2:]], None)[0]
        )

        with self.assertRaisesRegex(
            RuntimeError,
            r"split\(\): not supported for NestedTensor on dim=0 or dim=1",
        ):
            torch.split(nt, 2, 1)

    @torch._dynamo.config.patch(suppress_errors=True)
    def test_split_with_sizes(self, device):
        a = torch.randn(2, 3, requires_grad=True, dtype=torch.float64, device=device)
        b = torch.randn(3, 3, requires_grad=True, dtype=torch.float64, device=device)
        c = torch.randn(4, 3, requires_grad=True, dtype=torch.float64, device=device)

        nt, _ = jagged_from_list([a, b, c], None)
        out = torch.split(nt, [1, 2], -1)
        self.assertEqual(len(out), 2)
        self.assertEqual(
            out[0], jagged_from_list([a[:, 0:1], b[:, 0:1], c[:, 0:1]], None)[0]
        )
        self.assertEqual(
            out[1], jagged_from_list([a[:, 1:], b[:, 1:], c[:, 1:]], None)[0]
        )
        with self.assertRaisesRegex(
            RuntimeError,
            r"split_with_sizes\(\): not supported for NestedTensor on dim=0 or dim=1",
        ):
            torch.split(nt, [1, 2], 1)

    def test_binary_pointwise_broadcasting(self, device):
        # (B, j0, 3, 4)
        ts = self._get_list_for_jagged_tensor(((2, 3, 4), 3, 4), device, requires_grad=True)
        # (B, j0, ?, ?) + (?) -> (B, j0, ?, ?)
        # (B, j0, ?, ?) + (?, ?) -> (B, j0, ?, ?)
        # (B, j0, ?, ?) + (1, ?, ?) -> (B, j0, ?, ?)
        # Unsupported: (B, j0, ?, ?) + (1, 1, 1, ?, ?) -> (1, B, j0, ?, ?)
        t_sizes = (
            (4,),
            (1, 4),
            (3, 1),
            (1, 3, 1),
            (1, 1, 1, 4),
            # (1, 1, 1, 1, 4), (unsupported today)
        )

        def grad_test_func(t, *ts):
            nt, _ = jagged_from_list(ts, None)
            out = nt + t
            return buffer_from_jagged(out)

        for t_size in t_sizes:
            t = torch.rand(t_size, requires_grad=True, device=device, dtype=torch.float64)
            gradcheck(grad_test_func, inputs=(t, *ts), check_batched_grad=False)

    @parametrize("keepdim", [False, True])
    def test_sum_int_DimList(self, device, keepdim):
        # (B, j0, 3, 4)
        ts = self._get_list_for_jagged_tensor(((2, 3, 4), 3, 4), device=device, requires_grad=True)

        # Check shape correctness
        reduce_dims = (
            # dims, expected shape, expected keepdim shape
            # j0 is represented as None
            ((0, 1), (3, 4), (1, 1, 3, 4)),
            ((1, 2), None, None),
            ((2, 3), (3, None), (3, None, 1, 1)),
            ((0, 1, 3), (3,), (1, 1, 3, 1)),
            ((0, 1, 2), (4,), (1, 1, 1, 4)),
            ((0, 1, 2, 3), tuple(), (1, 1, 1, 1)),
        )
        for rd, ref_shape_no_keepdim, ref_shape_keepdim in reduce_dims:
            if (0 in rd) ^ (1 in rd):
                with self.assertRaisesRegex(
                        RuntimeError,
                        "applying over the ragged dimension, but not the batch dimension"):
                    nt, _ = jagged_from_list(ts, None)
                    out = torch.sum(nt, dim=rd, keepdim=keepdim)
                continue

            nt, _ = jagged_from_list(ts, None)
            out = torch.sum(nt, dim=rd, keepdim=keepdim)
            ref_shape = ref_shape_keepdim if keepdim else ref_shape_no_keepdim
            self.assertEqual(len(out.shape), len(ref_shape))
            for o, r in zip(out.shape, ref_shape):
                if r is not None:
                    self.assertEqual(o, r)
                else:
                    self.assertTrue(isinstance(o, torch.SymInt))

        # Check values correctness
        # raggedness not reduced
        nt, _ = jagged_from_list(ts, None)
        out = torch.sum(nt, dim=(2, 3), keepdim=keepdim)
        out_ref = torch.sum(nt.values(), dim=(1, 2))
        self.assertIsInstance(out, NestedTensor)
        # flatten to avoid having to replicate unsqueeze logic depending on keepdim
        self.assertTrue(torch.allclose(out.values().view(-1), out_ref.view(-1)))

        # raggedness reduced away
        nt, _ = jagged_from_list(ts, None)
        out = torch.sum(nt, dim=(0, 1), keepdim=keepdim)
        out_ref = torch.sum(nt.values(), dim=(0,))
        self.assertNotIsInstance(out, NestedTensor)
        self.assertTrue(torch.allclose(out, out_ref))



    @dtypes(torch.float, torch.double, torch.half)
    @parametrize("requires_grad", [False, True])
    @parametrize("weights_only", [False, True])
    def test_serialization(self, device, dtype, requires_grad, weights_only):

        def compare_metadata(nt1, nt2):
            self.assertEqual(nt1._nested_tensor_size(), nt2._nested_tensor_size())
            self.assertEqual(nt1._nested_tensor_strides(), nt2._nested_tensor_strides())
            self.assertEqual(nt1._nested_tensor_storage_offsets(),
                             nt2._nested_tensor_storage_offsets())

        nt_contiguous, nt_noncontiguous = random_nt_noncontiguous_pair((2, 3, 6, 7))
        for a in [nt_contiguous, nt_noncontiguous]:
            buffer = io.BytesIO()
            serialized = torch.save(a, buffer)
            buffer.seek(0)
            b = torch.load(buffer, weights_only=weights_only)
            # should be both conceptually equal and metadata equivalent
            self.assertEqual(a, b)
            compare_metadata(a, b)
            # should be conceptually equal but not necessarily metadata equivalent
            self.assertEqual(b, nt_contiguous)
            self.assertEqual(b, nt_noncontiguous)

    @unittest.skipIf(PYTORCH_CUDA_MEMCHECK, "is_pinned uses failure to detect pointer property")
    @onlyCUDA
    def test_pin_memory(self, device):
        nt_contiguous, nt_noncontiguous = random_nt_noncontiguous_pair((2, 3, 6, 7))
        for nt in [nt_contiguous, nt_noncontiguous]:
            self.assertFalse(nt.is_pinned())
            pinned = nt.pin_memory(device)
            self.assertTrue(pinned.is_pinned())
            self.assertEqual(nt, pinned)
            self.assertNotEqual(nt.data_ptr(), pinned.data_ptr())
            # test that pin_memory on already pinned tensor has no effect
            self.assertIs(pinned, pinned.pin_memory())
            self.assertEqual(pinned.data_ptr(), pinned.pin_memory().data_ptr())

    def _validate_nt(self, nt, tensor_list, device, dtype, requires_grad):
        # Validate a bunch of properties after NT construction.
        device = torch.device(device)
        first_t = torch.as_tensor(tensor_list[0])
        expected_dim = first_t.dim() + 1
        batch_size = len(tensor_list)
        self.assertEqual(nt.dim(), expected_dim)
        self.assertEqual(nt.device, device)
        self.assertEqual(nt.dtype, dtype)
        self.assertEqual(nt.layout, torch.jagged)
        self.assertEqual(nt.requires_grad, requires_grad)
        self.assertEqual(nt.values().device, device)
        self.assertEqual(nt.offsets().device, device)
        self.assertEqual(nt.shape[0], batch_size)
        self.assertTrue(isinstance(nt.shape[1], torch.SymInt))
        self.assertEqual(nt.shape[2:], first_t.shape[1:])

    @torch._dynamo.config.patch(suppress_errors=True)
    @dtypes(torch.float, torch.double, torch.half)
    @parametrize("requires_grad", [False, True])
    @parametrize("components_require_grad", [False, True])
    def test_jagged_layout_construction_nested_tensor(
            self, device, dtype, requires_grad, components_require_grad):
        for tensor_list in self._get_example_tensor_lists(
                include_list_of_lists=True, include_requires_grad=components_require_grad):
            nt = torch.nested.nested_tensor(
                tensor_list,
                device=device,
                dtype=dtype,
                layout=torch.jagged,
                requires_grad=requires_grad)
            self._validate_nt(nt, tensor_list, device, dtype, requires_grad)

            # Make sure grads -don't- flow back into original tensors for nested_tensor()
            if requires_grad:
                (nt * 2).backward(torch.ones_like(nt))
            for t in tensor_list:
                t = t if isinstance(t, torch.Tensor) else torch.as_tensor(t)
                self.assertTrue(t.grad is None)

    @torch._dynamo.config.patch(suppress_errors=True)
    @dtypes(torch.float, torch.double, torch.half)
    @parametrize("components_require_grad", [False, True])
    def test_jagged_layout_construction_as_nested_tensor(
            self, device, dtype, components_require_grad):
        # NB: as_nested_tensor(tensor_list) doesn't support lists of lists for tensor_list
        for tensor_list in self._get_example_tensor_lists(
                include_list_of_lists=False, include_requires_grad=components_require_grad):
            nt = torch.nested.as_nested_tensor(
                tensor_list,
                device=device,
                dtype=dtype,
                layout=torch.jagged)

            # nt.requires_grad=True should be set if at least one component requires grad
            self._validate_nt(nt, tensor_list, device, dtype, components_require_grad)

            # Make sure grads flow back into original tensors for as_nested_tensor()
            if components_require_grad:
                (nt * 2).backward(torch.ones_like(nt))
                for t in tensor_list:
                    if t.requires_grad:
                        self.assertEqual(t.grad, torch.ones_like(t) * 2)
                    else:
                        self.assertTrue(t.grad is None)

    @unittest.skipIf(PYTORCH_CUDA_MEMCHECK, "is_pinned uses failure to detect pointer property")
    @onlyCUDA
    def test_jagged_layout_construction_with_pinned_memory(self, device):
        for tensor_list in self._get_example_tensor_lists():
            nt = torch.nested.nested_tensor(
                tensor_list,
                layout=torch.jagged,
                device="cpu",
                pin_memory=True)

            self._validate_nt(nt, tensor_list, "cpu", torch.float32, requires_grad=False)
            self.assertTrue(nt.is_pinned())

    @dtypes(torch.double, torch.half)
    @onlyCUDA
    def test_device_dtype_transfer_maintains_offsets(self, device, dtype):
        for tensor_list in self._get_example_tensor_lists():
            orig_device = torch.device("cpu")
            orig_dtype = torch.float32
            nt = torch.nested.nested_tensor(
                tensor_list,
                layout=torch.jagged,
                device=orig_device,
                dtype=orig_dtype)

            self.assertEqual(torch.int64, nt.offsets().dtype)
            nt = nt.to(device=device).to(dtype=dtype)

            # offsets should still be int64 on the original device
            self.assertEqual(orig_device, nt.offsets().device)
            self.assertEqual(torch.int64, nt.offsets().dtype)

    def test_unbind(self, device):
        for tensor_list in self._get_example_tensor_lists():
            nt = torch.nested.nested_tensor(
                tensor_list,
                layout=torch.jagged,
                device=device)
            out = nt.unbind()
            self.assertEqual(len(out), len(tensor_list))
            for i, t in enumerate(out):
                self.assertEqual(t, tensor_list[i])

<<<<<<< HEAD
    def test_narrow(self, device):
        starts = torch.tensor([0, 1, 2, 3, 4], device=device, dtype=torch.int64)
        lengths = torch.tensor([3, 2, 2, 1, 5], device=device, dtype=torch.int64)
        nt = torch.nested.narrow(
            torch.arange(0, 10, device=device, dtype=torch.int64).unsqueeze(0).expand(5, -1).clone(),
            1,
            starts,
            lengths,
            layout=torch.jagged
        )

        unbinded_nt = nt.unbind()
        for i in range(starts.shape[0]):
            self.assertEqual(torch.arange(starts[i], starts[i] + lengths[i], device=device, dtype=torch.int64), unbinded_nt[i])

    def test_is_contiguous(self, device):
        a = torch.randn(2, 3, requires_grad=True, dtype=torch.float64, device=device)
        b = torch.randn(3, 3, requires_grad=True, dtype=torch.float64, device=device)
        c = torch.randn(4, 3, requires_grad=True, dtype=torch.float64, device=device)
        nt_contiguous, _ = jagged_from_list([a, b, c], None)

        starts_nc = torch.tensor([0, 1, 2, 3, 4], device=device, dtype=torch.int64)
        lengths_nc = torch.tensor([3, 2, 2, 1, 5], device=device, dtype=torch.int64)
        narrow_base = torch.arange(0, 10, device=device, dtype=torch.int64).unsqueeze(0).expand(5, -1).clone()
        nt_noncontiguous = torch.nested.narrow(
            narrow_base,
            1,
            starts_nc,
            lengths_nc,
            layout=torch.jagged
        )

        starts_c = torch.tensor([1, 0, 0, 0, 0], device=device, dtype=torch.int64)
        lengths_c = torch.tensor([9, 10, 10, 10, 8], device=device, dtype=torch.int64)
        nt_contiguous_narrow = torch.nested.narrow(
            narrow_base,
            1,
            starts_c,
            lengths_c,
            layout=torch.jagged
        )

        # Test contiguous case
        assert nt_contiguous.is_contiguous()

        # Test narrow case
        assert not nt_noncontiguous.is_contiguous()
        assert nt_contiguous_narrow.is_contiguous()

        # Test querying by memory_format
        self.assertTrue(nt_contiguous.is_contiguous(memory_format=torch.contiguous_format))
        self.assertTrue(not nt_noncontiguous.is_contiguous(memory_format=torch.contiguous_format))
        self.assertTrue(nt_contiguous_narrow.is_contiguous(memory_format=torch.contiguous_format))
=======
    @torch._dynamo.config.patch(suppress_errors=True)
    def test_layer_norm_2(self, device):
        test_tensor_list = self._get_list_for_jagged_tensor(
            ((2, 3, 4), 3), device=device, requires_grad=True
        )
        bias = torch.randn(3, requires_grad=False, dtype=torch.float64, device=device)

        def grad_test_func(a, b, c, bias):
            nt, _ = jagged_from_list([a, b, c], None)
            out = torch.nn.functional.layer_norm(nt, (nt.shape[-1],), bias=bias)
            return buffer_from_jagged(out)

        gradcheck(
            grad_test_func, inputs=(*test_tensor_list, bias), check_batched_grad=False
        )

        with self.assertRaisesRegex(
            RuntimeError,
            r"layer_norm\(\): normalizing over ragged dim not supported for nested tensors",
        ):
            nt, _ = jagged_from_list(test_tensor_list, None)
            _ = torch.nn.functional.layer_norm(nt, (nt.shape[-2], nt.shape[-1]))
>>>>>>> 7608f5ba


instantiate_parametrized_tests(TestNestedTensor)
instantiate_device_type_tests(TestNestedTensorDeviceType, globals())
instantiate_device_type_tests(TestNestedTensorAutograd, globals())
instantiate_device_type_tests(TestNestedTensorSubclass, globals())

if __name__ == '__main__':
    run_tests()<|MERGE_RESOLUTION|>--- conflicted
+++ resolved
@@ -3302,7 +3302,29 @@
             for i, t in enumerate(out):
                 self.assertEqual(t, tensor_list[i])
 
-<<<<<<< HEAD
+    @torch._dynamo.config.patch(suppress_errors=True)
+    def test_layer_norm_2(self, device):
+        test_tensor_list = self._get_list_for_jagged_tensor(
+            ((2, 3, 4), 3), device=device, requires_grad=True
+        )
+        bias = torch.randn(3, requires_grad=False, dtype=torch.float64, device=device)
+
+        def grad_test_func(a, b, c, bias):
+            nt, _ = jagged_from_list([a, b, c], None)
+            out = torch.nn.functional.layer_norm(nt, (nt.shape[-1],), bias=bias)
+            return buffer_from_jagged(out)
+
+        gradcheck(
+            grad_test_func, inputs=(*test_tensor_list, bias), check_batched_grad=False
+        )
+
+        with self.assertRaisesRegex(
+            RuntimeError,
+            r"layer_norm\(\): normalizing over ragged dim not supported for nested tensors",
+        ):
+            nt, _ = jagged_from_list(test_tensor_list, None)
+            _ = torch.nn.functional.layer_norm(nt, (nt.shape[-2], nt.shape[-1]))
+
     def test_narrow(self, device):
         starts = torch.tensor([0, 1, 2, 3, 4], device=device, dtype=torch.int64)
         lengths = torch.tensor([3, 2, 2, 1, 5], device=device, dtype=torch.int64)
@@ -3356,30 +3378,6 @@
         self.assertTrue(nt_contiguous.is_contiguous(memory_format=torch.contiguous_format))
         self.assertTrue(not nt_noncontiguous.is_contiguous(memory_format=torch.contiguous_format))
         self.assertTrue(nt_contiguous_narrow.is_contiguous(memory_format=torch.contiguous_format))
-=======
-    @torch._dynamo.config.patch(suppress_errors=True)
-    def test_layer_norm_2(self, device):
-        test_tensor_list = self._get_list_for_jagged_tensor(
-            ((2, 3, 4), 3), device=device, requires_grad=True
-        )
-        bias = torch.randn(3, requires_grad=False, dtype=torch.float64, device=device)
-
-        def grad_test_func(a, b, c, bias):
-            nt, _ = jagged_from_list([a, b, c], None)
-            out = torch.nn.functional.layer_norm(nt, (nt.shape[-1],), bias=bias)
-            return buffer_from_jagged(out)
-
-        gradcheck(
-            grad_test_func, inputs=(*test_tensor_list, bias), check_batched_grad=False
-        )
-
-        with self.assertRaisesRegex(
-            RuntimeError,
-            r"layer_norm\(\): normalizing over ragged dim not supported for nested tensors",
-        ):
-            nt, _ = jagged_from_list(test_tensor_list, None)
-            _ = torch.nn.functional.layer_norm(nt, (nt.shape[-2], nt.shape[-1]))
->>>>>>> 7608f5ba
 
 
 instantiate_parametrized_tests(TestNestedTensor)
