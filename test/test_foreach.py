# Owner(s): ["module: mta"]

from contextlib import nullcontext
from numbers import Number
import random
import re
import torch
import unittest
import itertools
import weakref

from torch.testing import make_tensor
from torch.testing._comparison import default_tolerances
from torch.testing._internal.common_utils import \
    TestCase, run_tests, TEST_WITH_ROCM, skipIfTorchDynamo, parametrize, gradcheck
from torch.testing._internal.common_device_type import \
    (instantiate_device_type_tests, dtypes, onlyCUDA, ops, OpDTypes)
from torch.testing._internal.common_methods_invocations import (
    foreach_unary_op_db, foreach_binary_op_db, foreach_pointwise_op_db,
    foreach_reduce_op_db, foreach_lerp_op_db)
from torch.testing._internal.common_dtype import (
    all_types_and_complex_and, floating_types_and, floating_types, integral_types_and,
)


_BOOL_SUB_ERR_MSG = "Subtraction, the `-` operator"


class RegularFuncWrapper:
    def __init__(self, func):
        self.func = func

    def __call__(self, inputs, values=None, **kwargs):
        if values is not None:
            assert len(inputs) == 3
            if isinstance(values, Number):
                values = [values for _ in range(len(inputs[0]))]
            return [self.func(*i, value=values[idx], **kwargs) for idx, i in enumerate(zip(*inputs))]
        if len(inputs) == 2 and isinstance(inputs[1], (Number, torch.Tensor)):
            # binary op with tensorlist and scalar.
            inputs[1] = [inputs[1] for _ in range(len(inputs[0]))]
        # path for `_foreach_clamp(TensorList, Scalar?, Scalar?)`
        if (
            len(inputs) == 3
            and (isinstance(inputs[1], Number) or inputs[1] is None)
            and (isinstance(inputs[2], Number) or inputs[2] is None)
        ):
            inputs[1] = [inputs[1] for _ in range(len(inputs[0]))]
            inputs[2] = [inputs[2] for _ in range(len(inputs[0]))]
        return [self.func(*i, **kwargs) for i in zip(*inputs)]


class ForeachFuncWrapper:
    def __init__(self, func):
        self.func = func
        # Some foreach functions don't have in-place implementations.
        self.is_inplace = False if func is None else func.__name__.endswith('_')

    def __call__(self, inputs, is_cuda, is_fastpath, **kwargs):
        actual = None
        zero_size = kwargs.pop("zero_size", False)
        if (
            is_cuda and
            torch.autograd.kineto_available() and
            torch.profiler.ProfilerActivity.CUDA in torch.profiler.supported_activities()
        ):
            with torch.profiler.profile() as p:
                actual = self.func(*inputs, **kwargs)
            keys = tuple([e.key for e in p.key_averages()])
            mta_called = any("multi_tensor_apply_kernel" in k for k in keys)
            assert mta_called == (is_fastpath and (not zero_size))
        else:
            actual = self.func(*inputs, **kwargs)
        # note(mkozuki): inplace foreach functions are void functions.
        return inputs[0] if self.is_inplace else actual


class InplaceForeachVersionBumpCheck:

    def __init__(self, testcase: TestCase, tensorlist: "List[torch.Tensor]") -> None:
        self._testcase = testcase
        self._tensorlist = tensorlist
        self._orig_version_counts = [t._version for t in tensorlist]

    def __enter__(self):
        pass

    def __exit__(self, exc_type, exc_value, traceback):
        # note(crcrpar): some methods e.g. `_binary_test` could call the given inplace function multiple times
        self._testcase.assertGreaterEqual([t._version for t in self._tensorlist], self._orig_version_counts)


def get_transform_func(num_tensors, dtype, device, is_fastpath):
    def transform(t):
        if not torch.is_tensor(t):
            return t
        if torch.is_tensor(t) and t.ndim == 0:
            return t
        return make_tensor(
            (num_tensors, num_tensors), dtype=dtype, device=device,
            requires_grad=True, noncontiguous=not is_fastpath,
        )

    return transform


# note(crcrpar): `zero_size` is `False` unless (dtype, device) == (torch.float32, "cuda")
# as the pair would go through `multi_tensor_apply_kernel` if inputs are not zero size.
class TestForeach(TestCase):
    @property
    def is_cuda(self):
        return self.device_type == 'cuda'

    def _get_funcs(self, op):
        return (
            ForeachFuncWrapper(op.method_variant),
            RegularFuncWrapper(op.ref),
            ForeachFuncWrapper(op.inplace_variant),
            RegularFuncWrapper(op.ref_inplace),
        )

    # note(crcrpar): Make sure 0-size tensors are appropriately ignored by `multi_tensor_apply`
    # which is originally reported in https://github.com/pytorch/pytorch/issues/94865.
    # rel:
    #   - https://github.com/pytorch/pytorch/pull/94655
    #   - https://github.com/pytorch/pytorch/issues/100701
    #   - https://github.com/pytorch/pytorch/pull/100811
    @onlyCUDA
    @ops(
        foreach_unary_op_db + foreach_binary_op_db + foreach_pointwise_op_db + foreach_reduce_op_db + foreach_lerp_op_db,
        dtypes=(torch.float32,)
    )
    def test_zero_size_tensor_inputs(self, device, dtype, op):
        wrapped_op, ref, inplace_op, inplace_ref = self._get_funcs(op)

        for sample in op.sample_zero_size_inputs(device, dtype):
            if not op.has_no_out_of_place:
                wrapped_op((sample.input, *sample.args), is_cuda=self.is_cuda, is_fastpath=True, zero_size=True)
            with InplaceForeachVersionBumpCheck(self, sample.input):
                inplace_op((sample.input, *sample.args), is_cuda=self.is_cuda, is_fastpath=True, zero_size=True)

    @ops(
        foreach_unary_op_db + foreach_binary_op_db + foreach_pointwise_op_db + foreach_reduce_op_db + foreach_lerp_op_db,
    )
    @parametrize(
        "noncontiguous,inplace",
        [(False, False), (False, True), (True, False), (True, True)],
        name_fn=lambda x, y: '{}_{}'.format(
            'fastpath' if not x else 'slowpath', 'inplace' if y else 'outplace'
        )
    )
    def test_parity(self, device, dtype, op, noncontiguous, inplace):
        if inplace:
            _, _, func, ref = self._get_funcs(op)
        else:
            func, ref, _, _ = self._get_funcs(op)
        for sample in op.sample_inputs(device, dtype, noncontiguous=noncontiguous):
            kwargs = sample.kwargs
            disable_fastpath = kwargs.pop("disable_fastpath")
            expect_fastpath = not (noncontiguous or disable_fastpath)
            if op in foreach_pointwise_op_db:
                values = kwargs.pop("values", None)
                if values is not None:
                    sample.args = (*sample.args, values)
            ref_input, ctxmgr = sample.input, nullcontext()
            if inplace:
                with torch.no_grad():
                    ref_input = [t.clone().detach() for t in sample.input]
                ctxmgr = InplaceForeachVersionBumpCheck(self, sample.input)
            try:
                with ctxmgr:
                    actual = func([sample.input, *sample.args], self.is_cuda, expect_fastpath, **kwargs)
            except Exception as e:
                with (
                    self.assertRaisesRegex(type(e), re.escape(str(e)))
                    if not (op.has_no_in_place or op.has_no_out_of_place)
                    else self.assertRaises(type(e))
                ):
                    ref([ref_input, *sample.ref_args], **sample.ref_kwargs)
            else:
                expected = ref([ref_input, *sample.ref_args], **sample.ref_kwargs)
                self.assertEqual(expected, actual)

    def _binary_test(
        self,
        dtype, op, ref, inputs, is_fastpath, is_inplace,
        *,
        alpha, scalar_self_arg: bool,
    ):
<<<<<<< HEAD
        if zero_size:
            with InplaceForeachVersionBumpCheck(self, inputs[0]) if op.is_inplace else nullcontext():
                op(inputs, self.is_cuda, is_fastpath, zero_size=zero_size)
                return

        ref_inputs = [[t.clone().detach() for t in inputs[0]], *inputs[1:]] if is_inplace else inputs
=======
        ref_inputs = [[t.clone().detach() for t in inputs[0]], inputs[1]] if is_inplace else inputs
>>>>>>> dd819138
        try:
            with InplaceForeachVersionBumpCheck(self, inputs[0]) if op.is_inplace else nullcontext():
                actual = op(inputs, self.is_cuda, is_fastpath)
        except RuntimeError as e:
            with self.assertRaisesRegex(type(e), re.escape(str(e))):
                if not scalar_self_arg:
                    ref(ref_inputs)
                else:
                    [ref.func(ref_inputs[0], t) for t in ref_inputs[1]]
        else:
            expected = ref(ref_inputs) if not scalar_self_arg else [ref.func(ref_inputs[0], t) for t in ref_inputs[1]]
            self.assertEqual(actual, expected)
        if alpha is not None and not scalar_self_arg:
            kwargs = {'alpha': alpha}
            ref_inputs = inputs
            try:
                op_kwargs = {}
                op_kwargs.update(kwargs)
                with InplaceForeachVersionBumpCheck(self, inputs[0]) if op.is_inplace else nullcontext():
                    actual = op(inputs, self.is_cuda, is_fastpath, **op_kwargs)
            except RuntimeError as e:
                with self.assertRaisesRegex(type(e), re.escape(str(e))):
                    ref(ref_inputs, **kwargs)
            else:
                expected = ref(ref_inputs, **kwargs)
                if dtype in (torch.float16, torch.bfloat16) and TEST_WITH_ROCM:
                    self.assertEqual(expected, actual, atol=1.e-3, rtol=default_tolerances(dtype)[0])
                else:
                    self.assertEqual(expected, actual)

    @ops(filter(lambda op: op.supports_scalar_self_arg, foreach_binary_op_db))
    @parametrize("is_fastpath", (True, False))
    def test_binary_op_with_scalar_self_support(self, device, dtype, op, is_fastpath):

        def clone(arg):
            if isinstance(arg, (list, tuple)):
                return [clone(a) for a in arg]
            if torch.is_tensor(arg):
                return arg.clone().detach().requires_grad_()
            else:
                return arg

        scalar_self_arg_test_complete = False
        for i, sample in enumerate(op.sample_inputs(device, dtype, noncontiguous=not is_fastpath)):
<<<<<<< HEAD
            zero_size = sample.kwargs.pop("zero_size")
=======
            (rhs_arg,) = sample.args
>>>>>>> dd819138
            kwargs = {} or sample.kwargs
            alpha = kwargs.pop("alpha", None)
            _ = kwargs.pop("disable_fastpath") if is_fastpath else False
            wrapped_op, ref, inplace_op, inplace_ref = self._get_funcs(op)
<<<<<<< HEAD
            if has_out_of_place:
                self._binary_test(
                    dtype, wrapped_op, ref, [sample.input, *sample.args],
                    is_fastpath and not disable_fastpath, False,
                    alpha=alpha, zero_size=zero_size, scalar_self_arg=False,
                )
            self._binary_test(
                dtype, inplace_op, inplace_ref, [sample.input, *sample.args],
                is_fastpath and not disable_fastpath, True,
                alpha=alpha, zero_size=zero_size, scalar_self_arg=False,
            )

            if op.supports_autograd and dtype in floating_types() and not zero_size:
                transformed_sample = sample.transform(get_transform_func(len(sample.input), dtype, device, is_fastpath))
                tensors = transformed_sample.input
                ref_tensors, ref_rhs_arg = clone(tensors), clone(transformed_sample.args)
                try:
                    sum(
                        wrapped_op([tensors, *transformed_sample.args], is_cuda=False, is_fastpath=False, zero_size=zero_size)
                    ).mean().backward()
                except RuntimeError:
                    with self.assertRaises(RuntimeError):
                        sum(ref([ref_tensors, *ref_rhs_arg])).mean().backward()
                else:
                    sum(ref([ref_tensors, *ref_rhs_arg])).mean().backward()
                    self.assertEqual([t.grad for t in tensors], [t.grad for t in ref_tensors])
                    if isinstance(transformed_sample.args[0], list) and isinstance(transformed_sample.args[0][0], torch.Tensor):
                        self.assertEqual([t.grad for t in transformed_sample.args[0]], [t.grad for t in ref_rhs_arg[0]])
                    tensors = [t.clone().detach().requires_grad_().clone() for t in tensors]
                    ref_tensors = [t.clone().detach().requires_grad_().clone() for t in tensors]
                    inplace_op([tensors, *transformed_sample.args], is_cuda=False, is_fastpath=False, zero_size=zero_size)
                    assert_multiple_grad_fns(tensors, self)

                    # note(crcrpar): the following ops' reference torch functions don't have the overload with Scalar/ScalarList.
                    is_foreach_max_min_imum_with_scalar_or_scalarlist = (
                        inplace_op.func in (torch._foreach_minimum_, torch._foreach_maximum_)
                        and (
                            isinstance(transformed_sample.args[0], Number)
                            or (
                                isinstance(transformed_sample.args[0], list)
                                and isinstance(transformed_sample.args[0][0], Number)
                            )
                        )
                    )
                    if not is_foreach_max_min_imum_with_scalar_or_scalarlist:
                        inplace_ref([ref_tensors, *ref_rhs_arg])
                        torch.autograd.backward(sum([t.clone() for t in tensors]).sum(), inputs=tensors)
                        torch.autograd.backward(sum([t.clone() for t in ref_tensors]).sum(), inputs=ref_tensors)
                        self.assertEqual([t.grad for t in tensors], [t.grad for t in ref_tensors])
            if (
                op.supports_scalar_self_arg
                and isinstance(sample.args[0], Number)
                and not scalar_self_arg_test_complete
                and not zero_size
            ):
                scalar_self_arg_test_complete = True
                self._binary_test(
                    dtype, wrapped_op, ref, [sample.args[0], sample.input], is_fastpath, False,
                    alpha=alpha, scalar_self_arg=True, zero_size=False,
=======
            if isinstance(rhs_arg, Number) and not scalar_self_arg_test_complete:
                scalar_self_arg_test_complete = True
                self._binary_test(
                    dtype, wrapped_op, ref, [rhs_arg, sample.input], is_fastpath, False,
                    alpha=alpha, scalar_self_arg=True,
>>>>>>> dd819138
                )
                if op.supports_autograd and dtype == torch.float32:
                    transformed_sample = sample.transform(
                        get_transform_func(len(sample.input), dtype, device, is_fastpath))
                    tensors = transformed_sample.input
                    (rhs_arg,) = transformed_sample.args
                    ref_tensors, ref_rhs_arg = clone(tensors), clone(rhs_arg)
                    sum(wrapped_op(
                        [rhs_arg, tensors], is_cuda=False, is_fastpath=False
                    )).mean().backward()
                    sum([ref.func(ref_rhs_arg, t) for t in ref_tensors]).mean().backward()
                    self.assertEqual([t.grad for t in tensors], [t.grad for t in ref_tensors])

    @ops(foreach_pointwise_op_db)
    @parametrize("is_fastpath", (True, False))
    def test_pointwise_op_with_tensor_of_scalarlist_overload(self, device, dtype, op, is_fastpath):
        for sample in op.sample_inputs(device, dtype, noncontiguous=not is_fastpath):
            assert isinstance(sample.args, tuple)
            assert len(sample.args) == 2
            inputs = [sample.input, *sample.args]
            kwargs = sample.kwargs
            disable_fastpath = kwargs.pop("disable_fastpath") if is_fastpath else False
            wrapped_op, ref, inplace_op, inplace_ref = self._get_funcs(op)
            values = kwargs.pop("values", None)

            if is_fastpath and isinstance(values, list):
                sample = sample.transform(lambda t: t.clone().detach() if torch.is_tensor(t) else t)
                inputs = [sample.input, *sample.args]
                tensor_values = torch.tensor(values)
                # 1D Tensor of scalars
                for is_inplace, op_, ref_ in ((False, wrapped_op, ref), (True, inplace_op, inplace_ref)):
                    self._pointwise_test(
                        op_, ref_, inputs, is_fastpath and not disable_fastpath, is_inplace,
                        values=tensor_values)
                    self._pointwise_test(
                        op_, ref_, inputs, is_fastpath and not disable_fastpath, is_inplace,
                        values=tensor_values[0],
                        custom_values_err="Expected packed scalar Tensor to be of dimension 1. Got 0 instead.",
                    )
                    if self.is_cuda:
                        self._pointwise_test(
                            op_, ref_, inputs, is_fastpath and not disable_fastpath, is_inplace,
                            values=tensor_values.cuda(),
                            custom_values_err="Expected scalars to be on CPU, got cuda:0 instead.",
                        )
                    self._pointwise_test(
                        op_, ref_, inputs, is_fastpath and not disable_fastpath, is_inplace,
                        values=tensor_values[:2],
                        custom_values_err=f"Expected length of scalars to match input of length {len(values)} but got 2 instead.",
                    )
                    self._pointwise_test(
                        op_, ref_, inputs, is_fastpath and not disable_fastpath, is_inplace,
                        values=torch.tensor([[0, 1], [2, 3]])[:, 1],
                        custom_values_err="Expected scalars to be contiguous.",
                    )

            # Tests of implicit broadcasting
            N = len(sample.input)
            inputs = [
                [make_tensor((N, N), device=device, dtype=dtype, noncontiguous=not is_fastpath) for _ in range(N)],
                [
                    make_tensor((N - i, 1), device=device, dtype=dtype, noncontiguous=not is_fastpath)
                    for i in range(N)
                ],
                [
                    make_tensor((1, N - i), device=device, dtype=dtype, noncontiguous=not is_fastpath)
                    for i in range(N)
                ],
            ]
            self._pointwise_test(
                wrapped_op, ref, inputs, is_fastpath and disable_fastpath, is_inplace=False,
                values=values)
            self._pointwise_test(
                inplace_op, inplace_ref, inputs, is_fastpath and disable_fastpath,
                is_inplace=True, values=values)

    def _pointwise_test(
        self,
        op, ref, inputs, is_fastpath, is_inplace,
        *,
        values=None, custom_values_err=None,
    ):
        kwargs = {}
        ref_inputs = [[t.clone().detach() for t in inputs[0]], inputs[1], inputs[2]] if is_inplace else inputs
        try:
            with (InplaceForeachVersionBumpCheck(self, inputs[0]) if is_inplace else nullcontext()):
                actual = op(inputs, self.is_cuda, is_fastpath, **kwargs)
        except RuntimeError as e:
            with self.assertRaisesRegex(type(e), re.escape(str(e))):
                ref(ref_inputs)
        else:
            expected = ref(ref_inputs)
            self.assertEqual(expected, actual)
        if values is not None:
            try:
                actual = op(inputs + [values], self.is_cuda, is_fastpath, **kwargs)
            except RuntimeError as e:
                # Match with error messages from regular non-foreach reference if no
                # custom error message was provided.
                if custom_values_err is None:
                    with self.assertRaisesRegex(type(e), re.escape(str(e))):
                        ref(ref_inputs, values=values)
                else:
                    self.assertEqual(re.escape(str(e)), re.escape(custom_values_err))
            else:
                expected = ref(ref_inputs, values=values)
                self.assertEqual(expected, actual)

    @dtypes(*all_types_and_complex_and(torch.half, torch.bfloat16, torch.bool))
    def test_add_scalar_with_empty_list_and_empty_tensor(self, device, dtype):
        # TODO: enable empty list case
        for tensors in [[torch.randn([0])]]:
            res = torch._foreach_add(tensors, 1)
            self.assertEqual(res, tensors)

            torch._foreach_add_(tensors, 1)
            self.assertEqual(res, tensors)

    @ops(
        filter(lambda op: not op.has_no_out_of_place, foreach_binary_op_db),
        dtypes=OpDTypes.supported,
    )
    def test_binary_op_scalar_with_overlapping_tensors(self, device, dtype, op):
        foreach_op, ref = op.method_variant, op.ref
        tensors = [torch.ones(1, 1, device=device, dtype=dtype).expand(2, 1, 3)]

        if ref == torch.sub and dtype == torch.bool:
            with self.assertRaisesRegex(RuntimeError, re.escape(_BOOL_SUB_ERR_MSG)):
                [ref(t, 1) for t in tensors]
            with self.assertRaisesRegex(RuntimeError, re.escape(_BOOL_SUB_ERR_MSG)):
                foreach_op(tensors, 1)
            return

        expected = [ref(t, 1) for t in tensors]
        res = foreach_op(tensors, 1)
        self.assertEqual(res, expected)

    @ops(
        filter(lambda op: not op.has_no_out_of_place, foreach_binary_op_db),
        allowed_dtypes=[torch.float],
    )
    def test_binary_op_scalar_with_different_tensor_dtypes(self, device, dtype, op):
        foreach_op = op.method_variant
        tensors = [
            torch.tensor([1.1], dtype=torch.float, device=device),
            torch.tensor([1], dtype=torch.long, device=device),
        ]
        runtime_error = None
        try:
            foreach_op(tensors, 1)
        except RuntimeError as e:
            runtime_error = e
        self.assertIsNone(runtime_error)

    @skipIfTorchDynamo("Different error msgs, TODO")
    @ops(
        filter(lambda op: not (op.has_no_out_of_place or op.name == "_foreach_clamp"), foreach_binary_op_db),
        dtypes=OpDTypes.supported,
    )
    def test_binary_op_list_error_cases(self, device, dtype, op):
        foreach_op, foreach_op_, ref, ref_ = op.method_variant, op.inplace_variant, op.ref, op.ref_inplace
        tensors1 = []
        tensors2 = []

        # Empty lists
        with self.assertRaisesRegex(RuntimeError, "There were no tensor arguments to this function"):
            foreach_op(tensors1, tensors2)
        with self.assertRaisesRegex(RuntimeError, "There were no tensor arguments to this function"):
            foreach_op_(tensors1, tensors2)

        # One empty list
        tensors1.append(torch.tensor([1], device=device, dtype=dtype))
        with self.assertRaisesRegex(RuntimeError, "Tensor list must have same number of elements as scalar list."):
            foreach_op(tensors1, tensors2)
        with self.assertRaisesRegex(RuntimeError, "Tensor list must have same number of elements as scalar list."):
            foreach_op_(tensors1, tensors2)

        # Lists have different amount of tensors
        tensors2.append(torch.tensor([1], device=device))
        tensors2.append(torch.tensor([1], device=device))
        with self.assertRaisesRegex(RuntimeError, "Tensor lists must have the same number of tensors, got 1 and 2"):
            foreach_op(tensors1, tensors2)
        with self.assertRaisesRegex(RuntimeError, "Tensor lists must have the same number of tensors, got 1 and 2"):
            foreach_op_(tensors1, tensors2)

        # Corresponding tensors with different sizes that aren't compatible with broadcast
        # If sizes are different then foreach chooses slow path, thus error messages are expected
        # to be the same as torch regular function.
        tensors1 = [torch.zeros(10, 10, device=device, dtype=dtype) for _ in range(10)]
        tensors2 = [torch.ones(11, 11, device=device, dtype=dtype) for _ in range(10)]
        try:
            foreach_op(tensors1, tensors2)
        except RuntimeError as e:
            with self.assertRaisesRegex(type(e), re.escape(str(e))):
                [ref(t1, t2) for t1, t2 in zip(tensors1, tensors2)]
        try:
            foreach_op_(tensors1, tensors2)
        except RuntimeError as e:
            with self.assertRaisesRegex(type(e), re.escape(str(e))):
                [ref_(t1, t2) for t1, t2 in zip(tensors1, tensors2)]

        # different devices
        if self.device_type == "cuda" and torch.cuda.device_count() > 1:
            tensor1 = torch.zeros(10, 10, device="cuda:0", dtype=dtype)
            tensor2 = torch.ones(10, 10, device="cuda:1", dtype=dtype)
            if dtype == torch.bool and foreach_op == torch._foreach_sub:
                with self.assertRaisesRegex(RuntimeError, re.escape(_BOOL_SUB_ERR_MSG)):
                    foreach_op([tensor1], [tensor2])
                with self.assertRaisesRegex(RuntimeError, re.escape(_BOOL_SUB_ERR_MSG)):
                    foreach_op_([tensor1], [tensor2])
                return
            with self.assertRaisesRegex(RuntimeError, "Expected all tensors to be on the same device"):
                foreach_op([tensor1], [tensor2])
            if dtype in integral_types_and(torch.bool) and foreach_op == torch._foreach_div:
                with self.assertRaisesRegex(RuntimeError, "result type"):
                    foreach_op_([tensor1], [tensor2])
            else:
                with self.assertRaisesRegex(RuntimeError, "Expected all tensors to be on the same device"):
                    foreach_op_([tensor1], [tensor2])

    @unittest.skipIf(not torch.cuda.is_available(), "CUDA not found")
    @ops(
        filter(lambda op: not (op.has_no_out_of_place or op.name == "_foreach_clamp"), foreach_binary_op_db),
        dtypes=OpDTypes.supported,
    )
    def test_binary_op_list_slow_path(self, device, dtype, op):
        foreach_op, native_op, foreach_op_, native_op_ = self._get_funcs(op)
        # 0-strides
        tensor1 = make_tensor((10, 10), dtype=dtype, device=device)
        tensor2 = make_tensor((1,), device=device, dtype=dtype).expand_as(tensor1)
        inputs = ([tensor1], [tensor2])
        self._binary_test(
            dtype, foreach_op, native_op, inputs, is_fastpath=False, is_inplace=False,
            alpha=None, scalar_self_arg=False)
        self._binary_test(
            dtype, foreach_op_, native_op_, inputs, is_fastpath=False, is_inplace=True,
            alpha=None, scalar_self_arg=False)

        # different strides
        tensor1 = torch.zeros(10, 10, device=device, dtype=dtype)
        tensor2 = torch.ones(10, 10, device=device, dtype=dtype)
        inputs = ([tensor1], [tensor2.t()])
        self._binary_test(
            dtype, foreach_op, native_op, inputs, is_fastpath=False, is_inplace=False,
            alpha=None, scalar_self_arg=False)
        self._binary_test(
            dtype, foreach_op_, native_op_, inputs, is_fastpath=False, is_inplace=True,
            alpha=None, scalar_self_arg=False)

        # non contiguous
        tensor1 = make_tensor((5, 2, 1, 3), device=device, dtype=dtype, noncontiguous=True)
        tensor2 = make_tensor((5, 2, 1, 3), device=device, dtype=dtype, noncontiguous=True)
        self.assertFalse(tensor1.is_contiguous())
        self.assertFalse(tensor2.is_contiguous())
        inputs = ([tensor1], [tensor2])
        self._binary_test(
            dtype, foreach_op, native_op, inputs, is_fastpath=False, is_inplace=False,
            alpha=None, scalar_self_arg=False)
        self._binary_test(
            dtype, foreach_op_, native_op_, inputs, is_fastpath=False, is_inplace=True,
            alpha=None, scalar_self_arg=False)

        # sliced tensor
        tensor1 = make_tensor((5, 2, 1, 3), device=device, dtype=dtype)
        tensor2 = make_tensor((5, 2, 1, 3 * 7), device=device, dtype=dtype)[:, :, :, ::7]
        inputs = ([tensor1], [tensor2])
        self._binary_test(
            dtype, foreach_op, native_op, inputs, is_fastpath=False, is_inplace=False,
            alpha=None, scalar_self_arg=False)
        self._binary_test(
            dtype, foreach_op_, native_op_, inputs, is_fastpath=False, is_inplace=True,
            alpha=None, scalar_self_arg=False)

    @ops(
        filter(lambda op: not (op.has_no_out_of_place or op.name == "_foreach_clamp"), foreach_binary_op_db),
        dtypes=floating_types_and(torch.half, torch.bfloat16),
    )
    def test_binary_op_float_inf_nan(self, device, dtype, op):
        inputs = (
            [
                torch.tensor([float("inf")], device=device, dtype=dtype),
                torch.tensor([-float("inf")], device=device, dtype=dtype),
                torch.tensor([float("nan")], device=device, dtype=dtype),
                torch.tensor([float("nan")], device=device, dtype=dtype),
            ],
            [
                torch.tensor([-float("inf")], device=device, dtype=dtype),
                torch.tensor([float("inf")], device=device, dtype=dtype),
                torch.tensor([float("inf")], device=device, dtype=dtype),
                torch.tensor([float("nan")], device=device, dtype=dtype),
            ],
        )
        op, ref, inplace_op, inplace_ref = self._get_funcs(op)
        self._binary_test(dtype, op, ref, inputs, True, False, alpha=None, scalar_self_arg=False)
        self._binary_test(
            dtype, inplace_op, inplace_ref, inputs, True, True, alpha=None, scalar_self_arg=False
        )

    # note: Below three tests (postfixed with `_tensors_on_different_devices`)
    # checks whether foreach works with lists of tensors on different devices
    # but tensors of the same index are on the same device, e.g., ['cuda', 'cpu].
    @onlyCUDA
    @ops(foreach_unary_op_db)
    def test_unary_op_tensors_on_different_devices(self, device, dtype, op):
        method, ref, inplace_method, ref_inplace = self._get_funcs(op)
        # tensors: ['cuda', 'cpu]
        tensors = list(op.sample_inputs(device, dtype, num_input_tensors=[2]))[0].input
        tensors[1] = tensors[1].to("cpu")
        if not op.has_no_out_of_place:
            try:
                actual = method((tensors,), False, False, zero_size=False)
            except RuntimeError as e:
                with self.assertRaisesRegex(type(e), str(e)):
                    ref((tensors,))
            else:
                expected = ref((tensors,))
                self.assertEqual(expected, actual)

        try:
            inplace_method((tensors,), False, False, zero_size=False)
        except RuntimeError as e:
            with self.assertRaisesRegex(type(e), str(e)):
                ref_inplace((tensors,))
        else:
            if not op.has_no_out_of_place:
                self.assertEqual(expected, tensors)
            else:
                self.assertEqual([torch.zeros_like(t) for t in tensors], tensors)

    @onlyCUDA
    @ops(filter(lambda op: not (op.has_no_out_of_place or op.name == "_foreach_clamp"), foreach_binary_op_db))
    def test_binary_op_tensors_on_different_devices(self, device, dtype, op):
        # `tensors1`: ['cuda', 'cpu']
        # `tensors2`: ['cuda', 'cpu']
        _cuda_tensors = list(op.sample_inputs(device, dtype, num_input_tensors=[2], same_size=True))[0].input
        _cpu_tensors = list(op.sample_inputs("cpu", dtype, num_input_tensors=[2], same_size=True))[0].input
        tensors1, tensors2 = list(zip(_cuda_tensors, _cpu_tensors))

        foreach_op, foreach_op_ = op.method_variant, op.inplace_variant
        native_op, native_op_ = op.ref, op.ref_inplace
        try:
            actual = foreach_op(tensors1, tensors2)
        except RuntimeError as e:
            with self.assertRaisesRegex(type(e), re.escape(str(e))):
                [native_op(t1, t2) for t1, t2 in zip(tensors1, tensors2)]
        else:
            expected = [native_op(t1, t2) for t1, t2 in zip(tensors1, tensors2)]
            self.assertEqual(expected, actual)
        try:
            foreach_op_(tensors1, tensors2)
        except RuntimeError as e:
            with self.assertRaisesRegex(type(e), re.escape(str(e))):
                [native_op_(t1, t2) for t1, t2 in zip(tensors1, tensors2)]
        else:
            self.assertEqual(actual, tensors1)

    @onlyCUDA
    @ops(foreach_pointwise_op_db, allowed_dtypes=floating_types())
    def test_pointwise_op_tensors_on_different_devices(self, device, dtype, op):
        # tensors1: ['cuda', 'cpu]
        # tensors2: ['cuda', 'cpu]
        # tensors3: ['cuda', 'cpu]
        # first tensorlist is zero-size when float32
        _cuda_tensors = list(
            op.sample_inputs(device, dtype, num_input_tensors=[3], same_size=True)
        )[int(dtype == torch.float32)].input
        _cpu_tensors = list(op.sample_inputs("cpu", dtype, num_input_tensors=[3], same_size=True))[0].input
        tensors1, tensors2, tensors3 = list(zip(_cuda_tensors, _cpu_tensors))

        foreach_op, foreach_op_, native_op = op.method_variant, op.inplace_variant, op.ref
        actual = foreach_op(tensors1, tensors2, tensors3)
        expected = [native_op(*_cuda_tensors), native_op(*_cpu_tensors)]
        self.assertEqual(expected, actual)

        # note(mkozuki): Limiting dtypes to FP32&FP64, we can safely run inplace ops.
        foreach_op_(tensors1, tensors2, tensors3)
        self.assertEqual(expected, tensors1)

    # note: BFloat16 has the same number of exponent bits as FP32
    # so if squared L2 norm overflows in BF16, then it also overflows in FP32.
    @onlyCUDA
    @ops(foreach_reduce_op_db, allowed_dtypes=(torch.half, torch.bfloat16))
    def test_foreach_l2_large_value_input(self, device, dtype, op):
        ord, N = 2, 10
        max_value = torch.finfo(dtype).max
        scaler = torch.tensor([max_value]).sqrt().to(device=device, dtype=dtype)
        inputs = ([
            t * scaler for t in list(
                op.sample_inputs(device, dtype, requries_grad=True, num_input_tensors=[N], low=1)
            )[0].input
        ],)
        # make sure that the min. of squared L2 norm value per tensor is greater than the max value of `dtype`.
        self.assertTrue(scaler * scaler * N > max_value)
        fn, ref_fn, *_ = self._get_funcs(op)
        actual = fn(inputs, is_cuda=True, is_fastpath=True, ord=ord, zero_size=False)
        expect = ref_fn(inputs, ord=ord)
        if dtype == torch.float16:
            # making sure the reference L2 norm values are in the range of FP16.
            self.assertFalse(any(torch.isinf(e) for e in expect))
        else:
            self.assertTrue(all(torch.isinf(e) for e in expect))
        self.assertEqual(expect, actual, equal_nan=False)

    @onlyCUDA
    @ops(foreach_reduce_op_db)
    def test_foreach_reduce_large_input(self, device, dtype, op):
        # test inputs larger than kChunkSize = 65536
        ord, N = 2, 65536 * 2
        disable_fastpath = True
        if ord in (1, 2) and dtype in floating_types_and(torch.half, torch.bfloat16):
            disable_fastpath = False
        inputs = ([make_tensor((N,), dtype=dtype, device=device, noncontiguous=False)],)
        wrapped_op, ref, _, _ = self._get_funcs(op)
        self.assertEqual(
            ref(inputs, ord=ord),
            wrapped_op(inputs, self.is_cuda, not disable_fastpath, ord=ord, zero_size=False),
        )

    @onlyCUDA
    @ops(
        foreach_unary_op_db + foreach_binary_op_db + foreach_pointwise_op_db + foreach_lerp_op_db,
        dtypes=(torch.float,),
    )
    def test_inplace_foreach_leaf_check_and_grad_fn(self, device, dtype, op):
        inplace_op = op.inplace_variant
        if inplace_op is None:
            self.skipTest("no in-place op available")

        sample = list(op.sample_inputs(dtype=dtype, device=device, num_input_tensors=[2], same_size=True))[0]
        sample.input[0].requires_grad_(True)
        with self.assertRaisesRegex(RuntimeError, "a leaf Variable that requires grad"):
            inplace_op(sample.input, *sample.args)
        sample.input[1].requires_grad_(True)
        with self.assertRaisesRegex(RuntimeError, "a leaf Variable that requires grad"):
            inplace_op(sample.input, *sample.args)

        _tensors = [t.clone().detach().requires_grad_(i == 0) for i, t in enumerate(sample.input)]
        tensors = [t.clone() for t in _tensors]
        inplace_op(tensors, *sample.args)
        self.assertIsNotNone(tensors[0].grad_fn)
        self.assertIsNone(tensors[1].grad_fn)

    @onlyCUDA
    @ops(
        foreach_unary_op_db + foreach_binary_op_db + foreach_pointwise_op_db + foreach_lerp_op_db,
        dtypes=(torch.float,),
    )
    def test_outplace_with_invalid_grads(self, device, dtype, op):
        if op.has_no_out_of_place:
            self.skipTest(f"{op.name} does not have out-of-place implementation")
        func, *_ = self._get_funcs(op)
        sample = list(op.sample_inputs(dtype=dtype, device=device, requires_grad=True, num_input_tensors=[2], same_size=True))[0]
        self.assertTrue(all(t.requires_grad for t in sample.input))
        sample.kwargs.pop("disable_fastpath")
        if func.func in foreach_pointwise_op_db:
            sample.kwargs.pop("values", None)
        (out1, out2) = func([sample.input, *sample.args], is_cuda=False, is_fastpath=False, **sample.kwargs)
        out1.backward(torch.ones_like(out1))
        self.assertIsNotNone(sample.input[0].grad)
        self.assertIsNone(sample.input[1].grad)

    @ops(
        filter(
            lambda op: op.backward_requires_result,
            foreach_unary_op_db + foreach_binary_op_db + foreach_pointwise_op_db + foreach_lerp_op_db,
        ),
        dtypes=(torch.float32,),
    )
    def test_lifetime_of_grad_fn_when_result_is_saved(self, device, dtype, op):

        def get_ref(func, sample):
            class Foo:
                pass

            out = func((sample.input, *sample.args), is_cuda=False, is_fastpath=False, **sample.kwargs)
            foo = Foo()
            meta_dict = out[0].grad_fn.metadata
            meta_dict[0] = foo
            ref = weakref.ref(foo)
            return out, ref

        def _test(func, sample):
            out, ref = get_ref(func, sample)
            self.assertIsNotNone(ref())
            del out
            self.assertIsNone(ref())

        func = self._get_funcs(op)[0]
        for sample in op.sample_inputs(device, dtype, requires_grad=True, num_input_tensors=[1]):
            for key in ("is_fastpath", "disable_fastpath"):
                if key in sample.kwargs:
                    del sample.kwargs[key]
            # note: `_foreach_pow.Scalar` and `_foreach_pow.ScalarList` don't depend on `result`
            # see: https://github.com/pytorch/pytorch/blob/5403c777/tools/autograd/derivatives.yaml#L3048-L3049
            if op.name == "_foreach_pow":
                if (
                    (isinstance(sample.args[0], list) and isinstance(sample.args[0][0], Number))
                    or (isinstance(sample.args[0], Number) and not isinstance(sample.args[0], float))
                ):
                    continue
                if isinstance(sample.args[0], float):
                    new_args = (sample.input,)
                    sample.input = sample.args[0]
                    sample.args = new_args
            _test(func, sample)

    @unittest.skipIf(not (torch.cuda.is_available() and torch.cuda.device_count() > 1), "requires multiple GPUs")
    def test_tensors_grouping(self):
        num_tensors_per_list = 10
        num_devices = torch.cuda.device_count()
        dtypes = (torch.float16, torch.float32, torch.float64)
        list1 = [
            torch.tensor(
                i,
                device=torch.device("cuda", random.randint(0, num_devices - 1)),
                dtype=dtypes[random.randint(0, 2)],
            ) for i in range(num_tensors_per_list)
        ]
        list2 = [None for _ in list1]
        list3 = [torch.rand_like(t) for t in list1]
        nested_tensorlists = [list1, list2, list3]
        grouped_tensors = torch.utils._foreach_utils._group_tensors_by_device_and_dtype(nested_tensorlists, with_indices=True)
        num_tensors_seen = 0
        for (device, dtype), ([l1, l2, l3], indices) in grouped_tensors.items():
            for t in itertools.chain(l1, l3):
                self.assertEqual(t.device, device)
                self.assertEqual(t.dtype, dtype)
                num_tensors_seen += 1
            self.assertEqual(len(l1), len(l2))
            self.assertTrue(all(p is None for p in l2))
            for i, index in enumerate(indices):
                self.assertEqual(l1[i], list1[index])
                self.assertEqual(l2[i], list2[index])
                self.assertEqual(l3[i], list3[index])
        self.assertEqual(num_tensors_seen, 2 * num_tensors_per_list)

    @onlyCUDA
    def test_0dim_tensor_overload_exception(self):
        # check exceptions of fast path
        tensors = [make_tensor((2, 2), dtype=torch.float, device="cuda") for _ in range(2)]

        with self.assertRaisesRegex(RuntimeError, "scalar tensor expected to be 0 dim but"):
            torch._foreach_mul(tensors, torch.tensor([1.0, 1.0], device="cuda"))
        with self.assertRaisesRegex(RuntimeError, "scalar tensor expected to be on"):
            torch._foreach_mul(tensors, torch.tensor(1.0, device="cpu"))

        tensors = [make_tensor((2, 2), dtype=torch.float, device=d) for d in ("cpu", "cuda")]
        with self.assertRaisesRegex(RuntimeError, "scalar tensor expected to be 0 dim but"):
            torch._foreach_mul(tensors, torch.tensor([1.0, 1.0], device="cuda"))

    @onlyCUDA
    @ops(filter(lambda op: op.name == "_foreach_copy", foreach_binary_op_db))
    def test_foreach_copy_with_multi_device_inputs(self, device, dtype, op):
        foreach_copy_ = op.inplace_variant
        copy_ = op.ref_inplace
        for non_blocking in (False, True):
            for sample in op.sample_inputs(device, dtype, noncontiguous=False):
                with torch.no_grad():
                    ref_input = [t.clone().detach() for t in sample.input]
                foreach_copy_(sample.input, sample.args[0], non_blocking)
                for t, s in zip(ref_input, sample.args[0]):
                    copy_(t, s, non_blocking)
                self.assertEqual(sample.input, ref_input)
                if torch.cuda.device_count() > 1:
                    device = torch.device("cuda", 1)
                    rhs_tensors = [t.to(device) for t in sample.args[0]]
                    foreach_copy_(sample.input, rhs_tensors, non_blocking)
                    for t, s in zip(ref_input, rhs_tensors):
                        copy_(t, s, non_blocking)
                    self.assertEqual(ref_input, sample.input)

    # Test reverse-mode & forward-mode AD if supported.
    @onlyCUDA
    @ops(
        foreach_unary_op_db + foreach_binary_op_db + foreach_pointwise_op_db + foreach_reduce_op_db + foreach_lerp_op_db,
        dtypes=OpDTypes.supported,
        allowed_dtypes=(torch.float64, torch.complex128),
    )
    @parametrize("inplace", (False, True), name_fn=lambda x: "inplace" if x else "outplace")
    def test_autodiff(self, device, dtype, op, inplace):
        if not (op.supports_autograd or op.supports_forward_ad):
            self.skipTest("neither reverse mode nor forward mode supported")
        if (not inplace) and op.has_no_out_of_place:
            self.skipTest("out-of-place not implemented")
        if inplace and op.has_no_in_place:
            self.skipTest("in-place not implemented")

        # note(crcrpar): without this, some unary functions fail, unlike inplace and/or complex.
        if (not inplace) and dtype == torch.float64 and op.name in (
            "_foreach_acos", "_foreach_asin", "_foreach_log10", "_foreach_log1p", "_foreach_log2",
            "_foreach_log", "_foreach_pow", "_foreach_sqrt",
        ):
            value_range = {"low": 0.5, "high": 1.0}
        else:
            value_range = {}
        for sample in op.sample_inputs(
            device, dtype, requires_grad=True, num_input_tensors=[5], **value_range,
        ):
            # Skip `_foreach_pow.ScalarAndTensor(Scalar, Tensor[])`
            if op.name == "_foreach_pow" and isinstance(sample.input, Number):
                continue

            func = None
            if inplace:
                # Call `clone` to avoid inplace modifications likewise
                # `torch.testing._internal.common_utils.TestGradients._get_safe_inplace`
                def inplace_func(*tensorlist):
                    kwargs = {"alpha": sample.kwargs["alpha"]} if "alpha" in sample.kwargs else {}
                    op.inplace_variant(tuple(t.clone() for t in tensorlist), *sample.args, **kwargs)
                    return tensorlist
                func = inplace_func
            else:
                def outplace_func(*tensorlist):
                    kwargs = {"alpha": sample.kwargs["alpha"]} if "alpha" in sample.kwargs else {}
                    return op.method_variant(tensorlist, *sample.args, **kwargs)
                func = outplace_func

            working_sample, err_msg_pattern = check_autodiff_sample(op, sample, dtype, inplace)

            def call_gradcheck():
                gradcheck(
                    func,
                    sample.input,
                    raise_exception=True,
                    check_forward_ad=op.supports_forward_ad,
                    check_batched_forward_grad=False,
                    check_backward_ad=op.supports_autograd,
                    check_batched_grad=False,
                )

            if not working_sample:
                if not err_msg_pattern:
                    # lhs of float64 and rhs of complex.
                    continue
                with self.assertRaisesRegex(RuntimeError, re.escape(err_msg_pattern)):
                    call_gradcheck()
                continue
            call_gradcheck()

            # Test per-tensor `grad_fn` behavior.
            if inplace and op.supports_inplace_autograd:
                # per-tensor `grad_fn` check.
                hook_buffer = []

                def get_grad_fn_hook(i):

                    def hook(grad_inputs, grad_outputs) -> None:
                        hook_buffer.append(i)

                    return hook

                _inputs = [t.clone().detach().requires_grad_() for t in sample.input]
                inputs = [t.clone() for t in _inputs]
                kwargs = {"alpha": sample.kwargs["alpha"]} if "alpha" in sample.kwargs else {}
                op.inplace_variant(inputs, *sample.args, **kwargs)

                self.assertEqual(len({t.grad_fn for t in inputs}), len(inputs))

                for i, t in enumerate(inputs):
                    t.grad_fn.register_hook(get_grad_fn_hook(i))

                torch.autograd.grad(
                    inputs[0],
                    inputs=(_inputs[0],),
                    grad_outputs=(torch.rand_like(inputs[0]),),
                    retain_graph=True,
                )
                self.assertEqual(hook_buffer, [0])
                hook_buffer.clear()

                # tensors have different shapes.
                sum_of_cloned_tensors = torch.cat([t.view(-1) for t in inputs]).sum()
                grad_output = torch.rand_like(sum_of_cloned_tensors)
                torch.autograd.grad(
                    sum_of_cloned_tensors,
                    inputs=tuple(_inputs),
                    grad_outputs=(grad_output,),
                    retain_graph=False,
                )
                self.assertEqual(hook_buffer, list(reversed(range(len(inputs)))))


# TODO(crcrpar): Hide this inside torch/testing/_internal.
# would end up adding another layer to `foreach_inputs_sample_func.__call__`
# so that we can use this function as something like the first argument of `filter` function.
# Even after moving this function to testing, I personally think it'd be better to check the error message.
def check_autodiff_sample(op, sample, dtype, is_inplace):
    if op.name == "_foreach_abs" and is_inplace and dtype == torch.complex128:
        return False, "In-place abs is not supported for complex tensors."
    if (
        op.name == "_foreach_sub"
        and (
            (isinstance(sample.args[0], list) and any(isinstance(a, bool) for a in sample.args[0]))
            or isinstance(sample.args[0], bool)
        )
    ):
        return False, _BOOL_SUB_ERR_MSG
    if op.name == "_foreach_norm" and (not is_inplace):
        return (
            False,
            "Trying to set a forward gradient that has a different size than that of the original Tensor, "
            "this is not supported. Tensor is of size [] while the given forward gradient is of size [1, 1]."
        )
    rhs_arg_has_complex_number = sample.args and ((
        isinstance(sample.args[0], list)
        and any(isinstance(a, complex) for a in sample.args[0])
    ) or (
        isinstance(sample.args[0], complex)
    ))
    if rhs_arg_has_complex_number and dtype == torch.float64:
        if op.name in ("_foreach_clamp_max", "_foreach_clamp_min", "_foreach_maximum", "_foreach_minimum"):
            return False, "clamp is not supported for complex types"
        if not is_inplace:
            return False, ""
        else:
            if op.name == "_foreach_pow":
                return False, "Found dtype Double but expected ComplexDouble"
            if op.name in ("_foreach_add", "_foreach_sub", "_foreach_mul", "_foreach_div"):
                return False, "result type ComplexDouble can't be cast to the desired output type Double"
    return True, ""


instantiate_device_type_tests(TestForeach, globals())


if __name__ == "__main__":
    run_tests()<|MERGE_RESOLUTION|>--- conflicted
+++ resolved
@@ -187,16 +187,7 @@
         *,
         alpha, scalar_self_arg: bool,
     ):
-<<<<<<< HEAD
-        if zero_size:
-            with InplaceForeachVersionBumpCheck(self, inputs[0]) if op.is_inplace else nullcontext():
-                op(inputs, self.is_cuda, is_fastpath, zero_size=zero_size)
-                return
-
-        ref_inputs = [[t.clone().detach() for t in inputs[0]], *inputs[1:]] if is_inplace else inputs
-=======
         ref_inputs = [[t.clone().detach() for t in inputs[0]], inputs[1]] if is_inplace else inputs
->>>>>>> dd819138
         try:
             with InplaceForeachVersionBumpCheck(self, inputs[0]) if op.is_inplace else nullcontext():
                 actual = op(inputs, self.is_cuda, is_fastpath)
@@ -241,82 +232,16 @@
 
         scalar_self_arg_test_complete = False
         for i, sample in enumerate(op.sample_inputs(device, dtype, noncontiguous=not is_fastpath)):
-<<<<<<< HEAD
-            zero_size = sample.kwargs.pop("zero_size")
-=======
             (rhs_arg,) = sample.args
->>>>>>> dd819138
             kwargs = {} or sample.kwargs
             alpha = kwargs.pop("alpha", None)
             _ = kwargs.pop("disable_fastpath") if is_fastpath else False
             wrapped_op, ref, inplace_op, inplace_ref = self._get_funcs(op)
-<<<<<<< HEAD
-            if has_out_of_place:
-                self._binary_test(
-                    dtype, wrapped_op, ref, [sample.input, *sample.args],
-                    is_fastpath and not disable_fastpath, False,
-                    alpha=alpha, zero_size=zero_size, scalar_self_arg=False,
-                )
-            self._binary_test(
-                dtype, inplace_op, inplace_ref, [sample.input, *sample.args],
-                is_fastpath and not disable_fastpath, True,
-                alpha=alpha, zero_size=zero_size, scalar_self_arg=False,
-            )
-
-            if op.supports_autograd and dtype in floating_types() and not zero_size:
-                transformed_sample = sample.transform(get_transform_func(len(sample.input), dtype, device, is_fastpath))
-                tensors = transformed_sample.input
-                ref_tensors, ref_rhs_arg = clone(tensors), clone(transformed_sample.args)
-                try:
-                    sum(
-                        wrapped_op([tensors, *transformed_sample.args], is_cuda=False, is_fastpath=False, zero_size=zero_size)
-                    ).mean().backward()
-                except RuntimeError:
-                    with self.assertRaises(RuntimeError):
-                        sum(ref([ref_tensors, *ref_rhs_arg])).mean().backward()
-                else:
-                    sum(ref([ref_tensors, *ref_rhs_arg])).mean().backward()
-                    self.assertEqual([t.grad for t in tensors], [t.grad for t in ref_tensors])
-                    if isinstance(transformed_sample.args[0], list) and isinstance(transformed_sample.args[0][0], torch.Tensor):
-                        self.assertEqual([t.grad for t in transformed_sample.args[0]], [t.grad for t in ref_rhs_arg[0]])
-                    tensors = [t.clone().detach().requires_grad_().clone() for t in tensors]
-                    ref_tensors = [t.clone().detach().requires_grad_().clone() for t in tensors]
-                    inplace_op([tensors, *transformed_sample.args], is_cuda=False, is_fastpath=False, zero_size=zero_size)
-                    assert_multiple_grad_fns(tensors, self)
-
-                    # note(crcrpar): the following ops' reference torch functions don't have the overload with Scalar/ScalarList.
-                    is_foreach_max_min_imum_with_scalar_or_scalarlist = (
-                        inplace_op.func in (torch._foreach_minimum_, torch._foreach_maximum_)
-                        and (
-                            isinstance(transformed_sample.args[0], Number)
-                            or (
-                                isinstance(transformed_sample.args[0], list)
-                                and isinstance(transformed_sample.args[0][0], Number)
-                            )
-                        )
-                    )
-                    if not is_foreach_max_min_imum_with_scalar_or_scalarlist:
-                        inplace_ref([ref_tensors, *ref_rhs_arg])
-                        torch.autograd.backward(sum([t.clone() for t in tensors]).sum(), inputs=tensors)
-                        torch.autograd.backward(sum([t.clone() for t in ref_tensors]).sum(), inputs=ref_tensors)
-                        self.assertEqual([t.grad for t in tensors], [t.grad for t in ref_tensors])
-            if (
-                op.supports_scalar_self_arg
-                and isinstance(sample.args[0], Number)
-                and not scalar_self_arg_test_complete
-                and not zero_size
-            ):
-                scalar_self_arg_test_complete = True
-                self._binary_test(
-                    dtype, wrapped_op, ref, [sample.args[0], sample.input], is_fastpath, False,
-                    alpha=alpha, scalar_self_arg=True, zero_size=False,
-=======
             if isinstance(rhs_arg, Number) and not scalar_self_arg_test_complete:
                 scalar_self_arg_test_complete = True
                 self._binary_test(
                     dtype, wrapped_op, ref, [rhs_arg, sample.input], is_fastpath, False,
                     alpha=alpha, scalar_self_arg=True,
->>>>>>> dd819138
                 )
                 if op.supports_autograd and dtype == torch.float32:
                     transformed_sample = sample.transform(
