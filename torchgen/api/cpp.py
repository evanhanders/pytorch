--- conflicted
+++ resolved
@@ -13,6 +13,7 @@
     CType,
     dimnameListT,
     intArrayRefT,
+    iTensorListRefT,
     ListCType,
     longT,
     MutRefCType,
@@ -44,40 +45,6 @@
     TensorOptionsArguments,
     Type,
 )
-<<<<<<< HEAD
-from torchgen.api.types import (
-    ArgName,
-    BaseCType,
-    Binding,
-    ConstRefCType,
-    NamedCType,
-    CType,
-    MutRefCType,
-    ArrayCType,
-    ListCType,
-    VectorCType,
-    ArrayRefCType,
-    OptionalCType,
-    TupleCType,
-    SpecialArgName,
-    boolT,
-    scalarT,
-    tensorListT,
-    dimnameListT,
-    tensorT,
-    voidT,
-    longT,
-    SymIntT,
-    symIntArrayRefT,
-    BaseTypeToCppMapping,
-    intArrayRefT,
-    optionalIntArrayRefT,
-    tensorOptionsT,
-    iTensorListRefT,
-)
-from torchgen import local
-=======
->>>>>>> 0e20ea4a
 from torchgen.utils import assert_never
 
 # This file describes the translation of JIT schema to the public C++
