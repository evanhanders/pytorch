[mypy]
plugins = mypy_plugins/check_mypy_version.py, numpy.typing.mypy_plugin

cache_dir = .mypy_cache/nofollow
allow_redefinition = True
warn_unused_configs = True
warn_redundant_casts = True
show_error_codes = True
show_column_numbers = True
check_untyped_defs = True
follow_imports = skip

# do not reenable this:
# https://github.com/pytorch/pytorch/pull/60006#issuecomment-866130657
warn_unused_ignores = False
disallow_any_generics = True

files =
    torch/_dynamo,
    test/test_utils.py

# Minimum version supported - variable annotations were introduced
# in Python 3.8
python_version = 3.8

[mypy-deeplearning.*]
ignore_missing_imports = True

[mypy-sympy]
ignore_missing_imports = True

[mypy-sympy.*]
ignore_missing_imports = True

[mypy-torch._C]
ignore_errors = True

[mypy-torch._C.*]
ignore_errors = True

<<<<<<< HEAD
=======
[mypy-torch.fb.*]
ignore_missing_imports = True

[mypy-torch_xla.*]
ignore_missing_imports = True

>>>>>>> f5088d2e
[mypy-torchvision.*]
ignore_missing_imports = True

[mypy-triton.*]
ignore_missing_imports = True<|MERGE_RESOLUTION|>--- conflicted
+++ resolved
@@ -38,15 +38,12 @@
 [mypy-torch._C.*]
 ignore_errors = True
 
-<<<<<<< HEAD
-=======
 [mypy-torch.fb.*]
 ignore_missing_imports = True
 
 [mypy-torch_xla.*]
 ignore_missing_imports = True
 
->>>>>>> f5088d2e
 [mypy-torchvision.*]
 ignore_missing_imports = True
 
