--- conflicted
+++ resolved
@@ -31,15 +31,8 @@
         f = g.out
     else:
         f = g
-<<<<<<< HEAD
     with context(f'in {external_loc} {f.loc}:\n  {f.func}'):
-        with local.parametrize(
-            use_c10_dispatcher=f.use_c10_dispatcher,
-        ):
-=======
-    with context(f'in {f.loc}:\n  {f.func}'):
         with local.parametrize():
->>>>>>> 33e5d5c8
             yield
 
 # Given a function that operates on NativeFunction, wrap it into a new function
