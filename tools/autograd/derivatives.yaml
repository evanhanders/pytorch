# Defines derivative formulas and Python signatures of methods on Variable
#
# Note about possibly confusing nomenclature: An 'output gradient' is the
# gradient of an output of a forward function. Output gradients are used as
# the inputs to backward functions. `grads` is a vector of output gradients,
# and `grad == grads[0]`, in all the derivative formulas in this file.
# An 'input gradient' is the gradient of an input to a forward function.
# Input gradients are the outputs of backward functions, corresponding to the
# input names included in the derivative formulas defined in this file.
# Also, every time we talk computing "gradient" we actually mean computing
# the vector jacobian product using the given 'output gradient' as the vector.
#
# Each entry consists of:
#   - A 'name', which specifies the ATen name of the function you
#     are defining derivatives for, and an argument specification.
#   - An optional 'dispatch' entry which can be used to specify
#     per-autograd dispatch key derivatives. If this entry is not
#     specified, then the gradient entries will be taken as the
#     default gradients (i.e. registered for every backward dispatch
#     key). (see _test_autograd_multiple_dispatch for an example
#     of how to register separate derivates for different dispatch keys).
#     The list of allowed dispatch keys (in addition to 'Default' which
#     represents the Autograd alias key) is torchgen/model.py:AUTOGRAD_KEYS.
#   - One or more gradients entries, mapping differentiable input
#     names to a formula specifying how to compute its gradient.
#     Note that a single gradient entry can specify the gradient
#     formula for multiple input names, by specifying a key
#     "input1, input2" (see atan2 for an example).
#   - An argument can be flagged as 'non_differentiable'.
#   - Optional entry with key 'output_differentiability' and value a list of the
#     same length as the number of outputs from the forward function. The list
#     should contain only booleans, specifying whether each of the output Tensor
#     is differentiable.
#     If it is not specified for a function that returns multiple elements but
#     uses `grad` instead of `grads[idx]`, then all but the first output will
#     be marked as non-differentiable.
#     If None of the output is differentiable, you can also add the function
#     name to `gen_variable_type.py`'s `DONT_REQUIRE_DERIVATIVE` list.
#
# There are two cases for Tensor and TensorList arguments here:
#   - If that argument is differentiable, in the sense that a gradient with respect
#     to that argument could exist. You should either:
#       - Specify the formula for that gradient
#       - Specify not_implemented("function_name") as a formula to say that this is not
#         implement yet (but might be in the future and the user can request that on an issue)
#   - If that argument is not differentiable, because it is not a floating point dtype or the
#     function is not differentiable with respect to that argument  for
#     example. You should either:
#       - Do not specify any formula for this argument
#       - Specify explicitly that this argument is "non_differentiable". Note that in this case,
#         we trust you that this argument will never have requires_grad=True and it will be silently
#         ignored if it does.
#
# If a function has out-of-place and in-place variants, then the derivative
# definition for the in-place variant is optional. It will default to the
# definition for the out-of-place variant. Note that _out variants are never
# differentiable.
#
# Gradient expressions are standard C++ expressions operating on ATen
# variables.  In a gradient expression, the following variables are in
# scope:
#
#   - 'grad', the gradient of the output (often spelled grad_output
#     in Python) which we are going to left-multiply.
#
#     When a function returns multiple *differentiable* outputs,
#     you can refer to the gradients of each outputs using 'grads',
#     e.g., 'grads[0]', 'grads[1]'.
#
#     When a function returns multiple *differentiable* outputs that
#     are named, you can refer to the gradients of each outputs using
#     'grad_{name}', e.g., 'grad_x', 'grad_y'.
#
#     When a function returns *one* differentiable output (the
#     first output) and some more nondifferentiable outputs,
#     you MUST refer to the gradient of the differentiable output with
#     'grad' (this case is special-cased in our code generation).
#
#     Note that the number of differentibale outputs can be modified by the
#     'output_differentiability' entry (see above).
#
#     Across a differentiable function's derivatives set, it is not
#     permitted to mix the use of "grad", "grads", and
#     "grad_{name}". You must be consistent for that differentiable
#     function.
#
#   - Any of the input arguments, tensor or non-tensor, including
#     argument names that only appear in Declarations.yaml, e.g. 'output'.
#
#   - 'result', representing the result of evaluating the forward
#     expression for ATen native function declarations. If the forward
#     expression outputs a tuple, use 'resultX' instead to access the
#     X-th entry
#
#   - 'grad_input_mask', a std::array<bool, n>, specifies which input
#     gradients are actually needed.  For example, in the entry
#     `input0, input1: foo(grad_input_mask)`, `grad_input_mask` is a size
#     two array, where `grad_input_mask[0]` is true if `input0` requires
#     grad, and `grad_input_mask[1]` is true if `input1` requires grad.
#
#     (NB: if your function computes gradient for a list of tensors,
#     the `grad_input_mask` will only have a single entry for the list
#     specifying if either zero or at least one tensor from the list requires
#     grad.  If we want to support more fine-grained signalling,
#     we'll need some alternate variable which is not a std::array)
#
#   - 'retain_variables', a bool which is true if a user has specified
#     that saved variables should be retained in case the backwards is
#     run again later.  This allows an optimization where we can
#     destroy saved buffers if we know variables are not going to be retained,
#     e.g., it is used by _cudnn_rnn
#
# If you need a complex expression, e.g., with local variables,
# write a _backward function in torch/csrc/autograd/FunctionsManual.cpp
# and invoke it from here.  By the way, go read
# https://github.com/zdevito/ATen/issues/163; this describes an
# important hazard that occurs when porting backwards from Python to C++
#
# Double backwards gradient expressions can be somewhat confusing;
# the most important thing to remember is: (1) you need to define a
# derivative formula for every input, including inputs named things
# like 'grad_output', and (2) the gradient to multiply with is always
# called 'grad' (even though it really is a grad-grad).
#
# You can also add forward derivative definition by defining a formula for
# a returned value (in general "result" if the name is not specified). This
# formula works the same way as the backward one and advanced implementations
# should also be placed in the FunctionsManual file.
# This formula should compute a single Jacobian vector product using the (primal)
# value of the argument "foo_p", its forward grad "foo_t" and the result of the
# function as "result".
# Note that the forward derivative can be automatically generated in two cases:
#     - if your function is linear (NOT affine or multi-linear), then you can
#       specify so by just using the string "auto_linear" for the formula.
#     - if your function is applied element wise (and has a single input), you
#       can specify so by just using the string "auto_element_wise" for the formula.
#
# Note that to avoid unpacking overhead, functions taking TensorList as inputs
# will always have their forward grad formula called. This function is responsible
# to check if any computation is needed and should return an undefined Tensor when
# there is nothing to do. You can check "cat_forward" for a full example.
#
# NB: There are a number of gradient definitions in here which are bogus
# (implemented using zeros_like).  These gradients are (hopefully) not
# used by our frontend.  You MUST check the frontend code; search for
# OpName.apply to see if it's still using a legacy Python style API.
#
# Note: Returning views.
# The following cases exist:
#     - If a function returns no view, it can have arbitrary outputs.
#     - If a function return at least one Tensor that is a differentiable view
#       of one of its input:
#         - If there is only one differentiable output, this Tensor is marked as a
#           differentiable view. (alias or transpose for example)
#         - If there are more than one differentiable output, by default all the views are
#           marked as differentiable views and created with allow_rebase_history=false.
#           Meaning that any inplace operation on it will raise an error. (unbind for example)
#
#  Notes about undefined output gradients:
#     All backward functions must support all combinations of undefined output
#     gradient Tensors, where `grad[i].defined() == false`. Depending on the
#     number of input and output grads your derivative formula uses, code
#     generation may automatically add some level of undefined grad support,
#     according to these three cases:
#
#       * 1 input grad and 1 output grad:
#           Complete undefined grad support is automatically added, so you
#           shouldn't have to think about it, unless there is a bug in the code
#           generation.
#
#       * 1 input grad and multiple output grads:
#           Undefined grad support is automatically added ONLY in the case where
#           all output grads are undefined. You will have to add explicit support
#           for cases where a subset of output grads is undefined.
#
#       * multiple input grads:
#           No automatic support, so you will need to add it.
#
#     If your derivative formula uses more than one output grad, it is usually
#     preferable to add undefined grad support in the backward function itself
#     (if you're using one), rather than in the derivative formula in this file.
#
#     Undefined Tensors are created with the default constructor `at::Tensor()`.
#     It is an efficient way to represent a Tensor filled with zeros because
#     the Tensor holds no sizing information and no Storage data is allocated.
#     But consequentially, Tensor operations cannot be performed on them.
#     Therefore, your backward function should treat an undefined output grad as
#     a zero, and it needs to be a special case.
#
#     If all output grads are undefined, then it should be correct for the
#     backward function to return undefined input grads. Since we use the chain
#     rule, output grads equal to zero should result in input grads equal to zero,
#     unless there is some rare special case.
#
#     If a subset of output grads is undefined, then it may be acceptable for
#     the backward function to return undefined input grads--it depends on the
#     specific function, so you'll have to determine that yourself. If returning
#     an undefined Tensor is correct for a given input grad, it is also logically
#     correct to return a defined grad full of zeros, but that would not be
#     preferable since it would be less efficient.
#
# NB: The parameter names here MUST be consistent with the parameter names
# in Decalarations.yaml
- name: abs(Tensor self) -> Tensor
  self: grad * self.sgn()
  result: handle_r_to_c(result.scalar_type(), self_t.conj() * self_p.sgn())

- name: acos(Tensor self) -> Tensor
  self: grad * -((-self * self + 1).rsqrt()).conj()
  result: auto_element_wise

- name: add.Tensor(Tensor self, Tensor other, *, Scalar alpha=1) -> Tensor
  self: handle_r_to_c(self.scalar_type(), grad)
  other: handle_r_to_c(other.scalar_type(), maybe_multiply(grad, alpha.conj()))
  result: self_t + maybe_multiply(other_t, alpha)

- name: add.Scalar(Tensor self, Scalar other, Scalar alpha=1) -> Tensor
  self: handle_r_to_c(self.scalar_type(), grad)
  result: self_t.clone()

- name: addbmm(Tensor self, Tensor batch1, Tensor batch2, *, Scalar beta=1, Scalar alpha=1) -> Tensor
  self: maybe_multiply(grad, beta.conj())
  batch1: maybe_multiply(grad.unsqueeze(0).expand({ batch1.size(0), batch1.size(1), batch2.size(2) }).bmm(batch2.transpose(1, 2).conj()), alpha.conj())
  batch2: maybe_multiply(batch1.transpose(1, 2).conj().bmm(grad.unsqueeze(0).expand({ batch1.size(0), batch1.size(1), batch2.size(2) })), alpha.conj())
  result: maybe_multiply(self_t, beta) + maybe_multiply(batch1_t.bmm(batch2_p).sum(0), alpha) + maybe_multiply(batch1_p.bmm(batch2_t).sum(0), alpha)

- name: addcdiv(Tensor self, Tensor tensor1, Tensor tensor2, *, Scalar value=1) -> Tensor
  self: handle_r_to_c(self.scalar_type(), grad)
  tensor1: handle_r_to_c(tensor1.scalar_type(), grad * (value / tensor2).conj())
  tensor2: handle_r_to_c(tensor2.scalar_type(), -grad * (value * tensor1 / (tensor2 * tensor2)).conj())
  result: self_t + maybe_multiply(tensor1_t / tensor2_p, value) - maybe_multiply(tensor2_t * (tensor1_p / tensor2_p) / tensor2_p, value)

- name: addcmul(Tensor self, Tensor tensor1, Tensor tensor2, *, Scalar value=1) -> Tensor
  self: handle_r_to_c(self.scalar_type(), grad)
  tensor1: handle_r_to_c(tensor1.scalar_type(), grad * (tensor2 * value).conj())
  tensor2: handle_r_to_c(tensor2.scalar_type(), grad * (tensor1 * value).conj())
  result: self_t + maybe_multiply(tensor1_t * tensor2_p, value) + maybe_multiply(tensor2_t * tensor1_p, value)

- name: addmm(Tensor self, Tensor mat1, Tensor mat2, *, Scalar beta=1, Scalar alpha=1) -> Tensor
  self: maybe_multiply(grad, beta.conj())
  mat1: mm_mat1_backward(grad, mat2, mat1.sizes(), mat1.strides(), mat1.layout(), alpha)
  mat2: mm_mat2_backward(grad, mat1, mat2.sizes(), mat2.strides(), mat2.layout(), alpha)
  result: maybe_multiply(self_t, beta) + maybe_multiply(mat1_t.mm(mat2_p), alpha) + maybe_multiply(mat1_p.mm(mat2_t), alpha)

- name: _sparse_addmm(Tensor self, Tensor mat1, Tensor mat2, *, Scalar beta=1, Scalar alpha=1) -> Tensor
  self: maybe_multiply(grad, beta)
  mat1: mm_mat1_sparse_backward(grad, mat1, mat2, alpha)
  mat2: mm_mat2_backward(grad, mat1, mat2.sizes(), mat2.strides(), mat2.layout(), alpha)

- name: addmv(Tensor self, Tensor mat, Tensor vec, *, Scalar beta=1, Scalar alpha=1) -> Tensor
  self: maybe_multiply(grad, beta.conj())
  mat: maybe_multiply(grad.ger(vec.conj()), alpha.conj())
  vec: maybe_multiply(mat.t().conj().mv(grad), alpha.conj())
  result: maybe_multiply(self_t, beta) + maybe_multiply(mat_t.mv(vec_p), alpha) + maybe_multiply(mat_p.mv(vec_t), alpha)

- name: addr(Tensor self, Tensor vec1, Tensor vec2, *, Scalar beta=1, Scalar alpha=1) -> Tensor
  self: maybe_multiply(grad, beta.conj())
  vec1: maybe_multiply(grad.mv(vec2.conj()), alpha.conj())
  vec2: maybe_multiply(grad.t().mv(vec1.conj()), alpha.conj())
  result: maybe_multiply(self_t, beta) + maybe_multiply(vec1_t.outer(vec2_p), alpha) + maybe_multiply(vec1_p.outer(vec2_t), alpha)

- name: affine_grid_generator(Tensor theta, int[] size, bool align_corners) -> Tensor
  theta: affine_grid_generator_backward(grad, size, align_corners)

- name: alias(Tensor(a) self) -> Tensor(a)
  self: grad
  result: self_t

- name: angle(Tensor self) -> Tensor
  self: angle_backward(grad, self)
  result: handle_r_to_c(result.scalar_type(), angle_backward(self_t.conj(), self_p).conj())

# The four items below are necessary because TensorIterator doesn't work on
# Variables (codegen does not unwrap the input Tensor for all() and any() ).
- name: any(Tensor self) -> Tensor
  output_differentiability: [False]

- name: any.dim(Tensor self, int dim, bool keepdim=False) -> Tensor
  output_differentiability: [False]

- name: all(Tensor self) -> Tensor
  output_differentiability: [False]

- name: all.dim(Tensor self, int dim, bool keepdim=False) -> Tensor
  output_differentiability: [False]

- name: acosh(Tensor self) -> Tensor
# Save one rsqrt in the real case by using that for x real and positive sqrt(x*y) = sqrt(x)*sqrt(y) (not true in the complex case)
  self: "self.is_complex() ? grad * ((self + 1).rsqrt() * (self - 1).rsqrt()).conj() : grad * (self * self - 1).rsqrt()"
  result: auto_element_wise

- name: acosh_(Tensor(a!) self) -> Tensor(a!)
  self: not_implemented("inplace version of acosh")

- name: asinh(Tensor self) -> Tensor
  self: grad * (self.pow(2) + 1).rsqrt().conj()
  result: auto_element_wise

- name: asinh_(Tensor(a!) self) -> Tensor(a!)
  self: not_implemented("inplace version of asinh")

- name: atanh(Tensor self) -> Tensor
  self: grad * 1 / (1 - self.pow(2)).conj()
  result: auto_element_wise

- name: atanh_(Tensor(a!) self) -> Tensor(a!)
  self: not_implemented("inplace version of atanh")

- name: as_strided(Tensor(a) self, int[] size, int[] stride, int? storage_offset=None) -> Tensor(a)
  self: as_strided_backward(grad, TensorGeometry(self), size, stride, storage_offset)
  result: auto_linear

- name: as_strided_(Tensor(a!) self, int[] size, int[] stride, int? storage_offset=None) -> Tensor(a!)
  self: as_strided_backward(grad, TensorGeometry(self), size, stride, storage_offset)
  result: auto_linear

- name: asin(Tensor self) -> Tensor
  self: grad * (-self * self + 1).rsqrt().conj()
  result: auto_element_wise

- name: atan(Tensor self) -> Tensor
  self: grad / (self * self + 1).conj()
  result: auto_element_wise

- name: atan2(Tensor self, Tensor other) -> Tensor
  self, other: atan2_backward(grad, self, other, grad_input_mask)
  result: (-self_p * other_t + other_p * self_t) / (self_p.pow(2) + other_p.pow(2))

- name: baddbmm(Tensor self, Tensor batch1, Tensor batch2, *, Scalar beta=1, Scalar alpha=1) -> Tensor
  self: maybe_multiply(grad, beta.conj())
  batch1: maybe_multiply(grad.bmm(batch2.transpose(1, 2).conj()), alpha.conj())
  batch2: maybe_multiply(batch1.transpose(1, 2).conj().bmm(grad), alpha.conj())
  result: maybe_multiply(self_t, beta) + maybe_multiply(batch1_t.bmm(batch2_p), alpha) + maybe_multiply(batch1_p.bmm(batch2_t), alpha)

- name: bernoulli(Tensor self, *, Generator? generator=None) -> Tensor
  self: zeros_like(grad)
  result: auto_element_wise

- name: bernoulli_.Tensor(Tensor(a!) self, Tensor p, *, Generator? generator=None) -> Tensor(a!)
  self: zeros_like(grad)
  p: zeros_like(p)
  result: self_t.zero_()

- name: bernoulli_.float(Tensor(a!) self, float p=0.5, *, Generator? generator=None) -> Tensor(a!)
  self: zeros_like(grad)
  result: self_t.zero_()

- name: bmm(Tensor self, Tensor mat2) -> Tensor
  self: grad.bmm(mat2.transpose(1, 2).conj())
  mat2: self.transpose(1, 2).conj().bmm(grad)
  result: self_t.bmm(mat2_p) + self_p.bmm(mat2_t)

- name: matmul(Tensor self, Tensor other) -> Tensor
  self, other: matmul_backward(grad, self, other, grad_input_mask)

- name: cat(Tensor[] tensors, int dim=0) -> Tensor
  tensors: cat_tensors_backward(grad, to_args_sizes(tensors), to_args_scalartypes(tensors), dim)
  result: cat_jvp(tensors, dim)

- name: cauchy_(Tensor(a!) self, float median=0, float sigma=1, *, Generator? generator=None) -> Tensor(a!)
  self: zeros_like(grad)
  result: self_t.zero_()

- name: ceil(Tensor self) -> Tensor
  self: zeros_like(grad)
  result: auto_element_wise

- name: cholesky(Tensor self, bool upper=False) -> Tensor
  self: cholesky_backward(grad, upper, result)

- name: linalg_cholesky_ex(Tensor self, *, bool upper=False, bool check_errors=False) -> (Tensor L, Tensor info)
  self: cholesky_backward(grad, upper, L)
  L: cholesky_jvp(self_t, L, upper)

- name: cholesky_solve(Tensor self, Tensor input2, bool upper=False) -> Tensor
  self, input2: cholesky_solve_backward(grad, self, input2, result, upper)
  result: cholesky_solve_jvp(result, input2_p, input2_t, self_t, upper)

- name: cholesky_inverse(Tensor self, bool upper=False) -> Tensor
  self: cholesky_inverse_backward(grad, self, upper, result)
  result: cholesky_inverse_jvp(self_p, self_t, result, upper)

# For clamp, gradient is not defined at the boundaries. But empirically it's helpful
# to be able to get gradient on min and max, so we return the subgradient 1 for these cases.
- name: clamp.Tensor(Tensor self, Tensor? min=None, Tensor? max=None) -> Tensor
  self: clamp_backward(grad, self, min, max)
  min, max: clamp_backward_min_max(grad, self, min, max, grad_input_mask)
  result: clamp_jvp(self_p, self_t, min_p, min_t, max_p, max_t)

- name: clamp(Tensor self, Scalar? min=None, Scalar? max=None) -> Tensor
  self: clamp_backward(grad, self, min, max)
  result: auto_element_wise

- name: clamp_min(Tensor self, Scalar min) -> Tensor
  self: where(self >= min, grad, at::scalar_tensor(0., grad.options()))
  result: auto_element_wise

- name: clamp_min.Tensor(Tensor self, Tensor min) -> Tensor
  self: where(self >= min, grad, at::scalar_tensor(0., grad.options()))
  min: where(self < min, grad, at::scalar_tensor(0., grad.options()))
  result: where(self_p >= min_p, self_t, min_t)

- name: clamp_max(Tensor self, Scalar max) -> Tensor
  self: where(self <= max, grad, at::scalar_tensor(0., grad.options()))
  result: auto_element_wise

- name: clamp_max.Tensor(Tensor self, Tensor max) -> Tensor
  self: where(self <= max, grad, at::scalar_tensor(0., grad.options()))
  max: where(self > max, grad, at::scalar_tensor(0., grad.options()))
  result: where(self_p <= max_p, self_t, max_t)

- name: clone(Tensor self, *, MemoryFormat? memory_format=None) -> Tensor
  self: grad
  result: auto_linear

- name: _to_copy(Tensor self, *, ScalarType? dtype=None, Layout? layout=None, Device? device=None, bool? pin_memory=None, bool non_blocking=False, MemoryFormat? memory_format=None) -> Tensor
  self: _to_copy_backward(grad, self.options())
  result: _to_copy(self_t, dtype, layout, device, pin_memory, non_blocking, memory_format)
  # The condition is: if dtype is not nullopt, then isDifferentiableType(*dtype)
  # (If dtype IS nullopt, we rely on the regular check that any input requires grad).
  output_differentiability: ["!dtype || isDifferentiableType(*dtype)"]

- name: _coalesce(Tensor self) -> Tensor
  self: grad

- name: complex(Tensor real, Tensor imag) -> Tensor
  real: at::real(grad)
  imag: at::imag(grad)
  result: at::complex(real_t, imag_t)

- name: polar(Tensor abs, Tensor angle) -> Tensor
  abs, angle: polar_backward(grad, result)
  result: at::complex(abs_t*angle_p.cos() - angle_t*abs_p*angle_p.sin(), abs_t*angle_p.sin() + angle_t*abs_p*angle_p.cos())

- name: _conj(Tensor(a) self) -> Tensor(a)
  self: grad.conj()
  result: self_t.conj()

- name: _neg_view(Tensor(a) self) -> Tensor(a)
  self: grad.neg()
  result: self_t._neg_view()

- name: _conj_physical(Tensor self) -> Tensor
  self: grad.conj_physical()
  result: self_t.conj_physical()

- name: conj_physical_(Tensor(a!) self) -> Tensor(a!)
  self: grad.conj_physical()
  result: self_t.conj_physical_()

- name: copysign.Tensor(Tensor self, Tensor other) -> Tensor
  self: copysign_tensor_self_backward(grad, self, result)
  other: zeros_like(other)
  result: copysign_tensor_self_backward(self_t, self_p, result)

- name: copysign.Scalar(Tensor self, Scalar other) -> Tensor
  self: copysign_tensor_self_backward(grad, self, result)
  result: auto_element_wise

- name: cos(Tensor self) -> Tensor
  self: grad * -self.sin().conj()
  result: auto_element_wise

- name: cosh(Tensor self) -> Tensor
  self: grad * self.sinh().conj()
  result: auto_element_wise

- name: count_nonzero.dim_IntList(Tensor self, int[] dim) -> Tensor
  output_differentiability: [False]

- name: count_nonzero(Tensor self, int? dim=None) -> Tensor
  output_differentiability: [False]

- name: linalg_cross(Tensor self, Tensor other, *, int dim=-1) -> Tensor
  self: at::linalg_cross(other.conj(), grad, dim)
  other: at::linalg_cross(grad, self.conj(), dim)
  result: "at::linalg_cross(self_t, other_p, dim) + at::linalg_cross(self_p, other_t, dim)"

- name: logcumsumexp(Tensor self, int dim) -> Tensor
  self: logcumsumexp_backward(grad, self, result, dim)

- name: cumprod(Tensor self, int dim, *, ScalarType? dtype=None) -> Tensor
  self: cumprod_backward(grad.to(self.scalar_type()), self, dim, result)
  result: "cumprod_jvp(self_t, self_p, result, dim).to(dtype.has_value() ? *dtype : self_p.scalar_type())"

- name: cumsum(Tensor self, int dim, *, ScalarType? dtype=None) -> Tensor
  self: cumsum_backward(grad.to(self.scalar_type()), dim)
  result: auto_linear

- name: cummax(Tensor self, int dim) -> (Tensor values, Tensor indices)
  self: cummaxmin_backward(grad, self, indices, dim)
  values: self_t.gather(dim, indices)

- name: cummin(Tensor self, int dim) -> (Tensor values, Tensor indices)
  self: cummaxmin_backward(grad, self, indices, dim)
  values: self_t.gather(dim, indices)

- name: conv_tbc(Tensor self, Tensor weight, Tensor bias, int pad=0) -> Tensor
  self, weight, bias: "grad.defined() ? conv_tbc_backward(grad, self, weight, bias, pad) : std::tuple<Tensor, Tensor, Tensor>()"

- name: _ctc_loss(Tensor log_probs, Tensor targets, int[] input_lengths, int[] target_lengths, int blank=0, bool zero_infinity=False) -> (Tensor, Tensor)
  log_probs: _ctc_loss_backward(grad, log_probs, targets, input_lengths, target_lengths, result0, result1, blank, zero_infinity)

- name: deg2rad(Tensor self) -> Tensor
  self: deg2rad_backward(grad)
  result: auto_element_wise

- name: _linalg_det(Tensor A) -> (Tensor result, Tensor LU, Tensor pivots)
  A: linalg_det_backward(grad, result, A, LU, pivots)
  result: linalg_det_jvp(A_t, result, LU, pivots, A_p.is_contiguous() && !A_p.is_complex())
  output_differentiability: [True, False, False]

- name: _linalg_slogdet(Tensor A) -> (Tensor sign, Tensor logabsdet, Tensor LU, Tensor pivots)
  A: slogdet_backward(grad_sign, grad_logabsdet, A, sign, LU, pivots)
  sign, logabsdet: slogdet_jvp(LU, pivots, A_t, sign, A_p.is_contiguous() && !A_p.is_complex())
  output_differentiability: [True, True, False, False]

- name: block_diag(Tensor[] tensors) -> Tensor
  tensors: block_diag_backward(grad, to_args_sizes(tensors), to_args_scalartypes(tensors))
  result: block_diag_jvp(tensors)

- name: diag_embed(Tensor self, int offset=0, int dim1=-2, int dim2=-1) -> Tensor
  self: grad.diagonal(offset, dim1, dim2)
  result: auto_linear

- name: diag(Tensor self, int diagonal=0) -> Tensor
  self: diag_backward(grad, self.sizes(), diagonal)
  result: auto_linear

- name: diagonal(Tensor(a) self, int offset=0, int dim1=0, int dim2=1) -> Tensor(a)
  self: diagonal_backward(grad, self.sizes(), offset, dim1, dim2)
  result: auto_linear

- name: diagonal_backward(Tensor grad_output, int[] input_sizes, int offset, int dim1, int dim2) -> Tensor
  grad_output: grad.diagonal(offset, dim1, dim2)
  result: auto_linear

- name: dist(Tensor self, Tensor other, Scalar p=2) -> Tensor
  self: norm_backward(grad, self - other, p, result)
  other: -norm_backward(grad, self - other, p, result)
  result: norm_jvp(self_p - other_p, self_t - other_t, p, result, {}, false)

# The backward formula is done in this order to improve numerical stability
# of the higher order derivatives, see https://github.com/pytorch/pytorch/issues/43414
# Note that we don't use "result" because saving it would be BC-breaking when it is used in an inplace operation later
- name: div.Tensor(Tensor self, Tensor other) -> Tensor
  self: div_tensor_self_backward(grad, other, self.scalar_type())
  other: div_tensor_other_backward(grad, self, other)
  result: (self_t - other_t * result) / other_p

- name: div.Scalar(Tensor self, Scalar other) -> Tensor
  self: div_tensor_self_backward(grad, at::lift_fresh(at::scalar_to_tensor(other)), self.scalar_type())
  result: self_t / other

- name: div.Tensor_mode(Tensor self, Tensor other, *, str? rounding_mode) -> Tensor
  self: div_tensor_self_backward(grad, other, self.scalar_type(), rounding_mode)
  other: div_tensor_other_backward(grad, self, other, rounding_mode)
  result: "rounding_mode.has_value() ? result.new_zeros(result.sizes()) : self_t / other_p - other_t * (self_p / other_p) / other_p"

- name: div.Scalar_mode(Tensor self, Scalar other, *, str? rounding_mode) -> Tensor
  self: div_tensor_self_backward(grad, at::lift_fresh(at::scalar_to_tensor(other)), self.scalar_type(), rounding_mode)
  result: "rounding_mode.has_value() ? result.new_zeros(result.sizes()) : self_t / other"

- name: dot(Tensor self, Tensor tensor) -> Tensor
  self: grad * tensor.conj()
  tensor: grad * self.conj()
  result: at::dot(self_t, tensor_p) + at::dot(self_p, tensor_t)

- name: vdot(Tensor self, Tensor other) -> Tensor
  self: grad.conj() * other
  other: grad * self
  result: at::vdot(self_t, other_p) + at::vdot(self_p, other_t)

- name: _fused_dropout(Tensor self, float p, Generator? generator=None) -> (Tensor, Tensor)
  self: _fused_dropout_backward(grad, result1, p)

- name: native_dropout(Tensor input, float p, bool? train) -> (Tensor, Tensor)
  input: "GradMode::is_enabled() ? infinitely_differentiable_native_dropout_backward(grad, result1, (!train.has_value() || !train.value() ? 1 : (p == 1 ? 0.0 : 1.0 / (1.0 - p)))) : native_dropout_backward(grad, result1, (!train.has_value() || !train.value() ? 1 : (p == 1 ? 0.0 : 1.0 / (1.0 - p))))"
  result0: "(!train.has_value() || train.value()) ? (p == 1 ? 0.0 : 1.0 / (1.0 - p)) * input_t * result1 : input_t"

- name: native_dropout_backward(Tensor grad_output, Tensor mask, float scale) -> Tensor
  grad_output: "native_dropout_double_backward(grad, grad_output, mask, scale)"
  mask: 'not_implemented("native_dropout_backward: mask")'

- name: eq_.Scalar(Tensor(a!) self, Scalar other) -> Tensor(a!)
  self: zeros_like(self)
  result: self_t.zero_()

- name: eq_.Tensor(Tensor(a!) self, Tensor other) -> Tensor(a!)
  self: zeros_like(self)
  other: zeros_like(other)
  result: self_t.zero_()

- name: erf(Tensor self) -> Tensor
  self: 2.0 / sqrt(M_PI) * exp(-(self.pow(2))) * grad
  result: auto_element_wise

- name: erfc(Tensor self) -> Tensor
  self: -2.0 / sqrt(M_PI) * exp(-(self.pow(2))) * grad
  result: auto_element_wise

- name: special_erfcx(Tensor self) -> Tensor
  self: (2.0 * self * result - 2.0 / sqrt(M_PI)) * grad
  result: auto_element_wise

- name: erfinv(Tensor self) -> Tensor
  self: 0.5 * sqrt(M_PI) * exp(self.erfinv().pow(2)) * grad
  result: auto_element_wise

- name: exp(Tensor self) -> Tensor
  self: grad * result.conj()
  result: auto_element_wise

- name: exp2(Tensor self) -> Tensor
  self: grad * result * M_LN2
  result: auto_element_wise

- name: expm1(Tensor self) -> Tensor
  self: grad * (result + 1)
  result: auto_element_wise

# TODO: this derivative is not SymInt safe, need sum_to support
- name: expand(Tensor(a) self, SymInt[] size, *, bool implicit=False) -> Tensor(a)
  self: at::sum_to(grad, self.sym_sizes())
  result: auto_linear

- name: exponential_(Tensor(a!) self, float lambd=1, *, Generator? generator=None) -> Tensor(a!)
  self: zeros_like(grad)
  result: self_t.zero_()

- name: fake_quantize_per_tensor_affine_cachemask(Tensor self, float scale, int zero_point, int quant_min, int quant_max) -> (Tensor output, Tensor mask)
  self: fake_quantize_per_tensor_affine_cachemask_backward(grad, mask)

- name: _fake_quantize_per_tensor_affine_cachemask_tensor_qparams(Tensor self, Tensor scale, Tensor zero_point, Tensor fake_quant_enabled, int quant_min, int quant_max) -> (Tensor output, Tensor mask)
  self: fake_quantize_per_tensor_affine_cachemask_backward(grad, mask)

- name: _fake_quantize_learnable_per_tensor_affine(Tensor self, Tensor scale, Tensor zero_point, int quant_min, int quant_max, float grad_factor=1.0) -> Tensor
  self, scale, zero_point: "grad.defined() ? _fake_quantize_learnable_per_tensor_affine_backward(grad, self, scale, zero_point, quant_min, quant_max, grad_factor) : std::tuple<Tensor, Tensor, Tensor>()"

- name: fake_quantize_per_channel_affine_cachemask(Tensor self, Tensor scale, Tensor zero_point, int axis, int quant_min, int quant_max) -> (Tensor output, Tensor mask)
  self: fake_quantize_per_channel_affine_cachemask_backward(grad, mask)

- name: _fake_quantize_learnable_per_channel_affine(Tensor self, Tensor scale, Tensor zero_point, int axis, int quant_min, int quant_max, float grad_factor=1.0) -> Tensor
  self, scale, zero_point: "grad.defined() ? _fake_quantize_learnable_per_channel_affine_backward(grad, self, scale, zero_point, axis, quant_min, quant_max, grad_factor) : std::tuple<Tensor, Tensor, Tensor>()"

- name: _fused_moving_avg_obs_fq_helper(Tensor self, Tensor observer_on, Tensor fake_quant_on, Tensor(a!) running_min, Tensor(b!) running_max, Tensor(c!) scale, Tensor(d!) zero_point, float averaging_const, int quant_min, int quant_max, int ch_axis, bool per_row_fake_quant=False, bool symmetric_quant=False) -> (Tensor output, Tensor mask)
  self: fake_quantize_per_tensor_affine_cachemask_backward(grad, mask)

- name: fill.Scalar(Tensor self, Scalar value) -> Tensor
  self: zeros_like(grad)
  result: at::fill(self_t, 0)

- name: fill.Tensor(Tensor self, Tensor value) -> Tensor
  self: zeros_like(grad)
  value: grad.sum()
  result: at::fill(self_t, value_t)

- name: fill_.Scalar(Tensor(a!) self, Scalar value) -> Tensor(a!)
  self: zeros_like(grad)
  result: self_t.fill_(0)

- name: fill_.Tensor(Tensor(a!) self, Tensor value) -> Tensor(a!)
  self: zeros_like(grad)
  value: grad.sum()
  result: self_t.fill_(value_t)

- name: floor(Tensor self) -> Tensor
  self: zeros_like(grad)
  result: auto_element_wise

- name: fmod.Scalar(Tensor self, Scalar other) -> Tensor
  self: grad
  result: auto_element_wise

- name: fmod.Tensor(Tensor self, Tensor other) -> Tensor
  self: grad
  other: -grad * self.div(other, /*rounding_mode=*/"trunc")
  result: self_t - other_t * self_p.div(other_p, /*rounding_mode=*/"trunc")

- name: frac(Tensor self) -> Tensor
  self: grad
  result: self_t

- name: frexp.Tensor(Tensor self) -> (Tensor mantissa, Tensor exponent)
  self: grad / exponent.exp2()
  mantissa: self_t / exponent.exp2()

- name: gather(Tensor self, int dim, Tensor index, *, bool sparse_grad=False) -> Tensor
  self: gather_backward(grad, self, dim, index, sparse_grad)
  index: non_differentiable
  result: auto_linear

- name: ge_.Scalar(Tensor(a!) self, Scalar other) -> Tensor(a!)
  self: zeros_like(self)
  result: self_t.zero_()

- name: ge_.Tensor(Tensor(a!) self, Tensor other) -> Tensor(a!)
  self: zeros_like(self)
  other: zeros_like(other)
  result: self_t.zero_()

- name: geometric_(Tensor(a!) self, float p, *, Generator? generator=None) -> Tensor(a!)
  self: zeros_like(grad)
  result: self_t.zero_()

- name: geqrf(Tensor self) -> (Tensor a, Tensor tau)
  self: not_implemented("geqrf")

- name: indices(Tensor(a) self) -> Tensor(a)
  output_differentiability: [False]

- name: _indices(Tensor(a) self) -> Tensor(a)
  output_differentiability: [False]

- name: grid_sampler_2d(Tensor input, Tensor grid, int interpolation_mode, int padding_mode, bool align_corners) -> Tensor
  input, grid: "grad.defined() ? grid_sampler_2d_backward(grad, input, grid, interpolation_mode, padding_mode, align_corners, grad_input_mask) : std::tuple<Tensor, Tensor>()"

- name: grid_sampler_3d(Tensor input, Tensor grid, int interpolation_mode, int padding_mode, bool align_corners) -> Tensor
  input, grid: "grad.defined() ? grid_sampler_3d_backward(grad, input, grid, interpolation_mode, padding_mode, align_corners, grad_input_mask) : std::tuple<Tensor, Tensor>()"

# See NOTE [ grid_sample CPU fallback ]
- name: _grid_sampler_2d_cpu_fallback(Tensor input, Tensor grid, int interpolation_mode, int padding_mode, bool align_corners) -> Tensor
  input, grid: "grad.defined() ? _grid_sampler_2d_cpu_fallback_backward(grad, input, grid, interpolation_mode, padding_mode, align_corners) : std::tuple<Tensor, Tensor>()"

- name: gt_.Scalar(Tensor(a!) self, Scalar other) -> Tensor(a!)
  self: zeros_like(self)
  result: self_t.zero_()

- name: gt_.Tensor(Tensor(a!) self, Tensor other) -> Tensor(a!)
  self: zeros_like(self)
  other: zeros_like(other)
  result: self_t.zero_()

- name: hardsigmoid(Tensor self) -> Tensor
  self: hardsigmoid_backward(grad, self)
  result: auto_element_wise

- name: histc(Tensor self, int bins=100, Scalar min=0, Scalar max=0) -> Tensor
  output_differentiability: [False]

- name: hardswish(Tensor self) -> Tensor
  self: hardswish_backward(grad, self)
  result: auto_element_wise

- name: hardswish_backward(Tensor grad_output, Tensor self) -> Tensor
  grad_output: hardswish_backward(grad, self)
  self: at::where(at::logical_and(-3.0 < self, self < 3.0), grad * grad_output / 3.0, at::zeros({}, self.options()))
  result: "hardswish_backward(grad_output_t, self_p)
         + at::where(at::logical_and(-3.0 < self_p, self_p < 3.0), self_t * grad_output_p / 3.0, at::zeros({}, self_p.options()))"

- name: hypot(Tensor self, Tensor other) -> Tensor
  self: grad * self / result
  other: grad * other / result
  result: self_t * self_p / result + other_t * other_p / result

- name: i0(Tensor self) -> Tensor
  self: grad * at::special_i1(self)
  result: auto_element_wise

- name: special_i0e(Tensor self) -> Tensor
  self: grad * (at::special_i1e(self) - self.sgn() * result)
  result: auto_element_wise

- name: special_i1(Tensor self) -> Tensor
  self: i1_backward(grad, self, result)
  result: auto_element_wise

- name: special_i1e(Tensor self) -> Tensor
  self: i1e_backward(grad, self, result)
  result: auto_element_wise

- name: igamma(Tensor self, Tensor other) -> Tensor
  self: 'not_implemented("igamma: input")'
  other: grad * exp((self - 1) * log(other) - other - lgamma(self))

- name: igammac(Tensor self, Tensor other) -> Tensor
  self: 'not_implemented("igammac: input")'
  other: -grad * exp((self - 1) * log(other) - other - lgamma(self))

- name: index.Tensor(Tensor self, Tensor?[] indices) -> Tensor
  self: index_backward(grad.new_zeros(self.sizes(), self.options()), indices, grad)
  result: auto_linear

- name: index_add(Tensor self, int dim, Tensor index, Tensor source, *, Scalar alpha=1) -> Tensor
  self: grad
  # The case source.dim() == 0  is necessary to support scalar tensors of the form
  # source.dim() == 0 and index.dim() == 1 and index.size() == (1,),
  # This is because source is not broadcastable to index, as source.dim() < index.dim()
  source: "maybe_multiply(source.dim() > 0 ? grad.index_select(dim, index).expand_as(source) : grad.index_select(dim, index.squeeze(0)), alpha)"
  index: non_differentiable
  result: at::index_add(self_t, dim, index, maybe_multiply(source_t, alpha))

- name: index_reduce(Tensor self, int dim, Tensor index, Tensor source, str reduce, *, bool include_self=True) -> Tensor
  self, source: index_reduce_backward(grad, self, dim, index, source, reduce, include_self, result)
  index: non_differentiable

- name: index_copy(Tensor self, int dim, Tensor index, Tensor source) -> Tensor
  self: grad.index_fill(dim, index, 0)
  # The case source.dim() == 0 is necessary to support scalar tensors of the form
  # source.dim() == 0 and index.dim() == 1 and index.size() == (1,),
  # This is because source is not broadcastable to index, as source.dim() < index.dim()
  source: "source.dim() > 0 ? grad.index_select(dim, index).expand_as(source) : grad.index_select(dim, index.squeeze(0))"
  index: non_differentiable
  result: self_t.index_copy(dim, index, source_t)

- name: index_fill.int_Scalar(Tensor self, int dim, Tensor index, Scalar value) -> Tensor
  self: grad.index_fill(dim, index, 0)
  index: non_differentiable
  result: self_t.index_fill(dim, index, 0)

- name: index_fill.int_Tensor(Tensor self, int dim, Tensor index, Tensor value) -> Tensor
  self: grad.index_fill(dim, index, 0)
  value: grad.index_select(dim, std::get<0>(at::_unique(index, /*sorted=*/false))).sum()
  index: non_differentiable
  result: self_t.index_fill(dim, index, value_t)

- name: index_put(Tensor self, Tensor?[] indices, Tensor values, bool accumulate=False) -> Tensor
  self: "accumulate ? grad : grad.index_put(indices, zeros_like(values), false)"
  values: grad.index(indices)
  result: self_t.index_put(indices, values_t, accumulate)

- name: _index_put_impl_(Tensor(a!) self, Tensor?[] indices, Tensor values, bool accumulate=False, bool unsafe=False) -> Tensor(a!)
  self: "accumulate ? grad : grad.index_put(indices, zeros_like(values), false)"
  values: grad.index(indices)
  result: at::_index_put_impl_(self_t, indices, values_t, accumulate, unsafe)

- name: index_select(Tensor self, int dim, Tensor index) -> Tensor
  self: index_select_backward(grad, self.sizes(), dim, index)
  index: non_differentiable
  result: auto_linear

- name: linalg_inv_ex(Tensor A, *, bool check_errors=False) -> (Tensor inverse, Tensor info)
  A: -at::matmul(inverse.mH(), at::matmul(grad, inverse.mH()))
  inverse: -at::matmul(at::matmul(inverse, A_t), inverse)
  output_differentiability: [True, False]

- name: linalg_pinv.atol_rtol_tensor(Tensor self, *, Tensor? atol=None, Tensor? rtol=None, bool hermitian=False) -> Tensor
  self: pinv_backward(grad, result, self)
  result: pinv_jvp(self_p, result, self_t)

- name: isnan(Tensor self) -> Tensor
  self: non_differentiable

- name: kthvalue(Tensor self, int k, int dim=-1, bool keepdim=False) -> (Tensor values, Tensor indices)
  self: value_selecting_reduction_backward(grad, dim, indices, self.sizes(), keepdim)
  values: gather_with_keepdimed_indices(self_t, dim, indices, keepdim)

- name: le_.Scalar(Tensor(a!) self, Scalar other) -> Tensor(a!)
  self: zeros_like(self)
  result: self_t.zero_()

- name: le_.Tensor(Tensor(a!) self, Tensor other) -> Tensor(a!)
  self: zeros_like(self)
  other: zeros_like(other)
  result: self_t.zero_()

- name: lerp.Scalar(Tensor self, Tensor end, Scalar weight) -> Tensor
  self: "weight.isComplex() ? grad * (1 - weight.conj().toComplexDouble()) : grad * (1 - weight.toDouble())"
  end: grad * weight.conj()
  result: at::lerp(self_t, end_t, weight)

- name: lerp.Tensor(Tensor self, Tensor end, Tensor weight) -> Tensor
  self: grad * (1 - weight).conj()
  end: grad * weight.conj()
  weight: grad * (end - self).conj()
  result: at::lerp(self_t, end_t, weight_p) + weight_t * (end_p - self_p)

- name: lgamma(Tensor self) -> Tensor
  self: grad * digamma(self)
  result: auto_element_wise

- name: digamma(Tensor self) -> Tensor
  self: grad * polygamma(1, self)
  result: auto_element_wise

- name: polygamma(int n, Tensor self) -> Tensor
  self: grad * polygamma(n + 1, self)
  result: auto_element_wise

- name: polygamma_(Tensor(a!) self, int n) -> Tensor(a!)
  self: grad * polygamma(n + 1, self)
  result: self_t.mul_(polygamma(n + 1, original_self_p))

- name: log(Tensor self) -> Tensor
  self: grad.div(self.conj())
  result: auto_element_wise

- name: log10(Tensor self) -> Tensor
  self: grad / (self.conj() * 2.3025850929940456)
  result: auto_element_wise

- name: log1p(Tensor self) -> Tensor
  self: log1p_backward(grad, self)
  result: auto_element_wise

- name: log2(Tensor self) -> Tensor
  self: grad / (self.conj() * 0.6931471805599453)
  result: auto_element_wise

- name: logaddexp(Tensor self, Tensor other) -> Tensor
  self: grad / (1 + exp(other - self))
  other: grad / (1 + exp(self - other))
  result: self_t / (1 + exp(other_p - self_p)) + other_t / (1 + exp(self_p - other_p))

- name: logaddexp2(Tensor self, Tensor other) -> Tensor
  self: grad / (1 + pow(2, other - self))
  other: grad / (1 + pow(2, self - other))
  result: self_t / (1 + pow(2, other_p - self_p)) + other_t / (1 + pow(2, self_p - other_p))

# Note [Gradient formula for xlogy at x = 0, y <= 0]
# x * log(y) is not defined at y <= 0, so we cannot even talk about differentiability
# Now, xlogy(0, y) = 0 by definition.
# This does not make it differentiable as it's not defined in a neighbourhood of a point
# (0, y) when y <= 0.
# Now, when a function is non-differentiable, sometimes we return "a relatively sensible value"
# In this case, as per the discussion in https://github.com/pytorch/pytorch/issues/80770, we choose
# this value to be zero, which is the directional derivative along the line {x = 0}.
- name: xlogy.Tensor(Tensor self, Tensor other) -> Tensor
  self: at::xlogy(grad, other).masked_fill((self == 0.) & (other <= 0.), 0.)
  other: grad * self / other
  result: at::xlogy(self_t, other_p).masked_fill((self_p == 0.) & (other_p <= 0.), 0.) + other_t * self_p / other_p

- name: xlogy.Scalar_Self(Scalar self, Tensor other) -> Tensor
  other: grad * self / other
  result: auto_element_wise

- name: xlogy.Scalar_Other(Tensor self, Scalar other) -> Tensor
  self: "other.toDouble() > 0.
          ? at::xlogy(grad,  other)
          : at::xlogy(grad,  other).masked_fill(self == 0., 0.)"
  result: auto_element_wise

# See Note [Gradient formula for xlogy at x = 0, y <= 0]
# Same here but with y <= -1
- name: special_xlog1py(Tensor self, Tensor other) -> Tensor
  self: at::special_xlog1py(grad,  other).masked_fill((self == 0.) & (other <= -1.), 0.)
  other: grad * self / (other + 1)
  result: at::special_xlog1py(self_t,  other_p).masked_fill((self_p == 0.) & (other_p <= -1.), 0.) + other_t * self_p / (other_p + 1)

- name: special_xlog1py.self_scalar(Scalar self, Tensor other) -> Tensor
  other: grad * self / (other + 1)
  result: auto_element_wise

- name: special_xlog1py.other_scalar(Tensor self, Scalar other) -> Tensor
  self: "other.toDouble() > -1.
          ? at::special_xlog1py(grad,  other)
          : at::special_xlog1py(grad,  other).masked_fill(self == 0., 0.)"
  result: auto_element_wise

- name: special_zeta(Tensor self, Tensor other) -> Tensor
  self: not_implemented("zeta")
  other:  grad * -self * special_zeta(self + 1., other)

- name: special_zeta.self_scalar(Scalar self, Tensor other) -> Tensor
  other:  grad * -self * special_zeta(self.toDouble() + 1., other)

- name: special_zeta.other_scalar(Tensor self, Scalar other) -> Tensor
  self: not_implemented("zeta")

- name: log_normal_(Tensor(a!) self, float mean=1, float std=2, *, Generator? generator=None) -> Tensor(a!)
  self: zeros_like(grad)
  result: self_t.zero_()

- name: logsumexp(Tensor self, int[1] dim, bool keepdim=False) -> Tensor
  self: logsumexp_backward(grad, self, result, dim, keepdim)
  result: logsumexp_jvp(self_p, self_t, dim, keepdim)

- name: lstsq(Tensor self, Tensor A) -> (Tensor solution, Tensor QR)
  self: not_implemented("lstsq")
  A: not_implemented("lstsq")

- name: linalg_lstsq(Tensor self, Tensor b, float? rcond=None, *, str? driver=None) -> (Tensor solution, Tensor residuals, Tensor rank, Tensor singular_values)
  self, b: linalg_lstsq_backward(grad, self, b, rcond, driver, grad_input_mask)
  solution: linalg_lstsq_jvp(self_p, b_p, self_t, b_t)
  output_differentiability: [True, False, False, False]

- name: lt_.Scalar(Tensor(a!) self, Scalar other) -> Tensor(a!)
  self: zeros_like(self)
  result: self_t.zero_()

- name: lt_.Tensor(Tensor(a!) self, Tensor other) -> Tensor(a!)
  self: zeros_like(self)
  other: zeros_like(other)
  result: self_t.zero_()

- name: linalg_lu_factor_ex(Tensor A, *, bool pivot=True, bool check_errors=False) -> (Tensor LU, Tensor pivots, Tensor info)
  A: lu_factor_ex_backward(grad, LU, pivots, pivot)
  LU: lu_factor_ex_jvp(A_t, LU, pivots, pivot)
  output_differentiability: [True, False, False]

- name: linalg_lu(Tensor A, *, bool pivot=True) -> (Tensor P, Tensor L, Tensor U)
  A: linalg_lu_backward(grad_L, grad_U, P, L, U, pivot)
  L: std::get<0>(linalg_lu_jvp(A_t, P, L, U, pivot))
  U: std::get<1>(linalg_lu_jvp(A_t, P, L, U, pivot))
  output_differentiability: [False, True, True]

- name: linalg_lu_solve(Tensor LU, Tensor pivots, Tensor B, *, bool left=True, bool adjoint=False) -> Tensor
  LU: linalg_lu_solve_LU(grad, LU, pivots, result, left, adjoint)
  B: "at::linalg_lu_solve(LU, pivots, grad, left, !adjoint)"
  result: linalg_lu_solve_jvp(result, LU_p, pivots, LU_t, B_t, left, adjoint)

- name: lu_unpack(Tensor LU_data, Tensor LU_pivots, bool unpack_data=True, bool unpack_pivots=True) -> (Tensor P, Tensor L, Tensor U)
  LU_data: lu_unpack_backward(grad_L, grad_U, LU_data.size(-2), LU_data.size(-1))
  LU_pivots: non_differentiable
  L: "LU_data_t.size(-2) >= LU_data_t.size(-1) ? LU_data_t.tril(-1) : LU_data_t.narrow(-1, 0, LU_data_t.size(-2)).tril(-1)"
  U: "LU_data_t.size(-1) >= LU_data_t.size(-2) ? LU_data_t.triu() : LU_data_t.narrow(-2, 0, LU_data_t.size(-1)).triu()"
  output_differentiability: [False, True, True]

- name: masked_fill.Scalar(Tensor self, Tensor mask, Scalar value) -> Tensor
  self: grad.masked_fill(mask, 0)
  mask: non_differentiable
  result: self_t.masked_fill(mask, 0)

- name: masked_fill.Tensor(Tensor self, Tensor mask, Tensor value) -> Tensor
  self: grad.masked_fill(mask, 0)
  value: masked_fill_backward(grad, mask)
  mask: non_differentiable
  result: self_t.masked_fill(mask, value_t)

- name: masked_scatter(Tensor self, Tensor mask, Tensor source) -> Tensor
  self: grad.masked_fill(mask, 0)
  source: masked_scatter_backward(grad, mask, source.sizes())
  mask: non_differentiable
  result: self_t.masked_scatter(mask, source_t)

- name: masked_select(Tensor self, Tensor mask) -> Tensor
  self: masked_select_backward(grad, self, mask)
  mask: non_differentiable
  result: auto_linear

- name: linalg_matrix_exp(Tensor self) -> Tensor
  self: linalg_matrix_exp_differential(self, grad, /*adjoint*/ true)
  result: linalg_matrix_exp_differential(self_p, self_t, /*adjoint*/ false)

- name: max.dim(Tensor self, int dim, bool keepdim=False) -> (Tensor values, Tensor indices)
  self: value_selecting_reduction_backward(grad, dim, indices, self.sizes(), keepdim)
  values: gather_with_keepdimed_indices(self_t, dim, indices, keepdim)

- name: max(Tensor self) -> Tensor
  self: evenly_distribute_backward(grad, self, result)
  result: evenly_read_jvp(self_t, self_p, result)

- name: maximum(Tensor self, Tensor other) -> Tensor
  self: at::where(self == other, grad / 2, grad).masked_fill_(self < other, 0)
  other: at::where(self == other, grad / 2, grad).masked_fill_(self > other, 0)
  result: other_t + at::where(self_p == other_p, at::scalar_tensor(0.5, result.options()), (self_p > other_p).to(result.scalar_type())) * (self_t - other_t)

- name: fmax(Tensor self, Tensor other) -> Tensor
  self: grad.masked_fill((self >= other).logical_or_(other.isnan()).logical_not_(), 0)
  other: grad.masked_fill((self >= other).logical_or_(other.isnan()), 0)
  result: other_t + (self_p > other_p).logical_or_(other_p.isnan()) * (self_t - other_t)

- name: mean(Tensor self, *, ScalarType? dtype=None) -> Tensor
  self: grad.expand(self.sizes()) / self.numel()
  result: auto_linear

- name: mean.dim(Tensor self, int[1]? dim, bool keepdim=False, *, ScalarType? dtype=None) -> Tensor
  self: mean_backward(grad, self.sizes(), dim, self.numel(), keepdim)
  result: auto_linear

- name: median(Tensor self) -> Tensor
  self: evenly_distribute_backward(grad, self, result)
  result: evenly_read_jvp(self_t, self_p, result)

- name: nanmedian(Tensor self) -> Tensor
  self: evenly_distribute_backward(grad, self, result)
  result: evenly_read_jvp(self_t, self_p, result)

# This is in theory incorrect in the following case:
#   sorted list: [..., a, b, b, ..., b, b, c, ...] with median = b and the value
#                            |                     at middle position of the
#                            |                     list between two `b`s. E.g.,
#                            |
#                            ^the middle position
# The gradient exists and is essentially 0 in this case.
#
# In case where the middle position is at the boundary of `b` range, e.g.,
#   sorted list: [..., a, b, b, ..., b, b, c, ...]
#                                       |
#                                       ^the middle position
# The backward implementation is correct in the sense that it returns the
# subgradient on one side.
- name: median.dim(Tensor self, int dim, bool keepdim=False) -> (Tensor values, Tensor indices)
  self: value_selecting_reduction_backward(grad, dim, indices, self.sizes(), keepdim)
  values: gather_with_keepdimed_indices(self_t, dim, indices, keepdim)

- name: nanmedian.dim(Tensor self, int dim, bool keepdim=False) -> (Tensor values, Tensor indices)
  self: value_selecting_reduction_backward(grad, dim, indices, self.sizes(), keepdim)
  values: gather_with_keepdimed_indices(self_t, dim, indices, keepdim)

- name: min.dim(Tensor self, int dim, bool keepdim=False) -> (Tensor values, Tensor indices)
  self: value_selecting_reduction_backward(grad, dim, indices, self.sizes(), keepdim)
  values: gather_with_keepdimed_indices(self_t, dim, indices, keepdim)

- name: min(Tensor self) -> Tensor
  self: evenly_distribute_backward(grad, self, result)
  result: evenly_read_jvp(self_t, self_p, result)

- name: minimum(Tensor self, Tensor other) -> Tensor
  self: at::where(self == other, grad / 2, grad).masked_fill_(self > other, 0)
  other: at::where(self == other, grad / 2, grad).masked_fill_(self < other, 0)
  result: other_t + at::where(self_p == other_p, at::scalar_tensor(0.5, result.options()), (self_p < other_p).to(result.scalar_type())) * (self_t - other_t)

- name: fmin(Tensor self, Tensor other) -> Tensor
  self: grad.masked_fill((self <= other).logical_or_(other.isnan()).logical_not_(), 0)
  other: grad.masked_fill((self <= other).logical_or_(other.isnan()), 0)
  result: other_t + (self_p <= other_p).logical_or_(other_p.isnan()) * (self_t - other_t)

- name: amax(Tensor self, int[1] dim=[], bool keepdim=False) -> Tensor
  self: scale_grad_by_count(restore_reduced_dims(grad, dim, keepdim), restore_reduced_dims(result, dim, keepdim) == self, dim)
  result: amaxamin_jvp(self_p, self_t, result, dim, keepdim)

- name: amin(Tensor self, int[1] dim=[], bool keepdim=False) -> Tensor
  self: scale_grad_by_count(restore_reduced_dims(grad, dim, keepdim), restore_reduced_dims(result, dim, keepdim) == self, dim)
  result: amaxamin_jvp(self_p, self_t, result, dim, keepdim)

- name: mm(Tensor self, Tensor mat2) -> Tensor
  self: mm_mat1_backward(grad, mat2, self.sizes(), self.strides(), self.layout(), 1)
  mat2: mm_mat2_backward(grad, self, mat2.sizes(), mat2.strides(), mat2.layout(), 1)
  result: at::mm(self_t, mat2_p) + at::mm(self_p, mat2_t)

- name: mode(Tensor self, int dim=-1, bool keepdim=False) -> (Tensor values, Tensor indices)
  self: value_selecting_reduction_backward(grad, dim, indices, self.sizes(), keepdim)
  values: gather_with_keepdimed_indices(self_t, dim, indices, keepdim)

- name: mul.Tensor(Tensor self, Tensor other) -> Tensor
  self: mul_tensor_backward(grad, other, self.scalar_type())
  other: mul_tensor_backward(grad, self, other.scalar_type())
  result: other_t * self_p + self_t * other_p

- name: mul.Scalar(Tensor self, Scalar other) -> Tensor
  self: mul_tensor_backward(grad, at::lift_fresh(at::scalar_to_tensor(other)), self.scalar_type())
  result: self_t * other

- name: mv(Tensor self, Tensor vec) -> Tensor
  self: grad.ger(vec.conj())
  vec: self.conj().t().mv(grad)
  result: mv(self_t, vec_p) + mv(self_p, vec_t)

- name: mvlgamma(Tensor self, int p) -> Tensor
  self: mvlgamma_backward(grad, self, p)
  result: auto_element_wise

- name: nan_to_num(Tensor self, float? nan=None, float? posinf=None, float? neginf=None) -> Tensor
  self: grad * at::isfinite(self)
  result: auto_element_wise

- name: native_batch_norm(Tensor input, Tensor? weight, Tensor? bias, Tensor? running_mean, Tensor? running_var, bool training, float momentum, float eps) -> (Tensor, Tensor, Tensor)
  input, weight, bias: "grad.defined() ? native_batch_norm_backward(grad, input, weight, running_mean, running_var, result1, result2, training, eps, grad_input_mask) : std::tuple<Tensor, Tensor, Tensor>()"
  result0: batch_norm_jvp(input_p, input_t, weight_p, weight_t, bias_p, bias_t, running_mean, running_var, result1, result2, training, eps)

- name: native_batch_norm_backward(Tensor grad_out, Tensor input, Tensor? weight, Tensor? running_mean, Tensor? running_var, Tensor? save_mean, Tensor? save_invstd, bool train, float eps, bool[3] output_mask) -> (Tensor, Tensor, Tensor)
  input, weight, grad_out: batchnorm_double_backward(input, weight, grads[0], grads[1], grads[2], grad_out, running_mean, running_var, train, eps, save_mean, save_invstd, grad_input_mask)
  save_mean: not_implemented("native_batch_norm_backward save_mean")
  save_invstd: not_implemented("native_batch_norm_backward save_invstd")

- name: native_layer_norm(Tensor input, int[] normalized_shape, Tensor? weight, Tensor? bias, float eps) -> (Tensor, Tensor, Tensor)
  input, weight, bias: "grad.defined() ? native_layer_norm_backward(grad, input, normalized_shape, result1, result2, weight, bias, grad_input_mask) : std::tuple<Tensor, Tensor, Tensor>()"
  result0: layer_norm_jvp(input_p, input_t, weight_p, weight_t, bias_p, bias_t, result1, result2, normalized_shape)

- name: native_layer_norm_backward(Tensor grad_out, Tensor input, int[] normalized_shape, Tensor mean, Tensor rstd, Tensor? weight, Tensor? bias, bool[3] output_mask) -> (Tensor, Tensor, Tensor)
  input, weight, grad_out: layer_norm_double_backward(input, weight, grads[0], grads[1], grads[2], grad_out, mean, rstd, normalized_shape, grad_input_mask)
  bias: Tensor()
  mean: not_implemented("native_layer_norm_backward mean")
  rstd: not_implemented("native_layer_norm_backward rstd")

- name: native_group_norm(Tensor input, Tensor? weight, Tensor? bias, int N, int C, int HxW, int group, float eps) -> (Tensor, Tensor, Tensor)
  input, weight, bias: "GradMode::is_enabled() || grads[1].defined() || grads[2].defined() ? infinitely_differentiable_native_group_norm_backward(grads[0], grads[1], grads[2], input, result1, result2, weight, N, C, HxW, group, eps, grad_input_mask) : (grads[0].defined() ? native_group_norm_backward(grads[0].is_contiguous() ? grads[0] : grads[0].contiguous(), input.is_contiguous() ? input : input.contiguous(), result1, result2, weight, N, C, HxW, group, grad_input_mask) : std::tuple<Tensor, Tensor, Tensor>())"
  result0: group_norm_jvp(input_p, input_t, weight_p, weight_t, bias_p, bias_t, result1, result2, group)
  result1: group_norm_mean_jvp(input_t, result1, group)
  result2: group_norm_invstd_jvp(input_p, input_t, result1, result2, group)

- name: ne_.Scalar(Tensor(a!) self, Scalar other) -> Tensor(a!)
  self: zeros_like(self)
  result: self_t.zero_()

- name: ne_.Tensor(Tensor(a!) self, Tensor other) -> Tensor(a!)
  self: zeros_like(self)
  other: zeros_like(other)
  result: self_t.zero_()

- name: neg(Tensor self) -> Tensor
  self: grad.neg()
  result: auto_element_wise

- name: nextafter(Tensor self, Tensor other) -> Tensor
  self: not_implemented("nextafter")
  other: not_implemented("nextafter")

- name: norm.Scalar(Tensor self, Scalar p=2) -> Tensor
  self: norm_backward(grad, self, p, result)
  result: norm_jvp(self_p, self_t, p, result)

- name: norm.ScalarOpt_dim(Tensor self, Scalar? p, int[1] dim, bool keepdim=False) -> Tensor
  self: norm_backward(grad, self, p, result, dim, keepdim)
  result: norm_jvp(self_p, self_t, p, result, dim, keepdim)

- name: norm.ScalarOpt_dtype(Tensor self, Scalar? p, *, ScalarType dtype) -> Tensor
  self: norm_backward(grad, self.to(grad.scalar_type()), p, result)
  result: norm_jvp(self_p, self_t, p, result)

- name: norm.ScalarOpt_dim_dtype(Tensor self, Scalar? p, int[1] dim, bool keepdim, *, ScalarType dtype) -> Tensor
  self: norm_backward(grad, self.to(grad.scalar_type()), p, result, dim, keepdim)
  result: norm_jvp(self_p, self_t, p, result, dim, keepdim)

- name: linalg_vector_norm(Tensor self, Scalar ord=2, int[1]? dim=None, bool keepdim=False, *, ScalarType? dtype=None) -> Tensor
  self: linalg_vector_norm_backward(grad, self, ord, result, dim, keepdim)
  result: linalg_vector_norm_jvp(self_p, self_t, ord, result, dim, keepdim)

- name: _pdist_forward(Tensor self, float p=2) -> Tensor
  self: _pdist_backward(grad, self, p, result)

- name: _pdist_backward(Tensor grad, Tensor self, float p, Tensor pdist) -> Tensor
  grad: not_implemented("_pdist_backward")
  self: not_implemented("_pdist_backward")
  pdist: not_implemented("_pdist_backward")

- name: _euclidean_dist(Tensor x1, Tensor x2) -> Tensor
  x1, x2: _euclidean_dist_backward(grad, x1, x2, result)

- name: _cdist_forward(Tensor x1, Tensor x2, float p, int? compute_mode) -> Tensor
  x1: _cdist_backward(grad.contiguous(), x1, x2, p, result)
  x2: _cdist_backward(grad.mT().contiguous(), x2, x1, p, result.mT().contiguous())

- name: _cdist_backward(Tensor grad, Tensor x1, Tensor x2, float p, Tensor cdist) -> Tensor
  grad: not_implemented("_cdist_backward")
  x1: not_implemented("_cdist_backward")
  x2: not_implemented("_cdist_backward")
  cdist: not_implemented("_cdist_backward")

- name: normal_(Tensor(a!) self, float mean=0, float std=1, *, Generator? generator=None) -> Tensor(a!)
  self: zeros_like(grad)
  result: self_t.zero_()

- name: normal.Tensor_float(Tensor mean, float std=1, *, Generator? generator=None) -> Tensor
  mean: at::zeros(mean.sizes(), grad.options())
  result: auto_element_wise

- name: normal.float_Tensor(float mean, Tensor std, *, Generator? generator=None) -> Tensor
  std: at::zeros(std.sizes(), grad.options())
  result: auto_element_wise

- name: normal.Tensor_Tensor(Tensor mean, Tensor std, *, Generator? generator=None) -> Tensor
  mean: at::zeros(mean.sizes(), grad.options())
  std: at::zeros(std.sizes(), grad.options())
  result: zeros_like(mean_t)

- name: linalg_householder_product(Tensor input, Tensor tau) -> Tensor
  input, tau: householder_product_backward(grad, result, input, tau)
  result: householder_product_jvp(input_t, tau_t, result, input_p, tau_p)

- name: ormqr(Tensor self, Tensor input2, Tensor input3, bool left=True, bool transpose=False) -> Tensor
  self: not_implemented("ormqr")
  input2: not_implemented("ormqr")
  input3: not_implemented("ormqr")

- name: permute(Tensor(a) self, int[] dims) -> Tensor(a)
  self: permute_backwards(grad, dims)
  result: auto_linear

- name: poisson(Tensor self, Generator? generator=None) -> Tensor
  self: zeros_like(self)
  result: auto_element_wise

- name: pow.Tensor_Scalar(Tensor self, Scalar exponent) -> Tensor
  self: pow_backward(grad, self, exponent)
  result: auto_element_wise

- name: pow.Tensor_Tensor(Tensor self, Tensor exponent) -> Tensor
  self: pow_backward_self(grad, self, exponent)
  exponent: pow_backward_exponent(grad, self, exponent, result)
  result: (pow_backward_self(self_t.conj(), self_p, exponent_p) + pow_backward_exponent(exponent_t.conj(), self_p, exponent_p, result)).conj()

- name: pow.Scalar(Scalar self, Tensor exponent) -> Tensor
  exponent: pow_backward_exponent(grad, self, exponent, result)
  result: auto_element_wise

- name: prod(Tensor self, *, ScalarType? dtype=None) -> Tensor
  self: prod_backward(grad, self.to(grad.scalar_type()), result)
  result: (prod_backward(at::ones({}, result.options()).expand_as(result), self_p.to(result.scalar_type()), result) * self_t.conj()).sum().conj()

- name: prod.dim_int(Tensor self, int dim, bool keepdim=False, *, ScalarType? dtype=None) -> Tensor
  self: prod_backward(grad, self.to(grad.scalar_type()), result, dim, keepdim)
  result: (prod_backward(at::ones({}, result.options()).expand_as(result), self_p.to(result.scalar_type()), result, dim, keepdim) * self_t.conj()).sum(dim, keepdim).conj()

- name: put(Tensor self, Tensor index, Tensor source, bool accumulate=False) -> Tensor
  self: "accumulate ? grad : grad.put(index, zeros_like(source), false)"
  index: non_differentiable
  source: grad.take(index).reshape_as(source)
  result: self_t.put(index, source_t, accumulate)

- name: linalg_qr(Tensor A, str mode='reduced') -> (Tensor Q, Tensor R)
  A: linalg_qr_backward(grad_Q, grad_R, Q, R, mode)
  Q, R: linalg_qr_jvp(A_t, Q, R, mode)

- name: rad2deg(Tensor self) -> Tensor
  self: rad2deg_backward(grad)
  result: auto_element_wise

- name: random_.from(Tensor(a!) self, int from, int? to, *, Generator? generator=None) -> Tensor(a!)
  self: zeros_like(grad)
  result: self_t.zero_()

- name: random_.to(Tensor(a!) self, int to, *, Generator? generator=None) -> Tensor(a!)
  self: zeros_like(grad)
  result: self_t.zero_()

- name: random_(Tensor(a!) self, *, Generator? generator=None) -> Tensor(a!)
  self: zeros_like(grad)
  result: self_t.zero_()

- name: reciprocal(Tensor self) -> Tensor
  self: -grad * (result * result).conj()
  result: auto_element_wise

- name: remainder.Scalar(Tensor self, Scalar other) -> Tensor
  self: grad
  result: auto_element_wise

- name: remainder.Tensor(Tensor self, Tensor other) -> Tensor
  self: grad
  other: -grad * self.div(other, /*rounding_mode=*/"floor")
  result: self_t - other_t * self_p.div(other_p, /*rounding_mode=*/"floor")

- name: renorm(Tensor self, Scalar p, int dim, Scalar maxnorm) -> Tensor
  self: renorm_backward(grad, self, p, dim, maxnorm)

- name: repeat(Tensor self, int[] repeats) -> Tensor
  self: repeat_backward(grad, repeats, self.sizes())
  result: auto_linear

- name: special_entr(Tensor self) -> Tensor
  self: grad * (-(1 + self.log()))
  result: auto_element_wise

- name: special_ndtri(Tensor self) -> Tensor
  self: grad * std::sqrt(2 * M_PI) * (result.square() / 2).exp()
  result: auto_element_wise

- name: special_log_ndtr(Tensor self) -> Tensor
  self: grad / std::sqrt(2 * M_PI) * (result + self.pow(2) / 2).neg().exp()
  result: auto_element_wise

# [Note: Sometimes view derivatives]
# The following situation applies to other operations as well.
# TODO: This note is only referenced once by to_dense. Make this
# more generic if it's been referenced more than once.
#
# DO NOT define a backward for reshape!
# reshape is special in that it sometimes returns a view, and sometimes not.
# Defining a backward will make codegen spit out the forward call as
#     as_variable(baseType->reshape(self)),
# making it impossible (hard) to detect when it is actually a view.
# - name: reshape(Tensor self, IntArrayRef shape)

- name: _reshape_alias(Tensor(a) self, int[] size, int[] stride) -> Tensor(a)
  self: grad.reshape(self.sizes())
  result: auto_linear

- name: round(Tensor self) -> Tensor
  self: zeros_like(grad)
  result: auto_element_wise

- name: round.decimals(Tensor self, *, int decimals) -> Tensor
  self: zeros_like(grad)
  result: auto_element_wise

- name: rsqrt(Tensor self) -> Tensor
  self: -0.5 * grad * result.pow(3).conj()
  result: auto_element_wise

- name: scatter.src(Tensor self, int dim, Tensor index, Tensor src) -> Tensor
  self: grad.scatter(dim, index, 0)
  index: non_differentiable
  src: grad.gather(dim, index)
  result: self_t.scatter(dim, index, src_t)

- name: scatter.value(Tensor self, int dim, Tensor index, Scalar value) -> Tensor
  self: grad.scatter(dim, index, 0)
  index: non_differentiable
  result: self_t.scatter(dim, index, 0)

- name: scatter_add(Tensor self, int dim, Tensor index, Tensor src) -> Tensor
  self: grad
  index: non_differentiable
  src: grad.gather(dim, index)
  result: scatter_add(self_t, dim, index, src_t)

- name: select.int(Tensor(a) self, int dim, int index) -> Tensor(a)
  dispatch:
    Default:
      self: select_backward(grad, self.sizes(), dim, index)
      result: auto_linear
    AutogradNestedTensor:
      self: _nested_select_backward(grad, self, dim, index)

- name: select_backward(Tensor grad_output, int[] input_sizes, int dim, int index) -> Tensor
  grad_output: grad.select(dim, index)
  result: auto_linear

- name: sigmoid(Tensor self) -> Tensor
  self: sigmoid_backward(grad, result)
  result: auto_element_wise

- name: logit(Tensor self, float? eps=None) -> Tensor
  self: "GradMode::is_enabled() ? infinitely_differentiable_logit_backward(grad, self, eps) : logit_backward(grad, self, eps)"
  result: auto_element_wise

- name: sign(Tensor self) -> Tensor
  self: zeros_like(grad)
  result: auto_element_wise

- name: sgn(Tensor self) -> Tensor
  self: sgn_backward(self, grad, result)
  # Cannot use auto_element_wise here because the Jacobian is *not* Hermitian (in fact, it is symmetric)
  # The function is not holomorphic, so there's no reason for its Jacobian to be Hermitian
  # auto_element_wise has a name that's a bit deceiving in the complex case
  result: sgn_backward(self_p, self_t, result)

- name: sin(Tensor self) -> Tensor
  self: grad * self.cos().conj()
  result: auto_element_wise

- name: sinc(Tensor self) -> Tensor
  self: sinc_backward(grad, self)
  result: auto_element_wise

- name: sinh(Tensor self) -> Tensor
  self: grad * self.cosh().conj()
  result: auto_element_wise

- name: slice.Tensor(Tensor(a) self, int dim=0, int? start=None, int? end=None, int step=1) -> Tensor(a)
  self: slice_backward_wrapper(grad, self.sizes(), dim, start, end, step)
  result: auto_linear

- name: slice_backward(Tensor grad_output, int[] input_sizes, int dim, int start, int end, int step) -> Tensor
  grad_output: grad.slice(dim, start, end, step)
  result: auto_linear

- name: slice_scatter(Tensor self, Tensor src, int dim=0, int? start=None, int? end=None, int step=1) -> Tensor
  self: slice_scatter(grad, zeros_like(src), dim, start, end, step)
  src: grad.slice(dim, start, end, step)
  result: auto_linear

- name: select_scatter(Tensor self, Tensor src, int dim, int index) -> Tensor
  self: select_scatter(grad, zeros_like(src), dim, index)
  src: grad.select(dim, index)
  result: auto_linear

- name: diagonal_scatter(Tensor self, Tensor src, int offset=0, int dim1=0, int dim2=1) -> Tensor
  self: diagonal_scatter(grad, zeros_like(src), offset, dim1, dim2)
  src: grad.diagonal(offset, dim1, dim2)
  result: auto_linear

- name: as_strided_scatter(Tensor self, Tensor src, int[] size, int[] stride, int? storage_offset=None) -> Tensor
  self: as_strided_scatter_backward(grad, TensorGeometry(self), TensorGeometry(src), size, stride, storage_offset)
  # See Note [as_strided_scatter backward support]
  src: grad.contiguous().as_strided(size, stride, storage_offset)
  result: auto_linear

- name: _linalg_solve_ex(Tensor A, Tensor B, *, bool left=True, bool check_errors=False) -> (Tensor result, Tensor LU, Tensor pivots, Tensor info)
  A, B: linalg_solve_backward(grad, result, A, LU, pivots, left, grad_input_mask[1])
  result: "linalg_solve_jvp(A_t, B_t, result, LU, pivots, left, A_p.is_contiguous() && !A_p.is_complex())"
  output_differentiability: [True, False, False, False]  # LU is an auxiliary tensor not exposed to the user

- name: sort(Tensor self, int dim=-1, bool descending=False) -> (Tensor values, Tensor indices)
  self: value_selecting_reduction_backward(grad, dim, indices, self.sizes(), true)
  output_differentiability: [True, False]
  values: gather_with_keepdimed_indices(self_t, dim, indices, true)

- name: sort.stable(Tensor self, *, bool? stable, int dim=-1, bool descending=False) -> (Tensor values, Tensor indices)
  self: value_selecting_reduction_backward(grad, dim, indices, self.sizes(), true)
  output_differentiability: [True, False]
  values: gather_with_keepdimed_indices(self_t, dim, indices, true)

- name: split.Tensor(Tensor(a -> *) self, int split_size, int dim=0) -> Tensor(a)[]
  self: split_backward(grads, split_size, dim, self.sizes(), self.options())
  result: auto_linear

- name: unsafe_split.Tensor(Tensor self, int split_size, int dim=0) -> Tensor[]
  self: split_backward(grads, split_size, dim, self.sizes(), self.options())
  result: auto_linear

- name: split_with_sizes(Tensor(a -> *) self, int[] split_sizes, int dim=0) -> Tensor(a)[]
  self: split_with_sizes_backward(grads, split_sizes, dim, self.sizes(), self.options())
  result: auto_linear

- name: unsafe_split_with_sizes(Tensor self, int[] split_sizes, int dim=0) -> Tensor[]
  self: split_with_sizes_backward(grads, split_sizes, dim, self.sizes(), self.options())
  result: auto_linear

- name: sqrt(Tensor self) -> Tensor
  self: grad / (2 * result.conj())
  result: auto_element_wise

- name: squeeze(Tensor(a) self) -> Tensor(a)
  self: unsqueeze_to(grad, self.sizes())
  result: auto_linear

- name: squeeze.dim(Tensor(a) self, int dim) -> Tensor(a)
  self: unsqueeze_to(grad, dim, self.sizes())
  result: auto_linear

- name: squeeze_(Tensor(a!) self) -> Tensor(a!)
  self: unsqueeze_to(grad, self.sizes())
  result: auto_linear

- name: squeeze_.dim(Tensor(a!) self, int dim) -> Tensor(a!)
  self: unsqueeze_to(grad, dim, self.sizes())
  result: auto_linear

- name: std.correction(Tensor self, int[1]? dim, *, int? correction, bool keepdim=False) -> Tensor
  self: std_backward(result, grad, self, dim, correction, keepdim)
  # pointwise (variance) + sum + sqrt
  result: (at::real(var_backward(self_t.conj(), self_p, dim, correction, true).sum(dim.value_or(IntArrayRef({})), keepdim)) / (2. * result)).masked_fill_(result == 0, 0)

- name: std_mean.correction(Tensor self, int[1]? dim, *, int? correction, bool keepdim=False) -> (Tensor, Tensor)
  self: std_mean_backward(grads[0], grads[1], self, result0, dim, correction, keepdim)
  result0: (at::real(var_backward(self_t.conj(), self_p, dim, correction, true).sum(dim.value_or(IntArrayRef({})), keepdim)) / (2. * result0)).masked_fill_(result0 == 0, 0)
  # linear
  result1: mean(self_t, dim.value_or(IntArrayRef({})), keepdim)

- name: sub.Tensor(Tensor self, Tensor other, *, Scalar alpha=1) -> Tensor
  self: handle_r_to_c(self.scalar_type(), grad)
  other: handle_r_to_c(other.scalar_type(), maybe_multiply(-grad, alpha.conj()))
  result: self_t - maybe_multiply(other_t, alpha)

- name: sub.Scalar(Tensor self, Scalar other, Scalar alpha=1) -> Tensor
  self: handle_r_to_c(self.scalar_type(), grad)
  result: auto_element_wise

- name: rsub.Tensor(Tensor self, Tensor other, *, Scalar alpha=1) -> Tensor
  self: handle_r_to_c(self.scalar_type(), maybe_multiply(-grad, alpha.conj()))
  other: handle_r_to_c(other.scalar_type(), grad)
  result: -maybe_multiply(self_t, alpha) + other_t

- name: rsub.Scalar(Tensor self, Scalar other, Scalar alpha=1) -> Tensor
  self: handle_r_to_c(self.scalar_type(), maybe_multiply(-grad, alpha.conj()))
  result: auto_element_wise

- name: sum(Tensor self, *, ScalarType? dtype=None) -> Tensor
  self: grad.expand(self.sizes())
  result: auto_linear

- name: sum.dim_IntList(Tensor self, int[1]? dim, bool keepdim=False, *, ScalarType? dtype=None) -> Tensor
  dispatch:
    Default:
      self: sum_backward(grad, self.sizes(), dim, keepdim)
      result: auto_linear
    AutogradNestedTensor:
      # TODO: replace this function once semantics for nested tensor expand have been settled on
      self: _nested_sum_backward(grad, self, dim, keepdim)

- name: nansum(Tensor self, int[1]? dim=None, bool keepdim=False, *, ScalarType? dtype=None) -> Tensor
  self: nansum_backward(grad.to(self.scalar_type()), self, dim, keepdim)
  result: at::where(self_p.isnan(), 0, self_t).sum(dim, keepdim, dtype)

# We never call _linalg_svd with compute_uv=False in an autograd context, so we don't even consider it here
- name: _linalg_svd(Tensor A, bool full_matrices=False, bool compute_uv=True, *, str? driver=None) -> (Tensor U, Tensor S, Tensor Vh)
  A: "svd_backward(full_matrices && grad_U.defined() ? grad_U.narrow(-1, 0, S.size(-1)) : grad_U,
                   grad_S,
                   full_matrices && grad_Vh.defined() ? grad_Vh.narrow(-2, 0, S.size(-1)) : grad_Vh,
                   full_matrices ? U.narrow(-1, 0, S.size(-1)) : U,
                   S,
                   full_matrices ? Vh.narrow(-2, 0, S.size(-1)) : Vh)"
  U, S, Vh: linalg_svd_jvp(A_t, U, S, Vh, full_matrices)

- name: symeig(Tensor self, bool eigenvectors=False, bool upper=True) -> (Tensor eigenvalues, Tensor eigenvectors)
  self: linalg_eig_backward(grads[0], grads[1], eigenvalues, eigenvectors_return, /*is_hermitian=*/true, /*symeig_eigenvector=*/eigenvectors)

- name: _linalg_eigh(Tensor A, str UPLO="L", bool compute_v=True) -> (Tensor eigenvalues, Tensor eigenvectors)
  A: linalg_eig_backward(grads[0], grads[1], eigenvalues, eigenvectors, /*is_hermitian=*/true)
  eigenvalues, eigenvectors: linalg_eig_jvp(A_t, eigenvalues, eigenvectors, /*is_hermitian=*/true)

- name: linalg_eig(Tensor self) -> (Tensor eigenvalues, Tensor eigenvectors)
  self: handle_r_to_c(self.scalar_type(), linalg_eig_backward(grads[0], grads[1], eigenvalues, eigenvectors, /*is_hermitian=*/false))
  eigenvalues, eigenvectors: linalg_eig_jvp(self_t, eigenvalues, eigenvectors, /*is_hermitian=*/false)

- name: t(Tensor(a) self) -> Tensor(a)
  self: grad.t()
  result: auto_linear

- name: t_(Tensor(a!) self) -> Tensor(a!)
  self: grad.t()
  result: auto_linear

- name: one_hot(Tensor self, int num_classes=-1) -> Tensor
  self: non_differentiable

- name: flip(Tensor self, int[] dims) -> Tensor
  self: grad.flip(dims)
  result: auto_linear

- name: roll(Tensor self, int[1] shifts, int[1] dims=[]) -> Tensor
  self: grad.roll(fmap(reverse_list(shifts), [](int64_t i){return -i;}), reverse_list(dims))
  result: auto_linear

- name: rot90(Tensor self, int k=1, int[] dims=[0,1]) -> Tensor
  self: grad.rot90(-k, dims)
  result: auto_linear

- name: take(Tensor self, Tensor index) -> Tensor
  self: take_backward(grad, self, index)
  index: non_differentiable
  result: auto_linear

- name: tan(Tensor self) -> Tensor
  self: grad * (1 + result.pow(2)).conj()
  result: auto_element_wise

- name: tanh(Tensor self) -> Tensor
  self: tanh_backward(grad, result)
  result: auto_element_wise

- name: topk(Tensor self, int k, int dim=-1, bool largest=True, bool sorted=True) -> (Tensor values, Tensor indices)
  self: value_selecting_reduction_backward(grad, dim, indices, self.sizes(), true)
  output_differentiability: [True, False]
  values: gather(self_t, dim, indices)

- name: trace(Tensor self) -> Tensor
  self: trace_backward(grad, self.sizes())
  result: auto_linear

- name: transpose.int(Tensor(a) self, int dim0, int dim1) -> Tensor(a)
  self: grad.transpose(dim0, dim1)
  result: auto_linear

- name: transpose_(Tensor(a!) self, int dim0, int dim1) -> Tensor(a!)
  self: grad.transpose(dim0, dim1)
  result: auto_linear

- name: triangular_solve(Tensor self, Tensor A, bool upper=True, bool transpose=False, bool unitriangular=False) -> (Tensor solution, Tensor cloned_coefficient)
  self, A: triangular_solve_backward(grad_solution, grad_cloned_coefficient, self, A, solution, upper, transpose, unitriangular, grad_input_mask)
  solution: triangular_solve_jvp(solution, A_p, A_t, self_t, upper, transpose, unitriangular)
  cloned_coefficient: A_t

- name: linalg_solve_triangular(Tensor self, Tensor B, *, bool upper, bool left=True, bool unitriangular=False) -> Tensor
  self, B: linalg_solve_triangular_backward(grad, self, result, upper, left, unitriangular, grad_input_mask)
  result: linalg_solve_triangular_forward_AD(self_t, B_t, self_p, result, upper, left, unitriangular)

- name: tril(Tensor self, int diagonal=0) -> Tensor
  self: grad.tril(diagonal)
  result: auto_linear

- name: triu(Tensor self, int diagonal=0) -> Tensor
  self: grad.triu(diagonal)
  result: auto_linear

- name: trunc(Tensor self) -> Tensor
  self: zeros_like(grad)
  result: auto_element_wise

# DO NOT define a backward for to_dense
# See [Note: Sometimes view derivatives]
# - name: to_dense(Tensor self, ScalarType? dtype=None) -> Tensor
#
- name: _to_dense(Tensor self, ScalarType? dtype=None) -> Tensor
  self: to_dense_backward(grad, self)

- name: to_sparse(Tensor self) -> Tensor
  self: grad.to_dense()

- name: to_sparse.sparse_dim(Tensor self, int sparse_dim) -> Tensor
  self: grad.to_dense()

- name: to_mkldnn(Tensor self, ScalarType? dtype=None) -> Tensor
  self: to_mkldnn_backward(grad, self)

- name: unfold(Tensor(a) self, int dimension, int size, int step) -> Tensor(a)
  self: unfold_backward(grad, self.sizes(), dimension, size, step)
  result: auto_linear

- name: unfold_backward(Tensor grad_in, int[] input_sizes, int dim, int size, int step) -> Tensor
  grad_in: grad.unfold(dim, size, step)
  result: auto_linear

- name: uniform_(Tensor(a!) self, float from=0, float to=1, *, Generator? generator=None) -> Tensor(a!)
  self: zeros_like(grad)
  result: self_t.zero_()

- name: _unique(Tensor self, bool sorted=True, bool return_inverse=False) -> (Tensor, Tensor)
  output_differentiability: [True, False]
  self: not_implemented("_unique")

- name: unique_dim(Tensor self, int dim, bool sorted=True, bool return_inverse=False, bool return_counts=False) -> (Tensor, Tensor, Tensor)
  output_differentiability: [True, False, False]
  self: not_implemented("unique_dim")

- name: unique_consecutive(Tensor self, bool return_inverse=False, bool return_counts=False, int? dim=None) -> (Tensor, Tensor, Tensor)
  output_differentiability: [True, False, False]
  self: not_implemented("unique_consecutive")

- name: unique_dim_consecutive(Tensor self, int dim, bool return_inverse=False, bool return_counts=False) -> (Tensor, Tensor, Tensor)
  output_differentiability: [True, False, False]
  self: not_implemented("unique_dim_consecutive")

- name: _unique2(Tensor self, bool sorted=True, bool return_inverse=False, bool return_counts=False) -> (Tensor, Tensor, Tensor)
  output_differentiability: [True, False, False]
  self: not_implemented("_unique2")

- name: _unsafe_view(Tensor self, int[] size) -> Tensor
  self: grad.reshape(self.sizes())
  result: auto_linear

- name: lift(Tensor self) -> Tensor
  self: grad
  result: auto_linear

- name: lift_fresh(Tensor(a) self) -> Tensor(a)
  self: grad
  result: auto_linear

- name: unsqueeze(Tensor(a) self, int dim) -> Tensor(a)
  self: grad.squeeze(dim)
  result: auto_linear

- name: unsqueeze_(Tensor(a!) self, int dim) -> Tensor(a!)
  self: grad.squeeze(dim)
  result: auto_linear

- name: var.correction(Tensor self, int[1]? dim, *, int? correction, bool keepdim=False) -> Tensor
  self: var_backward(grad, self, dim, correction, keepdim)
  # pointwise + sum
  result: at::real(var_backward(self_t.conj(), self_p, dim, correction, true).sum(dim.value_or(IntArrayRef({})), keepdim))

- name: var_mean.correction(Tensor self, int[1]? dim, *, int? correction, bool keepdim=False) -> (Tensor, Tensor)
  self: var_mean_backward(grads[0], grads[1], self, dim, correction, keepdim)
  result0: at::real(var_backward(self_t.conj(), self_p, dim, correction, true).sum(dim.value_or(IntArrayRef({})), keepdim))
  # linear
  result1: mean(self_t, dim.value_or(IntArrayRef({})), keepdim)

- name: view(Tensor(a) self, SymInt[] size) -> Tensor(a)
  dispatch:
    Default:
      self: grad.reshape(self.sizes())
      result: auto_linear
    AutogradNestedTensor:
      self: grad.reshape_as(self)
      result: auto_linear

- name: view.dtype(Tensor(a) self, ScalarType dtype) -> Tensor(a)
  output_differentiability: [False]

- name: view_as_real(Tensor(a) self) -> Tensor(a)
  self: at::view_as_complex(grad.contiguous()) # gx0 + 1j * gx1
  result: at::view_as_real(self_t)

- name: view_as_complex(Tensor(a) self) -> Tensor(a)
  self: at::view_as_real(grad.contiguous().resolve_conj()) # [gx, gy]
  result: at::view_as_complex(self_t)

- name: where.self(Tensor condition, Tensor self, Tensor other) -> Tensor
  condition: non_differentiable
  self: where(condition, grad, 0)
  other: where(condition, 0, grad)
  result: where(condition, self_t, other_t)

# weight_norm_cuda_interface_backward does not have an explicitly defined derivative, so if we do happen
# to be running backward with create_graph=True, fall back to a backward function that uses
# differentiable ops.
- name: _weight_norm_interface(Tensor v, Tensor g, int dim=0) -> (Tensor, Tensor)
  v, g: "grad.defined() ? (GradMode::is_enabled() ? _weight_norm_differentiable_backward(grad.contiguous(), v, g, result1, dim) : _weight_norm_interface_backward(grad.contiguous(), v, g, result1, dim)) : std::tuple<Tensor, Tensor>()"

- name: zero_(Tensor(a!) self) -> Tensor(a!)
  self: zeros_like(grad)
  result: auto_linear

- name: sparse_mask(Tensor self, Tensor mask) -> Tensor
  self: grad.to_dense().sparse_mask(mask).to_dense()
  mask: non_differentiable

- name: _sparse_coo_tensor_with_dims_and_tensors(int sparse_dim, int dense_dim, int[] size, Tensor indices, Tensor values, *, ScalarType? dtype=None, Layout? layout=None, Device? device=None, bool? pin_memory=False) -> Tensor
  values: sparse_constructor_values_backward(grad, indices)

- name: _sparse_sum.dim(Tensor self, int[1] dim) -> Tensor
  self: at::_sparse_sum_backward(grad, self, dim)

- name: _standard_gamma(Tensor self, Generator? generator=None) -> Tensor
  self: grad * _standard_gamma_grad(self, result)

- name: _standard_gamma_grad(Tensor self, Tensor output) -> Tensor
  self: not_implemented("_standard_gamma_grad")

- name: values(Tensor(a) self) -> Tensor(a)
  dispatch:
    Default:
      self: at::_sparse_coo_tensor_unsafe(self.indices(), grad, self.sizes())._coalesced_(true)
    AutogradNestedTensor:
      self: at::_nested_view_from_buffer(grad.contiguous(), self._nested_tensor_size(), self._nested_tensor_strides(), self._nested_tensor_offsets())

# Why is _values() not differentiable?
# See NOTE [ Sparse: autograd and API ]
- name: _values(Tensor(a) self) -> Tensor(a)
  output_differentiability: [False]

# NN
- name: _trilinear(Tensor i1, Tensor i2, Tensor i3, int[] expand1, int[] expand2, int[] expand3, int[] sumdim, int unroll_dim=1) -> Tensor
  i1, i2, i3: _trilinear_backward(grad, i1, i2, i3, expand1, expand2, expand3, sumdim, grad_input_mask)
  result: "_trilinear(i1_t, i2_p, i3_p, expand1, expand2, expand3, sumdim, unroll_dim) +
           _trilinear(i1_p, i2_t, i3_p, expand1, expand2, expand3, sumdim, unroll_dim) +
           _trilinear(i1_p, i2_p, i3_t, expand1, expand2, expand3, sumdim, unroll_dim)"

- name: constant_pad_nd(Tensor self, int[] pad, Scalar value=0) -> Tensor
  self: constant_pad_nd_backward(grad, pad)
  result: constant_pad_nd(self_t, pad, 0)

- name: binary_cross_entropy(Tensor self, Tensor target, Tensor? weight=None, int reduction=Mean) -> Tensor
  self: binary_cross_entropy_backward(grad, self, target, weight, reduction)
  target: binary_cross_entropy_target_backward(grad, self, target, weight, reduction)
  result: "apply_loss_reduction(
               binary_cross_entropy_backward(self_t, self_p, target_p, weight, at::Reduction::None)
             + binary_cross_entropy_target_backward(target_t, self_p, target_p, weight, at::Reduction::None),
           reduction)"

- name: binary_cross_entropy_backward(Tensor grad_output, Tensor self, Tensor target, Tensor? weight=None, int reduction=Mean) -> Tensor
  self: binary_cross_entropy_double_backward(grad_output, grad, self, target, weight, reduction)
  target: binary_cross_entropy_double_backward_target(grad, grad_output, self, target, weight, reduction)
  grad_output: binary_cross_entropy_double_backward_grad_output(grad, self, target, weight, reduction)
  result: " binary_cross_entropy_double_backward(grad_output_p, self_t, self_p, target_p, weight, reduction)
          + binary_cross_entropy_double_backward_target(target_t, grad_output_p, self_p, target_p, weight, reduction)
          + binary_cross_entropy_double_backward_grad_output(grad_output_t, self_p, target_p, weight, reduction)"

- name: binary_cross_entropy_with_logits(Tensor self, Tensor target, Tensor? weight=None, Tensor? pos_weight=None, int reduction=Mean) -> Tensor
  self: binary_cross_entropy_with_logits_backward(grad, self, target, weight, pos_weight, reduction)
  target: binary_cross_entropy_with_logits_target_backward(grad, self, target, weight, pos_weight, reduction)
  result: "apply_loss_reduction(
               binary_cross_entropy_with_logits_backward(self_t, self_p, target_p, weight, pos_weight, at::Reduction::None)
             + binary_cross_entropy_with_logits_target_backward(target_t, self_p, target_p, weight, pos_weight, at::Reduction::None),
           reduction)"

- name: embedding(Tensor weight, Tensor indices, int padding_idx=-1, bool scale_grad_by_freq=False, bool sparse=False) -> Tensor
  indices: non_differentiable
  weight: embedding_backward(grad, indices, weight.size(0), padding_idx, scale_grad_by_freq, sparse)
  result: auto_linear

- name: embedding_dense_backward(Tensor grad_output, Tensor indices, int num_weights, int padding_idx, bool scale_grad_by_freq) -> Tensor
  grad_output: embedding_dense_double_backward(grad, indices, padding_idx)
  indices: non_differentiable
  result: auto_linear

- name: _embedding_bag(Tensor weight, Tensor indices, Tensor offsets, bool scale_grad_by_freq=False, int mode=0, bool sparse=False, Tensor? per_sample_weights=None, bool include_last_offset=False, int padding_idx=-1) -> (Tensor, Tensor, Tensor, Tensor)
  indices: non_differentiable
  offsets: non_differentiable
  weight: _embedding_bag_backward(grad, indices, offsets, result1, result2, result3, weight.size(0), scale_grad_by_freq, mode, sparse, per_sample_weights, padding_idx)
  per_sample_weights: _embedding_bag_per_sample_weights_backward(grad, weight, indices, offsets, result1, mode, padding_idx)

- name: _embedding_bag_dense_backward(Tensor grad, Tensor indices, Tensor offset2bag, Tensor bag_size, Tensor maximum_indices, int num_weights, bool scale_grad_by_freq, int mode, Tensor? per_sample_weights, int padding_idx=-1) -> Tensor
  indices: non_differentiable
  offset2bag: non_differentiable
  bag_size: non_differentiable
  maximum_indices: non_differentiable

- name: embedding_renorm_(Tensor(a!) self, Tensor indices, float max_norm, float norm_type) -> Tensor(a!)
  indices: non_differentiable
  self: not_implemented("embedding_renorm")

- name: mse_loss(Tensor self, Tensor target, int reduction=Mean) -> Tensor
  self: mse_loss_backward(grad, self, target, reduction)
  target: mse_loss_backward(grad, target, self, reduction)
  result: apply_loss_reduction(mse_loss_backward(self_t.conj(), self_p, target_p, at::Reduction::None).conj() + mse_loss_backward(target_t.conj(), target_p, self_p, at::Reduction::None).conj(), reduction)

- name: multi_margin_loss(Tensor self, Tensor target, Scalar p=1, Scalar margin=1, Tensor? weight=None, int reduction=Mean) -> Tensor
  self: multi_margin_loss_backward(grad, self, target, p, margin, weight, reduction)
  target: non_differentiable

- name: multilabel_margin_loss_forward(Tensor self, Tensor target, int reduction) -> (Tensor output, Tensor is_target)
  self: multilabel_margin_loss_backward(grad, self, target, reduction, is_target)
  target: non_differentiable

- name: nll_loss_forward(Tensor self, Tensor target, Tensor? weight, int reduction, int ignore_index) -> (Tensor output, Tensor total_weight)
  self: nll_loss_backward(grad, self, target, weight, reduction, ignore_index, total_weight)
  target: non_differentiable
  output: std::get<0>(nll_loss_forward(self_t, target, weight, reduction, ignore_index))

- name: nll_loss2d_forward(Tensor self, Tensor target, Tensor? weight, int reduction, int ignore_index) -> (Tensor output, Tensor total_weight)
  self: nll_loss2d_backward(grad, self, target, weight, reduction, ignore_index, total_weight)
  target: non_differentiable
  output: std::get<0>(nll_loss2d_forward(self_t, target, weight, reduction, ignore_index))

- name: smooth_l1_loss(Tensor self, Tensor target, int reduction=Mean, float beta=1.0) -> Tensor
  self: smooth_l1_loss_backward(grad, self, target, reduction, beta)
  target: smooth_l1_loss_backward(grad, target, self, reduction, beta)
  result: apply_loss_reduction(smooth_l1_loss_backward(self_t.conj(), self_p, target_p, at::Reduction::None, beta).conj() + smooth_l1_loss_backward(target_t.conj(), target_p, self_p, at::Reduction::None, beta).conj(), reduction)

- name: huber_loss(Tensor self, Tensor target, int reduction=Mean, float delta=1.0) -> Tensor
  self: huber_loss_backward(grad, self, target, reduction, delta)
  target: huber_loss_backward(grad, target, self, reduction, delta)
  result: apply_loss_reduction(huber_loss_backward(self_t.conj(), self_p, target_p, at::Reduction::None, delta).conj() + huber_loss_backward(target_t.conj(), target_p, self_p, at::Reduction::None, delta).conj(), reduction)

- name: soft_margin_loss(Tensor self, Tensor target, int reduction=Mean) -> Tensor
  self: soft_margin_loss_backward(grad, self, target, reduction)
  result: apply_loss_reduction(soft_margin_loss_backward(self_t.conj(), self_p, target, at::Reduction::None).conj(), reduction)

- name: relu(Tensor self) -> Tensor
  self: threshold_backward(grad, result, 0)
  result: auto_element_wise

- name: silu(Tensor self) -> Tensor
  self: "GradMode::is_enabled() ? infinitely_differentiable_silu_backward(grad, self) : silu_backward(grad, self)"
  result: auto_element_wise

- name: mish(Tensor self) -> Tensor
  self: "GradMode::is_enabled() ? infinitely_differentiable_mish_backward(grad, self) : mish_backward(grad, self)"
  result: auto_element_wise

- name: elu(Tensor self, Scalar alpha=1, Scalar scale=1, Scalar input_scale=1) -> Tensor
  self: elu_backward(grad, alpha, scale, input_scale, /* is_result */ false, self)
  result: auto_element_wise

- name: elu_(Tensor(a!) self, Scalar alpha=1, Scalar scale=1, Scalar input_scale=1) -> Tensor(a!)
  self: elu_backward(grad, alpha, scale, input_scale, /* is_result */ true, result)
  result: self_t.copy_(elu_backward(original_self_t, alpha, scale, input_scale, /* is_result */ true, result))

- name: celu(Tensor self, Scalar alpha=1.0) -> Tensor
  self: elu_backward(grad, alpha, 1, 1.0/alpha.toFloat(), /* is_result */ false, self)
  result: auto_element_wise

- name: celu_(Tensor(a!) self, Scalar alpha=1.0) -> Tensor(a!)
  self: elu_backward(grad, alpha, 1, 1.0/alpha.toFloat(), /* is_result */ true, result)
  result: self_t.copy_(elu_backward(original_self_t, alpha, 1, 1.0/alpha.toFloat(), /* is_result */ true, result))

- name: gelu(Tensor self, *, str approximate='none') -> Tensor
  self: gelu_backward(grad, self, approximate)
  result: auto_element_wise

- name: gelu_backward(Tensor grad_output, Tensor self, *, str approximate='none') -> Tensor
  grad_output: gelu_backward(grad, self, approximate)
  self: gelu_double_backward(grad, grad_output, self, approximate)
  result: gelu_backward(grad_output_t, self_p, approximate) + gelu_double_backward(self_t, grad_output_p, self_p, approximate)

- name: glu(Tensor self, int dim=-1) -> Tensor
  # TODO: glu_backward can benefit from forward result,
  # and forward ad/forward over reverse ad for that matter
  self: glu_backward(grad, self, dim)
  result: glu_jvp(result, self_p, self_t, dim)

- name: hardshrink(Tensor self, Scalar lambd=0.5) -> Tensor
  self: hardshrink_backward(grad, self, lambd)
  result: auto_element_wise

- name: hardshrink_backward(Tensor grad_out, Tensor self, Scalar lambd) -> Tensor
  grad_out: hardshrink_backward(grad, self, lambd)
  self: zeros_like(grad)
  result: at::where((self_p > lambd).logical_or(self_p < -lambd), grad_out_t, at::zeros({}, result.options()).expand_as(result))

- name: hardtanh(Tensor self, Scalar min_val=-1, Scalar max_val=1) -> Tensor
  self: hardtanh_backward(grad, self, min_val, max_val)
  result: auto_element_wise

- name: leaky_relu(Tensor self, Scalar negative_slope=0.01) -> Tensor
  self: leaky_relu_backward(grad, self, negative_slope, false)
  result: auto_element_wise

- name: leaky_relu_(Tensor(a!) self, Scalar negative_slope=0.01) -> Tensor(a!)
  self: leaky_relu_backward(grad, result, negative_slope, true)
  result: auto_element_wise

- name: log_sigmoid_forward(Tensor self) -> (Tensor output, Tensor buffer)
  self: log_sigmoid_backward(grad, self, buffer)
<<<<<<< HEAD
  output: log_sigmoid_backward(self_t.conj(), self_p, buffer).conj()
=======
  # HACK: This is just auto_element_wise followed by a view_as. The reason we have
  # this is bc forward AD was complaining here about the shapes not being the same:
  # the primal/tangent are 0-D/1-D respectively. This started happening after moving the
  # jvp decomposition mechanism from functorch to core, possibly due to a batching rule.
  # In functorch we rely on OP_DECOMPOSE, but now we compute forward AD using an actual
  # formula.
  #
  # We'd like to avoid keeping the entire jvp decomposition mechanism in functorch,
  # just for this single decomposition, but also want to avoid any cases from regressing:
  # e.g. test_vmapjvpall_nn_functional_logsigmoid_cuda_float32 (passes on cpu, fails on CUDA).
  #
  # We should either figure out what is going on with vmap or perhaps fwd AD could
  # be more tolerant about 0-dim vs 1-dim tensors
  output: log_sigmoid_backward(self_t.conj(), self_p, buffer).conj().view_as(self_p)
>>>>>>> cd7e6d4a

- name: _log_softmax(Tensor self, int dim, bool half_to_float) -> Tensor
  self: _log_softmax_backward_data(grad, result, dim, self.scalar_type())
  result: self_t - logsumexp_jvp(self_p, self_t, {dim}, true)

- name: _sparse_log_softmax(Tensor self, int dim, bool half_to_float) -> Tensor
  self: _sparse_log_softmax_backward_data(grad, result, dim, self)

- name: _masked_softmax(Tensor self, Tensor mask, int? dim=None, int? mask_type=None) -> Tensor
  self: _masked_softmax_backward(grad, result, mask, dim)
  mask: non_differentiable

- name: prelu(Tensor self, Tensor weight) -> Tensor
  self, weight: "grad.defined() ? prelu_backward(grad, self, weight) : std::tuple<Tensor, Tensor>()"
  result: prelu_jvp(self_p, self_t, weight_p, weight_t)

- name: prelu_backward(Tensor grad_output, Tensor self, Tensor weight) -> (Tensor, Tensor)
  grad_output, self, weight: prelu_double_backward(grads[0], grads[1], grad_output, self, weight)
  result0: prelu_backward_self_jvp(self_p, weight_p, weight_t, grad_output_p, grad_output_t)
  result1: prelu_backward_weight_jvp(weight_p, self_p, self_t, grad_output_p, grad_output_t)

- name: rrelu_with_noise(Tensor self, Tensor noise, Scalar lower=0.125, Scalar upper=0.3333333333333333, bool training=False, Generator? generator=None) -> Tensor
  self: rrelu_with_noise_backward(grad, self, noise, lower, upper, training, false)
  result: auto_element_wise


- name: rrelu_with_noise_(Tensor(a!) self, Tensor noise, Scalar lower=0.125, Scalar upper=0.3333333333333333, bool training=False, Generator? generator=None) -> Tensor(a!)
  self: rrelu_with_noise_backward(grad, result, noise, lower, upper, training, true)

- name: _softmax(Tensor self, int dim, bool half_to_float) -> Tensor
  self: _softmax_backward_data(grad, result, dim, self.scalar_type())
  result: result * (self_t - logsumexp_jvp(self_p, self_t, {dim}, true))

- name: _sparse_softmax(Tensor self, int dim, bool half_to_float) -> Tensor
  self: _sparse_softmax_backward_data(grad, result, dim, self)

- name: _sparse_sparse_matmul(Tensor self, Tensor other) -> Tensor
  self: sparse_sparse_matmul_backward(grad, self, other, 0)
  other: sparse_sparse_matmul_backward(grad, self, other, 1)

- name: softplus(Tensor self, Scalar beta=1, Scalar threshold=20) -> Tensor
  self: softplus_backward(grad, self, beta, threshold)
  result: auto_element_wise

- name: softshrink(Tensor self, Scalar lambd=0.5) -> Tensor
  self: softshrink_backward(grad, self, lambd)
  result: auto_element_wise

- name: threshold(Tensor self, Scalar threshold, Scalar value) -> Tensor
  self: threshold_backward(grad, self, threshold)
  result: auto_element_wise

- name: threshold_(Tensor(a!) self, Scalar threshold, Scalar value) -> Tensor(a!)
  self: threshold_backward(grad, result, threshold)
  result: auto_element_wise

- name: reflection_pad1d(Tensor self, int[2] padding) -> Tensor
  self: reflection_pad1d_backward(grad, self, padding)
  result: auto_linear

- name: reflection_pad2d(Tensor self, int[4] padding) -> Tensor
  self: reflection_pad2d_backward(grad, self, padding)
  result: auto_linear

- name: reflection_pad3d(Tensor self, int[6] padding) -> Tensor
  self: reflection_pad3d_backward(grad, self, padding)
  result: auto_linear

- name: replication_pad1d(Tensor self, int[2] padding) -> Tensor
  self: replication_pad1d_backward(grad, self, padding)
  result: auto_linear

- name: replication_pad2d(Tensor self, int[4] padding) -> Tensor
  self: replication_pad2d_backward(grad, self, padding)
  result: auto_linear

- name: replication_pad3d(Tensor self, int[6] padding) -> Tensor
  self: replication_pad3d_backward(grad, self, padding)
  result: auto_linear

- name: upsample_linear1d(Tensor self, int[1] output_size, bool align_corners, float? scales=None) -> Tensor
  self: upsample_linear1d_backward(grad, output_size, self.sizes(), align_corners, scales)
  result: auto_linear

- name: upsample_bilinear2d(Tensor self, int[2] output_size, bool align_corners, float? scales_h=None, float? scales_w=None) -> Tensor
  self: upsample_bilinear2d_backward(grad, output_size, self.sizes(), align_corners, scales_h, scales_w)
  result: auto_linear

- name: _upsample_bilinear2d_aa(Tensor self, int[2] output_size, bool align_corners, float? scales_h=None, float? scales_w=None) -> Tensor
  self: _upsample_bilinear2d_aa_backward(grad, output_size, self.sizes(), align_corners, scales_h, scales_w)
  result: auto_linear

- name: upsample_bicubic2d(Tensor self, int[2] output_size, bool align_corners, float? scales_h=None, float? scales_w=None) -> Tensor
  self: upsample_bicubic2d_backward(grad, output_size, self.sizes(), align_corners, scales_h, scales_w)
  result: auto_linear

- name: _upsample_bicubic2d_aa(Tensor self, int[2] output_size, bool align_corners, float? scales_h=None, float? scales_w=None) -> Tensor
  self: _upsample_bicubic2d_aa_backward(grad, output_size, self.sizes(), align_corners, scales_h, scales_w)

- name: upsample_trilinear3d(Tensor self, int[3] output_size, bool align_corners, float? scales_d=None, float? scales_h=None, float? scales_w=None) -> Tensor
  self: upsample_trilinear3d_backward(grad, output_size, self.sizes(), align_corners, scales_d, scales_h, scales_w)
  result: auto_linear

- name: upsample_nearest1d(Tensor self, int[1] output_size, float? scales=None) -> Tensor
  self: upsample_nearest1d_backward(grad, output_size, self.sizes(), scales)
  result: auto_linear

- name: _upsample_nearest_exact1d(Tensor self, int[1] output_size, float? scales=None) -> Tensor
  self: _upsample_nearest_exact1d_backward(grad, output_size, self.sizes(), scales)
  result: auto_linear

- name: upsample_nearest2d(Tensor self, int[2] output_size, float? scales_h=None, float? scales_w=None) -> Tensor
  self: upsample_nearest2d_backward(grad, output_size, self.sizes(), scales_h, scales_w)
  result: auto_linear

- name: _upsample_nearest_exact2d(Tensor self, int[2] output_size, float? scales_h=None, float? scales_w=None) -> Tensor
  self: _upsample_nearest_exact2d_backward(grad, output_size, self.sizes(), scales_h, scales_w)
  result: auto_linear

- name: upsample_nearest3d(Tensor self, int[3] output_size, float? scales_d=None, float? scales_h=None, float? scales_w=None) -> Tensor
  self: upsample_nearest3d_backward(grad, output_size, self.sizes(), scales_d, scales_h, scales_w)
  result: auto_linear

- name: _upsample_nearest_exact3d(Tensor self, int[3] output_size, float? scales_d=None, float? scales_h=None, float? scales_w=None) -> Tensor
  self: _upsample_nearest_exact3d_backward(grad, output_size, self.sizes(), scales_d, scales_h, scales_w)
  result: auto_linear

- name: upsample_linear1d.vec(Tensor input, int[]? output_size, bool align_corners, float[]? scale_factors) -> Tensor
  input: upsample_linear1d_backward(grad, output_size, input.sizes(), align_corners, scale_factors)
  result: auto_linear

- name: upsample_bilinear2d.vec(Tensor input, int[]? output_size, bool align_corners, float[]? scale_factors) -> Tensor
  input: upsample_bilinear2d_backward(grad, output_size, input.sizes(), align_corners, scale_factors)
  result: auto_linear

- name: _upsample_bilinear2d_aa.vec(Tensor input, int[]? output_size, bool align_corners, float[]? scale_factors) -> Tensor
  input: _upsample_bilinear2d_aa_backward(grad, output_size, input.sizes(), align_corners, scale_factors)
  result: auto_linear

- name: upsample_trilinear3d.vec(Tensor input, int[]? output_size, bool align_corners, float[]? scale_factors) -> Tensor
  input: upsample_trilinear3d_backward(grad, output_size, input.sizes(), align_corners, scale_factors)
  result: auto_linear

- name: upsample_bicubic2d.vec(Tensor input, int[]? output_size, bool align_corners, float[]? scale_factors) -> Tensor
  input: upsample_bicubic2d_backward(grad, output_size, input.sizes(), align_corners, scale_factors)
  result: auto_linear

- name: _upsample_bicubic2d_aa.vec(Tensor input, int[]? output_size, bool align_corners, float[]? scale_factors) -> Tensor
  input: _upsample_bicubic2d_aa_backward(grad, output_size, input.sizes(), align_corners, scale_factors)

- name: upsample_nearest1d.vec(Tensor input, int[]? output_size, float[]? scale_factors) -> Tensor
  input: upsample_nearest1d_backward(grad, output_size, input.sizes(), scale_factors)
  result: auto_linear

- name: _upsample_nearest_exact1d.vec(Tensor input, int[]? output_size, float[]? scale_factors) -> Tensor
  input: _upsample_nearest_exact1d_backward(grad, output_size, input.sizes(), scale_factors)
  result: auto_linear

- name: upsample_nearest2d.vec(Tensor input, int[]? output_size, float[]? scale_factors) -> Tensor
  input: upsample_nearest2d_backward(grad, output_size, input.sizes(), scale_factors)
  result: auto_linear

- name: _upsample_nearest_exact2d.vec(Tensor input, int[]? output_size, float[]? scale_factors) -> Tensor
  input: _upsample_nearest_exact2d_backward(grad, output_size, input.sizes(), scale_factors)
  result: auto_linear

- name: upsample_nearest3d.vec(Tensor input, int[]? output_size, float[]? scale_factors) -> Tensor
  input: upsample_nearest3d_backward(grad, output_size, input.sizes(), scale_factors)
  result: auto_linear

- name: _upsample_nearest_exact3d.vec(Tensor input, int[]? output_size, float[]? scale_factors) -> Tensor
  input: _upsample_nearest_exact3d_backward(grad, output_size, input.sizes(), scale_factors)
  result: auto_linear

- name: pixel_shuffle(Tensor self, int upscale_factor) -> Tensor
  self: pixel_unshuffle(grad, upscale_factor)
  result: auto_linear

- name: pixel_unshuffle(Tensor self, int downscale_factor) -> Tensor
  self: pixel_shuffle(grad, downscale_factor)
  result: auto_linear

- name: _adaptive_avg_pool2d(Tensor self, int[2] output_size) -> Tensor
  self: _adaptive_avg_pool2d_backward(grad, self)
  result: auto_linear

- name: _adaptive_avg_pool3d(Tensor self, int[3] output_size) -> Tensor
  self: _adaptive_avg_pool3d_backward(grad, self)
  result: auto_linear

- name: adaptive_max_pool2d(Tensor self, int[2] output_size) -> (Tensor, Tensor)
  self: adaptive_max_pool2d_backward(grad, self, result1)
  result0: gather(self_t.flatten(-2), -1, result1.flatten(-2)).view_as(result1)
  output_differentiability: [True, False]

- name: adaptive_max_pool3d(Tensor self, int[3] output_size) -> (Tensor, Tensor)
  self: adaptive_max_pool3d_backward(grad, self, result1)
  result0: gather(self_t.flatten(-3), -1, result1.flatten(-3)).view_as(result1)
  output_differentiability: [True, False]

- name: avg_pool2d(Tensor self, int[2] kernel_size, int[2] stride=[], int[2] padding=0, bool ceil_mode=False, bool count_include_pad=True, int? divisor_override=None) -> Tensor
  self: avg_pool2d_backward(grad, self, kernel_size, stride, padding, ceil_mode, count_include_pad, divisor_override)
  result: auto_linear

- name: avg_pool3d(Tensor self, int[3] kernel_size, int[3] stride=[], int[3] padding=0, bool ceil_mode=False, bool count_include_pad=True, int? divisor_override=None) -> Tensor
  self: avg_pool3d_backward(grad, self, kernel_size, stride, padding, ceil_mode, count_include_pad, divisor_override)
  result: auto_linear

- name: fractional_max_pool2d(Tensor self, int[2] kernel_size, int[2] output_size, Tensor random_samples) -> (Tensor, Tensor)
  self: fractional_max_pool2d_backward(grad, self, kernel_size, output_size, result1)
  result0: gather(self_t.flatten(-2), -1, result1.flatten(-2)).view_as(result1)
  output_differentiability: [True, False]

- name: fractional_max_pool3d(Tensor self, int[3] kernel_size, int[3] output_size, Tensor random_samples) -> (Tensor, Tensor)
  self: fractional_max_pool3d_backward(grad, self, kernel_size, output_size, result1)
  result0: gather(self_t.flatten(-3), -1, result1.flatten(-3)).view_as(result1)
  output_differentiability: [True, False]

- name: linear(Tensor input, Tensor weight, Tensor? bias=None) -> Tensor
  input, weight, bias: linear_backward(input, grad, weight, grad_input_mask)

#mps
- name: _mps_max_pool2d(Tensor self, int[2] kernel_size, int[2] stride=[], int[2] padding=0, int[2] dilation=1, bool ceil_mode=False) -> Tensor
  self: mps_max_pool2d_backward(grad, self, kernel_size, stride, padding, dilation, ceil_mode)

- name: _mps_convolution(Tensor self, Tensor weight, Tensor? bias, int[] padding, int[] stride, int[] dilation, int groups) -> Tensor
  self, weight, bias: "grad.defined() ? mps_convolution_backward(self, grad, weight, padding, stride, dilation, groups, grad_input_mask) : std::tuple<Tensor, Tensor, Tensor>()"

- name: mps_convolution_backward(Tensor self, Tensor grad_output, Tensor weight, int[] padding, int[] stride, int[] dilation, int groups, bool[3] output_mask) -> (Tensor, Tensor, Tensor)
  grad_output, self, weight: _convolution_double_backward(grads[0], grads[1], grads[2], grad_output, weight, self, stride, padding, dilation, false, std::vector<int64_t>(padding.size(), 0), groups, grad_input_mask)

- name: max_pool2d_with_indices(Tensor self, int[2] kernel_size, int[2] stride=[], int[2] padding=0, int[2] dilation=1, bool ceil_mode=False) -> (Tensor, Tensor)
  self: max_pool2d_with_indices_backward(grad, self, kernel_size, stride, padding, dilation, ceil_mode, result1)
  result0: gather(self_t.flatten(-2), -1, result1.flatten(-2)).view_as(result1)
  output_differentiability: [True, False]

- name: max_pool3d_with_indices(Tensor self, int[3] kernel_size, int[3] stride=[], int[3] padding=0, int[3] dilation=1, bool ceil_mode=False) -> (Tensor, Tensor)
  self: max_pool3d_with_indices_backward(grad, self, kernel_size, stride, padding, dilation, ceil_mode, result1)
  result0: gather(self_t.flatten(-3), -1, result1.flatten(-3)).view_as(result1)
  output_differentiability: [True, False]

- name: max_unpool2d(Tensor self, Tensor indices, int[2] output_size) -> Tensor
  self: max_pool_double_backward(grad, indices, 2)
  indices: non_differentiable
  result: auto_linear

- name: max_unpool3d(Tensor self, Tensor indices, int[3] output_size, int[3] stride, int[3] padding) -> Tensor
  self: max_pool_double_backward(grad, indices, 3)
  indices: non_differentiable
  result: auto_linear

- name: convolution(Tensor input, Tensor weight, Tensor? bias, int[] stride, int[] padding, int[] dilation, bool transposed, int[] output_padding, int groups) -> Tensor
  input, weight, bias: "grad.defined() ? convolution_backward(grad, input, weight, bias->sizes(), stride, padding, dilation, transposed, output_padding, groups, grad_input_mask) : std::tuple<Tensor, Tensor, Tensor>()"
  result: convolution_jvp(input_p, input_t, weight_p, weight_t, bias_p, bias_t, stride, padding, dilation, transposed, output_padding, groups)

# TorchScript serializes calls to _convolution so this entry is present until that is changed to use convolution.
# Note that the benchmark, deterministic, cudnn_enabled, and allow_tf32 flags are queried from the global context
# by convolution_backward instead of being passed along from the forward pass.
- name: _convolution(Tensor input, Tensor weight, Tensor? bias, int[] stride, int[] padding, int[] dilation, bool transposed, int[] output_padding, int groups, bool benchmark, bool deterministic, bool cudnn_enabled, bool allow_tf32) -> Tensor
  input, weight, bias: "grad.defined() ? convolution_backward(grad, input, weight, bias->sizes(), stride, padding, dilation, transposed, output_padding, groups, grad_input_mask) : std::tuple<Tensor, Tensor, Tensor>()"
  result: _convolution_jvp(input_p, input_t, weight_p, weight_t, bias_p, bias_t, stride, padding, dilation, transposed, output_padding, groups, benchmark, deterministic, cudnn_enabled, allow_tf32)

- name: convolution_backward(Tensor grad_output, Tensor input, Tensor weight, int[]? bias_sizes, int[] stride, int[] padding, int[] dilation, bool transposed, int[] output_padding, int groups, bool[3] output_mask) -> (Tensor, Tensor, Tensor)
  grad_output, input, weight: _convolution_double_backward(grads[0], grads[1], grads[2], grad_output, weight, input, stride, padding, dilation, transposed, output_padding, groups, grad_input_mask)
  result0: std::get<0>(convolution_backward(grad_output_p, input_p, weight_t, bias_sizes, stride, padding, dilation, transposed, output_padding, groups, {true, false, false})) + std::get<0>(convolution_backward(grad_output_t, input_p, weight_p, bias_sizes, stride, padding, dilation, transposed, output_padding, groups, {true, false, false}))
  result1: std::get<1>(convolution_backward(grad_output_p, input_t, weight_p, bias_sizes, stride, padding, dilation, transposed, output_padding, groups, {false, true, false})) + std::get<1>(convolution_backward(grad_output_t, input_p, weight_p, bias_sizes, stride, padding, dilation, transposed, output_padding, groups, {false, true, false}))
  result2: convolution_backward_jvp_grad_bias(grad_output_t, result2)

- name: convolution_overrideable(Tensor input, Tensor weight, Tensor? bias, int[] stride, int[] padding, int[] dilation, bool transposed, int[] output_padding, int groups) -> Tensor
  input, weight, bias: "grad.defined() ? convolution_backward_overrideable(grad, input, weight, stride, padding, dilation, transposed, output_padding, groups, grad_input_mask) : std::tuple<Tensor, Tensor, Tensor>()"

- name: convolution_backward_overrideable(Tensor grad_output, Tensor input, Tensor weight, int[] stride, int[] padding, int[] dilation, bool transposed, int[] output_padding, int groups, bool[3] output_mask) -> (Tensor grad_input, Tensor grad_weight, Tensor grad_bias)
  grad_output, input, weight: _convolution_double_backward(grads[0], grads[1], grads[2], grad_output, weight, input, stride, padding, dilation, transposed, output_padding, groups, grad_input_mask)

- name: slow_conv_transpose2d(Tensor self, Tensor weight, int[2] kernel_size, Tensor? bias=None, int[2] stride=1, int[2] padding=0, int[2] output_padding=0, int[2] dilation=1) -> Tensor
  self, weight, bias: "grad.defined() ? convolution_backward(grad, self, weight, bias->sizes(), stride, padding, dilation, true, output_padding, 1, grad_input_mask) : std::tuple<Tensor, Tensor, Tensor>()"

- name: slow_conv_transpose3d(Tensor self, Tensor weight, int[3] kernel_size, Tensor? bias=None, int[3] stride=1, int[3] padding=0, int[3] output_padding=0, int[3] dilation=1) -> Tensor
  self, weight, bias: "grad.defined() ? convolution_backward(grad, self, weight, bias->sizes(), stride, padding, dilation, true, output_padding, 1, grad_input_mask) : std::tuple<Tensor, Tensor, Tensor>()"

- name: _slow_conv2d_forward(Tensor self, Tensor weight, int[2] kernel_size, Tensor? bias, int[2] stride, int[2] padding) -> Tensor
  self, weight, bias: "grad.defined() ? _slow_conv2d_backward(grad, self, weight, kernel_size, stride, padding, grad_input_mask) : std::tuple<Tensor, Tensor, Tensor>()"

- name: _slow_conv2d_backward.output_mask(Tensor grad_output, Tensor self, Tensor weight, int[2] kernel_size, int[2] stride, int[2] padding, bool[3] output_mask) -> (Tensor grad_input, Tensor grad_weight, Tensor grad_bias)
  grad_output, self, weight: _convolution_double_backward(grads[0], grads[1], grads[2], grad_output, weight, self, stride, padding, {{1, 1}}, false, {{0, 0}}, 1, grad_input_mask)

- name: _conv_depthwise2d(Tensor self, Tensor weight, int[2] kernel_size, Tensor? bias, int[2] stride, int[2] padding, int[2] dilation) -> Tensor
  self, weight, bias: "grad.defined() ? convolution_backward(grad.contiguous(), self, weight, bias->sizes(), stride, padding, dilation, /*transposed=*/ false, /*output_padding=*/ {{0, 0}}, /*groups=*/ 1, grad_input_mask) : std::tuple<Tensor, Tensor, Tensor>()"

- name: conv_depthwise3d(Tensor self, Tensor weight, int[3] kernel_size, Tensor? bias, int[3] stride, int[3] padding, int[3] dilation) -> Tensor
  self, weight, bias: "grad.defined() ? convolution_backward(grad.contiguous(), self, weight, bias->sizes(), stride, padding, dilation, /*transposed=*/ false, /*output_padding=*/ {{0, 0, 0}}, /*groups=*/ 1, grad_input_mask) : std::tuple<Tensor, Tensor, Tensor>()"

- name: slow_conv3d_forward(Tensor self, Tensor weight, int[3] kernel_size, Tensor? bias, int[3] stride, int[3] padding) -> Tensor
  self, weight, bias: "grad.defined() ? convolution_backward(grad, self, weight, bias->sizes(), stride, padding, /*dilation=*/ {{1, 1, 1}}, false, /*output_padding=*/ {{0, 0, 0}}, 1, grad_input_mask) : std::tuple<Tensor, Tensor, Tensor>()"

- name: slow_conv_dilated2d(Tensor self, Tensor weight, int[2] kernel_size, Tensor? bias=None, int[2] stride=1, int[2] padding=0, int[2] dilation=1) -> Tensor
  self, weight, bias: "grad.defined() ? convolution_backward(grad, self, weight, bias->sizes(), stride, padding, dilation, false, std::vector<int64_t>(padding.size(), 0), 1, grad_input_mask) : std::tuple<Tensor, Tensor, Tensor>()"

- name: slow_conv_dilated3d(Tensor self, Tensor weight, int[3] kernel_size, Tensor? bias=None, int[3] stride=1, int[3] padding=0, int[3] dilation=1) -> Tensor
  self, weight, bias: "grad.defined() ? convolution_backward(grad, self, weight, bias->sizes(), stride, padding, dilation, false, std::vector<int64_t>(padding.size(), 0), 1, grad_input_mask) : std::tuple<Tensor, Tensor, Tensor>()"

- name: col2im(Tensor self, int[2] output_size, int[2] kernel_size, int[2] dilation, int[2] padding, int[2] stride) -> Tensor
  self: col2im_backward(grad, kernel_size, dilation, padding, stride)
  result: auto_linear

- name: im2col(Tensor self, int[2] kernel_size, int[2] dilation, int[2] padding, int[2] stride) -> Tensor
  self: im2col_backward(grad, {self.size(2), self.size(3)}, kernel_size, dilation, padding, stride)
  result: auto_linear

# NN double backwards support
- name: im2col_backward(Tensor grad_output, int[2] input_size, int[2] kernel_size, int[2] dilation, int[2] padding, int[2] stride) -> Tensor
  grad_output: im2col(grad, kernel_size, dilation, padding, stride)
  result: auto_linear

- name: col2im_backward(Tensor grad_output, int[2] kernel_size, int[2] dilation, int[2] padding, int[2] stride) -> Tensor
  grad_output: col2im(grad, {grad_output.size(2), grad_output.size(3)}, kernel_size, dilation, padding, stride)
  result: auto_linear

- name: _adaptive_avg_pool2d_backward(Tensor grad_output, Tensor self) -> Tensor
  grad_output: _adaptive_avg_pool2d(grad, { grad_output.size(-2), grad_output.size(-1) })
  self: zeros_like(self)
  result: _adaptive_avg_pool2d_backward(grad_output_t, self_p)

- name: _adaptive_avg_pool3d_backward(Tensor grad_output, Tensor self) -> Tensor
  grad_output: _adaptive_avg_pool3d(grad, { grad_output.size(-3), grad_output.size(-2), grad_output.size(-1) })
  self: zeros_like(self)
  result: _adaptive_avg_pool3d_backward(grad_output_t, self_p)

- name: adaptive_max_pool2d_backward(Tensor grad_output, Tensor self, Tensor indices) -> Tensor
  grad_output: max_pool_double_backward(grad, indices, 2)
  self: zeros_like(self)
  result: auto_linear

- name: adaptive_max_pool3d_backward(Tensor grad_output, Tensor self, Tensor indices) -> Tensor
  grad_output: max_pool_double_backward(grad, indices, 3)
  self: zeros_like(self)
  result: auto_linear

- name: avg_pool2d_backward(Tensor grad_output, Tensor self, int[2] kernel_size, int[2] stride, int[2] padding, bool ceil_mode, bool count_include_pad, int? divisor_override) -> Tensor
  grad_output: avg_pool2d(grad, kernel_size, stride, padding, ceil_mode, count_include_pad, divisor_override)
  self: zeros_like(self)
  result: avg_pool2d_backward(grad_output_t, self_p, kernel_size, stride, padding, ceil_mode, count_include_pad, divisor_override)

- name: avg_pool3d_backward(Tensor grad_output, Tensor self, int[3] kernel_size, int[3] stride, int[3] padding, bool ceil_mode, bool count_include_pad, int? divisor_override) -> Tensor
  grad_output: avg_pool3d(grad, kernel_size, stride, padding, ceil_mode, count_include_pad, divisor_override)
  self: zeros_like(self)
  result: avg_pool3d_backward(grad_output_t, self_p, kernel_size, stride, padding, ceil_mode, count_include_pad, divisor_override)

- name: elu_backward(Tensor grad_output, Scalar alpha, Scalar scale, Scalar input_scale, bool is_result, Tensor self_or_result) -> Tensor
  grad_output: elu_backward(grad, alpha, scale, input_scale, is_result, self_or_result)
  self_or_result: elu_double_backward(grad, grad_output, alpha, scale, input_scale, is_result, self_or_result)
  result: elu_backward(grad_output_t, alpha, scale, input_scale, is_result, self_or_result_p) + elu_double_backward(self_or_result_t, grad_output_p, alpha, scale, input_scale, is_result, self_or_result_p)

- name: fractional_max_pool2d_backward(Tensor grad_output, Tensor self, int[2] kernel_size, int[2] output_size, Tensor indices) -> Tensor
  grad_output: max_pool_double_backward(grad, indices, 2)
  self: zeros_like(self)
  result: auto_linear

- name: fractional_max_pool3d_backward(Tensor grad_output, Tensor self, int[3] kernel_size, int[3] output_size, Tensor indices) -> Tensor
  grad_output: max_pool_double_backward(grad, indices, 3)
  self: zeros_like(self)
  result: auto_linear

- name: glu_backward(Tensor grad_output, Tensor self, int dim) -> Tensor
  grad_output: glu_double_backward_grad_output(grad, self, dim)
  self: glu_double_backward(grad, grad_output, self, dim)
  result: glu_backward_jvp(result, grad_output_p, self_p, grad_output_t, self_t, dim)

- name: hardtanh_backward(Tensor grad_output, Tensor self, Scalar min_val, Scalar max_val) -> Tensor
  grad_output: hardtanh_backward(grad, self, min_val, max_val)
  self: zeros_like(grad)
  result: at::where((self_p > min_val).logical_and(self_p < max_val), grad_output_t, at::zeros({}, result.options()).expand_as(result))

- name: log_sigmoid_backward(Tensor grad_output, Tensor self, Tensor buffer) -> Tensor
  grad_output: log_sigmoid_backward(grad, self, buffer)
  self: log_sigmoid_double_backward(grad * grad_output, self)

- name: _log_softmax_backward_data(Tensor grad_output, Tensor output, int dim, ScalarType input_dtype) -> Tensor
  grad_output: grad.to(output.dtype()) - (grad.to(output.dtype()) * output.exp()).sum(dim, true)
  output: (-grad_output.sum(dim, true) * output.exp() * grad.to(output.dtype())).to(output.dtype())

- name: leaky_relu_backward(Tensor grad_output, Tensor self, Scalar negative_slope, bool self_is_result) -> Tensor
  # self_is_result is always false here since double backward call is an out-of-place call, self is input itself
  grad_output: leaky_relu_backward(grad, self, negative_slope, false)
  self: zeros_like(grad)
  # leaky_relu_backward(grad_output, self, negative_slope, false)
  # computes grad_output * at::where(self_p > 0, 1, negative_slope)
  # so the jvp formula is the following:
  # grad_output_t * at::where(self_p > 0, self_p.new_ones([]), negative_slope);
  #
  # leaky_relu_backward(grad_output, result, negative_slope, true)
  # computes grad_output * at::where(result > 0, 1, negative_slope)
  # under the assumption that `negative_slope` is positive (otherwise,
  # it is not possible to compute the gradient).
  #
  # so the jvp formula is the following:
  # grad_output_t * at::where(result_p > 0, result_p.new_ones([]), negative_slope);
  # with the assumption that negative_slope is positive.
  #
  # Combined together that results in the following optimized kernel which
  # also checks the assumption that negative_slope is positive when self_is_result
  # is True:
  result: leaky_relu_backward(grad_output_t, self_p, negative_slope, self_is_result)

- name: max_pool2d_with_indices_backward(Tensor grad_output, Tensor self, int[2] kernel_size, int[2] stride, int[2] padding, int[2] dilation, bool ceil_mode, Tensor indices) -> Tensor
  grad_output: max_pool_double_backward(grad, indices, 2)
  self: zeros_like(self)
  indices: non_differentiable
  result: auto_linear

- name: max_pool3d_with_indices_backward(Tensor grad_output, Tensor self, int[3] kernel_size, int[3] stride, int[3] padding, int[3] dilation, bool ceil_mode, Tensor indices) -> Tensor
  grad_output: max_pool_double_backward(grad, indices, 3)
  self: zeros_like(self)
  indices: non_differentiable
  result: auto_linear

- name: mse_loss_backward(Tensor grad_output, Tensor self, Tensor target, int reduction) -> Tensor
  grad_output: mse_loss_backward(grad, self, target, reduction)
  self: mse_loss_double_backward(grad * grad_output, self, reduction)
  target: -mse_loss_double_backward(grad * grad_output, target, reduction)
  result: "  mse_loss_double_backward(self_t * grad_output_p, self_p, reduction)
           - mse_loss_double_backward(target_t * grad_output_p, target_p, reduction)
           + mse_loss_backward(grad_output_t, self_p, target_p, reduction)
          "

- name: nll_loss_backward(Tensor grad_output, Tensor self, Tensor target, Tensor? weight, int reduction, int ignore_index, Tensor total_weight) -> Tensor
  grad_output: nll_loss(grad, target, weight, reduction, ignore_index)
  self: zeros_like(grad)
  target: non_differentiable

- name: nll_loss2d_backward(Tensor grad_output, Tensor self, Tensor target, Tensor? weight, int reduction, int ignore_index, Tensor total_weight) -> Tensor
  grad_output: nll_loss2d(grad, target, weight, reduction, ignore_index)
  self: zeros_like(grad)
  target: non_differentiable

- name: rrelu_with_noise_backward(Tensor grad_output, Tensor self, Tensor noise, Scalar lower, Scalar upper, bool training, bool self_is_result) -> Tensor
  # self_is_result is always false here since double backward call is an out-of-place call, self is input itself
  grad_output: rrelu_with_noise_backward(grad, self, noise, lower, upper, training, false)
  self: zeros_like(grad)
  result: rrelu_with_noise_backward(grad_output_t, self_p, noise, lower, upper, training, false)

- name: reflection_pad1d_backward(Tensor grad_output, Tensor self, int[2] padding) -> Tensor
  grad_output: reflection_pad1d(grad, padding)
  self: zeros_like(self)
  result: reflection_pad1d_backward(grad_output_t, self_p, padding)

- name: reflection_pad2d_backward(Tensor grad_output, Tensor self, int[4] padding) -> Tensor
  grad_output: reflection_pad2d(grad, padding)
  self: zeros_like(self)
  result: reflection_pad2d_backward(grad_output_t, self_p, padding)

- name: reflection_pad3d_backward(Tensor grad_output, Tensor self, int[6] padding) -> Tensor
  grad_output: reflection_pad3d(grad, padding)
  self: zeros_like(self)
  result: reflection_pad3d_backward(grad_output_t, self_p, padding)

- name: replication_pad1d_backward(Tensor grad_output, Tensor self, int[2] padding) -> Tensor
  grad_output: replication_pad1d(grad, padding)
  self: zeros_like(self)
  result: replication_pad1d_backward(grad_output_t, self_p, padding)

- name: replication_pad2d_backward(Tensor grad_output, Tensor self, int[4] padding) -> Tensor
  grad_output: replication_pad2d(grad, padding)
  self: zeros_like(self)
  result: replication_pad2d_backward(grad_output_t, self_p, padding)

- name: replication_pad3d_backward(Tensor grad_output, Tensor self, int[6] padding) -> Tensor
  grad_output: replication_pad3d(grad, padding)
  self: zeros_like(self)
  result: replication_pad3d_backward(grad_output_t, self_p, padding)

- name: sparse_sampled_addmm(Tensor self, Tensor mat1, Tensor mat2, *, Scalar beta=1, Scalar alpha=1) -> Tensor
  self: maybe_multiply(grad, beta.conj())
  mat1: maybe_multiply(grad.sparse_mask(self).mm(mat2.mH()), alpha.conj())
  mat2: maybe_multiply(mat1.mH().mm(grad.sparse_mask(self)), alpha.conj())

- name: smooth_l1_loss_backward(Tensor grad_output, Tensor self, Tensor target, int reduction, float beta) -> Tensor
  grad_output: smooth_l1_loss_backward(grad, self, target, reduction, beta)
  self: smooth_l1_loss_double_backward(grad * grad_output, self, target, reduction, beta)
  target: -smooth_l1_loss_double_backward(grad * grad_output, self, target, reduction, beta)
  result: "  smooth_l1_loss_double_backward(self_t * grad_output_p, self_p, target_p, reduction, beta)
           - smooth_l1_loss_double_backward(target_t * grad_output_p, self_p, target_p, reduction, beta)
           + smooth_l1_loss_backward(grad_output_t, self_p, target_p, reduction, beta)
          "

- name: huber_loss_backward(Tensor grad_output, Tensor self, Tensor target, int reduction, float delta) -> Tensor
  grad_output: huber_loss_double_backward_grad_output(grad, grad_output, self, target, reduction, delta)
  self: huber_loss_double_backward(grad * grad_output, self, target, reduction, delta)
  target: -huber_loss_double_backward(grad * grad_output, self, target, reduction, delta)

- name: softplus_backward(Tensor grad_output, Tensor self, Scalar beta, Scalar threshold) -> Tensor
  grad_output: softplus_backward(grad, self, beta, threshold)
  self: softplus_double_backward(grad * grad_output, self, beta, threshold)
  result: "softplus_backward(grad_output_t, self_p, beta, threshold)
         + softplus_double_backward(self_t * grad_output_p, self_p, beta, threshold)"

- name: _softmax_backward_data(Tensor grad_output, Tensor output, int dim, ScalarType input_dtype) -> Tensor
  grad_output: _softmax_backward_data(grad.to(output.dtype()), output, dim, input_dtype)
  output: softmax_double_backward(grad.to(output.dtype()), grad_output, dim, output).to(output.dtype())

- name: soft_margin_loss_backward(Tensor grad_output, Tensor self, Tensor target, int reduction) -> Tensor
  grad_output: soft_margin_loss_double_backward_grad_output(grad, grad_output, self, target, reduction)
  self: soft_margin_loss_double_backward(grad * grad_output, self, target, reduction)

- name: softshrink_backward(Tensor grad_output, Tensor self, Scalar lambd) -> Tensor
  grad_output: softshrink_backward(grad, self, lambd)
  self: zeros_like(grad)
  result: at::where((self_p > lambd).logical_or(self_p < -lambd), grad_output_t, at::zeros({}, result.options()).expand_as(result))

- name: threshold_backward(Tensor grad_output, Tensor self, Scalar threshold) -> Tensor
  grad_output: threshold_backward(grad, self, threshold)
  self: zeros_like(grad)
  result: zeros_like(self_t) + threshold_backward(grad_output_t, self_p, threshold)

- name: upsample_linear1d_backward(Tensor grad_output, int[1] output_size, int[3] input_size, bool align_corners, float? scales=None) -> Tensor
  grad_output: upsample_linear1d(grad, output_size, align_corners, scales)
  result: auto_linear

- name: upsample_bilinear2d_backward(Tensor grad_output, int[2] output_size, int[4] input_size, bool align_corners, float? scales_h=None, float? scales_w=None) -> Tensor
  grad_output: upsample_bilinear2d(grad, output_size, align_corners, scales_h, scales_w)
  result: auto_linear

- name: _upsample_bilinear2d_aa_backward(Tensor grad_output, int[2] output_size, int[4] input_size, bool align_corners, float? scales_h=None, float? scales_w=None) -> Tensor
  grad_output: _upsample_bilinear2d_aa(grad, output_size, align_corners, scales_h, scales_w)
  result: auto_linear

- name: upsample_bicubic2d_backward(Tensor grad_output, int[2] output_size, int[4] input_size, bool align_corners, float? scales_h=None, float? scales_w=None) -> Tensor
  grad_output: upsample_bicubic2d(grad, output_size, align_corners, scales_h, scales_w)
  result: auto_linear

- name: _upsample_bicubic2d_aa_backward(Tensor grad_output, int[2] output_size, int[4] input_size, bool align_corners, float? scales_h=None, float? scales_w=None) -> Tensor
  grad_output: _upsample_bicubic2d_aa(grad, output_size, align_corners, scales_h, scales_w)

- name: upsample_trilinear3d_backward(Tensor grad_output, int[3] output_size, int[5] input_size, bool align_corners, float? scales_d=None, float? scales_h=None, float? scales_w=None) -> Tensor
  grad_output: upsample_trilinear3d(grad, output_size, align_corners, scales_d, scales_h, scales_w)
  result: auto_linear

- name: upsample_nearest1d_backward(Tensor grad_output, int[1] output_size, int[3] input_size, float? scales=None) -> Tensor
  grad_output: upsample_nearest1d(grad, output_size, scales)
  result: auto_linear

- name: _upsample_nearest_exact1d_backward(Tensor grad_output, int[1] output_size, int[3] input_size, float? scales=None) -> Tensor
  grad_output: _upsample_nearest_exact1d(grad, output_size, scales)
  result: auto_linear

- name: upsample_nearest2d_backward(Tensor grad_output, int[2] output_size, int[4] input_size, float? scales_h=None, float? scales_w=None) -> Tensor
  grad_output: upsample_nearest2d(grad, output_size, scales_h, scales_w)
  result: auto_linear

- name: _upsample_nearest_exact2d_backward(Tensor grad_output, int[2] output_size, int[4] input_size, float? scales_h=None, float? scales_w=None) -> Tensor
  grad_output: _upsample_nearest_exact2d(grad, output_size, scales_h, scales_w)
  result: auto_linear

- name: upsample_nearest3d_backward(Tensor grad_output, int[3] output_size, int[5] input_size, float? scales_d=None, float? scales_h=None, float? scales_w=None) -> Tensor
  grad_output: upsample_nearest3d(grad, output_size, scales_d, scales_h, scales_w)
  result: auto_linear

- name: _upsample_nearest_exact3d_backward(Tensor grad_output, int[3] output_size, int[5] input_size, float? scales_d=None, float? scales_h=None, float? scales_w=None) -> Tensor
  grad_output: _upsample_nearest_exact3d(grad, output_size, scales_d, scales_h, scales_w)
  result: auto_linear

- name: upsample_linear1d_backward.vec(Tensor grad_output, int[]? output_size, int[] input_size, bool align_corners, float[]? scale_factors) -> Tensor
  grad_output: upsample_linear1d(grad, output_size, align_corners, scale_factors)
  result: auto_linear

- name: upsample_bilinear2d_backward.vec(Tensor grad_output, int[]? output_size, int[] input_size, bool align_corners, float[]? scale_factors) -> Tensor
  grad_output: upsample_bilinear2d(grad, output_size, align_corners, scale_factors)
  result: auto_linear

- name: _upsample_bilinear2d_aa_backward.vec(Tensor grad_output, int[]? output_size, int[] input_size, bool align_corners, float[]? scale_factors) -> Tensor
  grad_output: _upsample_bilinear2d_aa(grad, output_size, align_corners, scale_factors)
  result: auto_linear

- name: upsample_trilinear3d_backward.vec(Tensor grad_output, int[]? output_size, int[] input_size, bool align_corners, float[]? scale_factors) -> Tensor
  grad_output: upsample_trilinear3d(grad, output_size, align_corners, scale_factors)
  result: auto_linear

- name: upsample_bicubic2d_backward.vec(Tensor grad_output, int[]? output_size, int[] input_size, bool align_corners, float[]? scale_factors) -> Tensor
  grad_output: upsample_bicubic2d(grad, output_size, align_corners, scale_factors)
  result: auto_linear

- name: _upsample_bicubic2d_aa_backward.vec(Tensor grad_output, int[]? output_size, int[] input_size, bool align_corners, float[]? scale_factors) -> Tensor
  grad_output: _upsample_bicubic2d_aa(grad, output_size, align_corners, scale_factors)

- name: upsample_nearest1d_backward.vec(Tensor grad_output, int[]? output_size, int[] input_size, float[]? scale_factors) -> Tensor
  grad_output: upsample_nearest1d(grad, output_size, scale_factors)
  result: auto_linear

- name: _upsample_nearest_exact1d_backward.vec(Tensor grad_output, int[]? output_size, int[] input_size, float[]? scale_factors) -> Tensor
  grad_output: _upsample_nearest_exact1d(grad, output_size, scale_factors)
  result: auto_linear

- name: upsample_nearest2d_backward.vec(Tensor grad_output, int[]? output_size, int[] input_size, float[]? scale_factors) -> Tensor
  grad_output: upsample_nearest2d(grad, output_size, scale_factors)
  result: auto_linear

- name: _upsample_nearest_exact2d_backward.vec(Tensor grad_output, int[]? output_size, int[] input_size, float[]? scale_factors) -> Tensor
  grad_output: _upsample_nearest_exact2d(grad, output_size, scale_factors)
  result: auto_linear

- name: upsample_nearest3d_backward.vec(Tensor grad_output, int[]? output_size, int[] input_size, float[]? scale_factors) -> Tensor
  grad_output: upsample_nearest3d(grad, output_size, scale_factors)
  result: auto_linear

- name: _upsample_nearest_exact3d_backward.vec(Tensor grad_output, int[]? output_size, int[] input_size, float[]? scale_factors) -> Tensor
  grad_output: _upsample_nearest_exact3d(grad, output_size, scale_factors)
  result: auto_linear

- name: sigmoid_backward(Tensor grad_output, Tensor output) -> Tensor
  grad_output: sigmoid_backward(grad, output.conj())
  output: grad.conj() * grad_output * (-2 * output.conj() + 1)
  result: sigmoid_backward(grad_output_t, output_p) + output_t.conj() * grad_output_p * (-2 * output_p.conj() + 1)

- name: tanh_backward(Tensor grad_output, Tensor output) -> Tensor
  grad_output: tanh_backward(grad, output.conj())
  output: grad.conj() * (-2 * output.conj() * grad_output)
  result: tanh_backward(grad_output_t, output_p) + output_t.conj() * (-2 * output_p.conj() * grad_output_p)

# cudnn
- name: _cudnn_ctc_loss(Tensor log_probs, Tensor targets, int[] input_lengths, int[] target_lengths, int blank, bool deterministic, bool zero_infinity) -> (Tensor, Tensor)
  log_probs: _cudnn_ctc_loss_backward(grad, result0, result1, zero_infinity)

- name: cudnn_convolution_transpose(Tensor self, Tensor weight, int[] padding, int[] output_padding, int[] stride, int[] dilation, int groups, bool benchmark, bool deterministic, bool allow_tf32) -> Tensor
  self, weight: "_cudnn_convolution_backward(self, grad, weight, padding, output_padding, stride, dilation, true, groups, {grad_input_mask[0], grad_input_mask[1]})"

- name: _mps_convolution_transpose(Tensor self, Tensor weight, int[] padding, int[] output_padding, int[] stride, int[] dilation, int groups) -> Tensor
  self, weight: "grad.defined() ? mps_convolution_transpose_backward(self, grad, weight, padding, output_padding, stride, dilation, groups, grad_input_mask) : std::tuple<Tensor, Tensor>()"

- name: cudnn_convolution(Tensor self, Tensor weight, int[] padding, int[] stride, int[] dilation, int groups, bool benchmark, bool deterministic, bool allow_tf32) -> Tensor
  self, weight: "_cudnn_convolution_backward(self, grad, weight, padding, std::vector<int64_t>(padding.size(), 0), stride, dilation, false, groups, {grad_input_mask[0], grad_input_mask[1]})"

- name: cudnn_grid_sampler(Tensor self, Tensor grid) -> Tensor output
  self, grid: "grad.defined() ? cudnn_grid_sampler_backward(self, grid, grad) : std::tuple<Tensor, Tensor>()"

- name: cudnn_affine_grid_generator(Tensor theta, int N, int C, int H, int W) -> Tensor grid
  theta: cudnn_affine_grid_generator_backward(grad, N, C, H, W)

# NB: Why is the backwards here so complicated?  CuDNN cannot be used to compute
# backward in evaluation mode, because the math for backward in evaluation mode
# is different (since the forward math is different), and CuDNN does not support
# it.  And in any case, you shouldn't be using this bn in evaluation mode,
# because it should be merged into the previous convolution (left for future
# work.)
# NB2: The quotes around the gradient are needed to appease YAML parsing rules.
- name: cudnn_batch_norm(Tensor input, Tensor weight, Tensor? bias, Tensor? running_mean, Tensor? running_var, bool training, float exponential_average_factor, float epsilon) -> (Tensor, Tensor, Tensor, Tensor)
  input, weight, bias: "grad.defined() ? (training ? cudnn_batch_norm_backward(input, grad.contiguous(input.suggest_memory_format()), weight, running_mean, running_var, result1, result2, epsilon, retain_variables ? result3.clone() : result3) : native_batch_norm_backward(grad, input, weight, running_mean, running_var, result1, result2, training, epsilon, grad_input_mask)) : std::tuple<Tensor, Tensor, Tensor>()"
  result0: batch_norm_jvp(input_p, input_t, weight_p, weight_t, bias_p, bias_t, running_mean, running_var, result1, result2, training, epsilon)

# HACK: save_mean and save_var are going to be passed in as
# requires_grad variables (even though we'll never backprop through
# them) so we need to prevent the unpacking from triggering an error.
- name: cudnn_batch_norm_backward(Tensor input, Tensor grad_output, Tensor weight, Tensor? running_mean, Tensor? running_var, Tensor? save_mean, Tensor? save_var, float epsilon, Tensor reserveSpace) -> (Tensor, Tensor, Tensor)
  save_mean: not_implemented("cudnn_batch_norm_backward save_mean")
  save_var: not_implemented("cudnn_batch_norm_backward save_var")
  reserveSpace: not_implemented("cudnn_batch_norm_backward reserveSpace")
  input, weight, grad_output: batchnorm_double_backward(input, weight, grads[0], grads[1], grads[2], grad_output, running_mean, running_var, true, epsilon, save_mean, save_var, grad_input_mask)

# nnpack

- name: _nnpack_spatial_convolution(Tensor input, Tensor weight, Tensor? bias, int[2] padding, int[2] stride=1) -> Tensor
  # NNPACK does not support strided convolutions in the backwards path, which is the reason why we are using the closest available function that does here.
  input, weight, bias: "grad.defined() ? convolution_backward(grad, input, weight, bias->sizes(), stride, padding, std::vector<int64_t>(padding.size(), 1), false, std::vector<int64_t>(padding.size(), 0), 1, grad_input_mask) : std::tuple<Tensor, Tensor, Tensor>()"

#LSTM MPS
- name: _lstm_mps(Tensor input, Tensor[] hx, Tensor[] params, bool has_biases, int num_layers, float dropout, bool train, bool bidirectional, bool batch_first) -> (Tensor, Tensor, Tensor, Tensor, Tensor)
  output_differentiability: [True, True, True, False, False]
  input, hx, params: "lstm_mps_backward(grads[0], grads[1], grads[2], result3, result4, input, hx, params, has_biases, num_layers, dropout, train, bidirectional, batch_first)"

- name: lstm_mps_backward(Tensor grad_y, Tensor? grad_hy, Tensor? grad_cy, Tensor z_state, Tensor cell_state_fwd, Tensor input, Tensor[] hx, Tensor[] params, bool has_biases, int num_layers, float dropout, bool train, bool bidirectional, bool batch_first) -> (Tensor, Tensor[], Tensor[])



# Only frst three of _cudnn_rnn outputs can have gradients.
# _cudnn_rnn outputs: (output, hy, cy, reserve, weight_buf)
- name: _cudnn_rnn(Tensor input, Tensor[] weight, int weight_stride0, Tensor? weight_buf, Tensor hx, Tensor? cx, int mode, int hidden_size, int proj_size, int num_layers, bool batch_first, float dropout, bool train, bool bidirectional, int[] batch_sizes, Tensor? dropout_state) -> (Tensor, Tensor, Tensor, Tensor, Tensor)
  dropout_state: non_differentiable
  output_differentiability: [True, True, True, False, False]
  input, hx, cx, weight: "_cudnn_rnn_backward(input, weight, weight_stride0, result4, hx, cx, result0, grads[0], grads[1], grads[2], mode, hidden_size, proj_size, num_layers, batch_first, dropout, train, bidirectional, batch_sizes, dropout_state, retain_variables ? result3.clone() : result3, grad_input_mask)"

- name: _cudnn_rnn_backward(Tensor input, Tensor[] weight, int weight_stride0, Tensor weight_buf, Tensor hx, Tensor? cx, Tensor output, Tensor? grad_output, Tensor? grad_hy, Tensor? grad_cy, int mode, int hidden_size, int proj_size, int num_layers, bool batch_first, float dropout, bool train, bool bidirectional, int[] batch_sizes, Tensor? dropout_state, Tensor reserve, bool[4] output_mask) -> (Tensor, Tensor, Tensor, Tensor[])
  dropout_state: non_differentiable
  input: not_implemented("_cudnn_rnn_backward", kCudnnDoubleBackwardMsg)
  weight: not_implemented_list("_cudnn_rnn_backward", kCudnnDoubleBackwardMsg)
  hx: not_implemented("_cudnn_rnn_backward", kCudnnDoubleBackwardMsg)
  cx: not_implemented("_cudnn_rnn_backward", kCudnnDoubleBackwardMsg)
  output: not_implemented("_cudnn_rnn_backward", kCudnnDoubleBackwardMsg)
  grad_output: not_implemented("_cudnn_rnn_backward", kCudnnDoubleBackwardMsg)
  grad_hy: not_implemented("_cudnn_rnn_backward", kCudnnDoubleBackwardMsg)
  grad_cy: not_implemented("_cudnn_rnn_backward", kCudnnDoubleBackwardMsg)

# miopen

- name: miopen_convolution_transpose(Tensor self, Tensor weight, Tensor? bias, int[] padding, int[] output_padding, int[] stride, int[] dilation, int groups, bool benchmark, bool deterministic) -> Tensor
  self, weight, bias: "grad.defined() ? convolution_backward(grad, self, weight, bias->sizes(), stride, padding, dilation, true, output_padding, groups, grad_input_mask) : std::tuple<Tensor, Tensor, Tensor>()"

- name: miopen_convolution(Tensor self, Tensor weight, Tensor? bias, int[] padding, int[] stride, int[] dilation, int groups, bool benchmark, bool deterministic) -> Tensor
  self, weight, bias: "grad.defined() ? convolution_backward(grad, self, weight, bias->sizes(), stride, padding, dilation, false, std::vector<int64_t>(padding.size(), 0), groups, grad_input_mask) : std::tuple<Tensor, Tensor, Tensor>()"

- name: miopen_depthwise_convolution(Tensor self, Tensor weight, Tensor? bias, int[] padding, int[] stride, int[] dilation, int groups, bool benchmark, bool deterministic) -> Tensor
  self, weight, bias: "grad.defined() ? convolution_backward(grad, self, weight, bias->sizes(), stride, padding, dilation, false, std::vector<int64_t>(padding.size(), 0), groups, grad_input_mask) : std::tuple<Tensor, Tensor, Tensor>()"

- name: miopen_batch_norm(Tensor input, Tensor weight, Tensor? bias, Tensor? running_mean, Tensor? running_var, bool training, float exponential_average_factor, float epsilon) -> (Tensor, Tensor, Tensor)
  input, weight, bias: "grad.defined() ? (training ? miopen_batch_norm_backward(input, grad.contiguous(), weight, running_mean, running_var, result1, result2, epsilon) : native_batch_norm_backward(grad, input, weight, running_mean, running_var, result1, result2, training, epsilon, grad_input_mask)) : std::tuple<Tensor, Tensor, Tensor>()"

- name: miopen_batch_norm_backward(Tensor input, Tensor grad_output, Tensor weight, Tensor? running_mean, Tensor? running_var, Tensor? save_mean, Tensor? save_var, float epsilon) -> (Tensor, Tensor, Tensor)
  save_mean: not_implemented("miopen_batch_norm_backward save_mean")
  save_var: not_implemented("miopen_batch_norm_backward save_var")
  input, weight, grad_output: batchnorm_double_backward(input, weight, grads[0], grads[1], grads[2], grad_output, running_mean, running_var, true, epsilon, save_mean, save_var, grad_input_mask)

- name: miopen_rnn(Tensor input, Tensor[] weight, int weight_stride0, Tensor hx, Tensor? cx, int mode, int hidden_size, int num_layers, bool batch_first, float dropout, bool train, bool bidirectional, int[] batch_sizes, Tensor? dropout_state) -> (Tensor, Tensor, Tensor, Tensor, Tensor)
  dropout_state: non_differentiable
  output_differentiability: [True, True, True, False, False]
  input, hx, cx, weight: "miopen_rnn_backward(input, weight, weight_stride0, result4, hx, cx, result0, grads[0], grads[1], grads[2], mode, hidden_size, num_layers, batch_first, dropout, train, bidirectional, batch_sizes, dropout_state, retain_variables ? result3.clone() : result3, grad_input_mask)"

- name: miopen_rnn_backward(Tensor input, Tensor[] weight, int weight_stride0, Tensor weight_buf, Tensor hx, Tensor? cx, Tensor output, Tensor? grad_output, Tensor? grad_hy, Tensor? grad_cy, int mode, int hidden_size, int num_layers, bool batch_first, float dropout, bool train, bool bidirectional, int[] batch_sizes, Tensor? dropout_state, Tensor reserve, bool[4] output_mask) -> (Tensor, Tensor, Tensor, Tensor[])
  dropout_state: non_differentiable

# mkldnn
- name: mkldnn_convolution(Tensor self, Tensor weight, Tensor? bias, int[] padding, int[] stride, int[] dilation, int groups) -> Tensor
  self, weight, bias: "grad.defined() ? convolution_backward(grad, self, weight, bias->sizes(), stride, padding, dilation, /*transposed=*/ false, /*output_padding=*/ std::vector<int64_t>(padding.size(), 0), groups, grad_input_mask) : std::tuple<Tensor, Tensor, Tensor>()"

- name: mkldnn_linear(Tensor self, Tensor weight, Tensor? bias=None) -> Tensor
  self, weight, bias: mkldnn_linear_backward(self, grad, weight, grad_input_mask)

- name: mkldnn_max_pool2d(Tensor self, int[2] kernel_size, int[2] stride=[], int[2] padding=0, int[2] dilation=1, bool ceil_mode=False) -> Tensor
  self: mkldnn_max_pool2d_backward(grad, result, self, kernel_size, stride, padding, dilation, ceil_mode)

- name: mkldnn_max_pool3d(Tensor self, int[3] kernel_size, int[3] stride=[], int[3] padding=0, int[3] dilation=1, bool ceil_mode=False) -> Tensor
  self: mkldnn_max_pool3d_backward(grad, result, self, kernel_size, stride, padding, dilation, ceil_mode)

- name: mkldnn_adaptive_avg_pool2d(Tensor self, int[2] output_size) -> Tensor
  self: mkldnn_adaptive_avg_pool2d_backward(grad, self)

- name: _mkldnn_reshape(Tensor self, int[] shape) -> Tensor
  self: grad.reshape(self.sizes())

# Nested Tensor
- name: nested_tensor(Tensor[] list, ScalarType? dtype=None, Layout? layout=None, Device? device=None, bool? pin_memory=None) -> Tensor
  list: "grad.defined()? at::unbind(grad) : std::vector<Tensor>(list.size())"

- name: _nested_tensor_from_mask(Tensor t, Tensor mask, bool mask_check=True) -> Tensor
  t: nested_to_padded_tensor(grad, 0, t.sizes())
  mask: non_differentiable

- name: _nested_from_padded(Tensor padded, Tensor cpu_nested_shape_example, bool fuse_transform_0213=False) -> Tensor
  padded: _nested_from_padded_backward(grad, padded, fuse_transform_0213)
  cpu_nested_shape_example: non_differentiable

- name: nested_to_padded_tensor(Tensor self, float padding, int[]? output_size=None) -> Tensor
  self: at::_nested_from_padded(grad, self._nested_tensor_size())
  padding: non_differentiable

- name:  _nested_view_from_buffer(Tensor(a) self, Tensor nested_size, Tensor nested_strides, int[] offsets) -> Tensor(a)
  self: grad.values()
  nested_size: non_differentiable
  nested_strides: non_differentiable

# fft
- name: _fft_r2c(Tensor self, int[] dim, int normalization, bool onesided) -> Tensor
  self: fft_r2c_backward(grad, dim, normalization, onesided, self.size(dim.back()))
  result: auto_linear

- name: _fft_c2r(Tensor self, int[] dim, int normalization, int last_dim_size) -> Tensor
  self: fft_c2r_backward(grad, dim, normalization)
  result: auto_linear

- name: _fft_c2c(Tensor self, int[] dim, int normalization, bool forward) -> Tensor
  self: _fft_c2c(grad, dim, normalization, !forward)
  result: auto_linear

- name: unbind.int(Tensor(a -> *) self, int dim=0) -> Tensor(a)[]
  self: unbind_backward(grads, dim)
  result: auto_linear

- name: stack(Tensor[] tensors, int dim=0) -> Tensor
  tensors: "grad.defined() ? unbind(grad, dim) : std::vector<Tensor>(tensors.size())"
  result: stack_jvp(tensors, dim)

# fused RNN kernels

# Only frst two of _thnn_fused_lstm_cell outputs can have gradients.
# _thnn_fused_lstm_cell outputs: (hy, cy, workspace)
- name: _thnn_fused_lstm_cell(Tensor input_gates, Tensor hidden_gates, Tensor cx, Tensor? input_bias=None, Tensor? hidden_bias=None) -> (Tensor, Tensor, Tensor)
  output_differentiability: [True, True, False]
  input_gates, hidden_gates, cx, input_bias, hidden_bias: "GradMode::is_enabled() ? _thnn_differentiable_lstm_cell_backward(grads[0], grads[1], input_gates, hidden_gates, input_bias, hidden_bias, cx, result1) : _thnn_fused_lstm_cell_backward(grads[0], grads[1], cx, result1, result2, input_bias.defined())"

- name: _thnn_fused_gru_cell(Tensor input_gates, Tensor hidden_gates, Tensor hx, Tensor? input_bias=None, Tensor? hidden_bias=None) -> (Tensor, Tensor)
  input_gates, hidden_gates, hx, input_bias, hidden_bias: "grad.defined() ? (GradMode::is_enabled() ? _thnn_differentiable_gru_cell_backward(grad, input_gates, hidden_gates, hx, input_bias, hidden_bias) : _thnn_fused_gru_cell_backward(grad, result1, input_bias.defined())) : std::tuple<Tensor, Tensor, Tensor, Tensor, Tensor>()"

# PackedSequence helpers
- name: _pack_padded_sequence(Tensor input, Tensor lengths, bool batch_first) -> (Tensor, Tensor)
  input: _pack_padded_sequence_backward(grad, input.sizes(), result1, batch_first)

# TH wrappers
- name: eq.Scalar(Tensor self, Scalar other) -> Tensor
  output_differentiability: [False]

- name: eq.Tensor(Tensor self, Tensor other) -> Tensor
  output_differentiability: [False]

- name: ge.Scalar(Tensor self, Scalar other) -> Tensor
  output_differentiability: [False]

- name: ge.Tensor(Tensor self, Tensor other) -> Tensor
  output_differentiability: [False]

- name: gt.Scalar(Tensor self, Scalar other) -> Tensor
  output_differentiability: [False]

- name: gt.Tensor(Tensor self, Tensor other) -> Tensor
  output_differentiability: [False]

- name: le.Scalar(Tensor self, Scalar other) -> Tensor
  output_differentiability: [False]

- name: le.Tensor(Tensor self, Tensor other) -> Tensor
  output_differentiability: [False]

- name: lt.Scalar(Tensor self, Scalar other) -> Tensor
  output_differentiability: [False]

- name: lt.Tensor(Tensor self, Tensor other) -> Tensor
  output_differentiability: [False]

- name: ne.Scalar(Tensor self, Scalar other) -> Tensor
  output_differentiability: [False]

- name: ne.Tensor(Tensor self, Tensor other) -> Tensor
  output_differentiability: [False]

- name: multinomial(Tensor self, int num_samples, bool replacement=False, *, Generator? generator=None) -> Tensor
  output_differentiability: [False]

- name: nonzero(Tensor self) -> Tensor
  output_differentiability: [False]

- name: segment_reduce(Tensor data, str reduce, *, Tensor? lengths=None, Tensor? indices=None, Tensor? offsets=None, int axis=0, bool unsafe=False, Scalar? initial=None) -> Tensor
  data: _segment_reduce_backward(grad, result, data, reduce, lengths, offsets, axis, initial)

- name: _pin_memory(Tensor self, Device? device=None) -> Tensor
  self: grad

- name: _new_zeros_with_same_feature_meta(Tensor self, Tensor other, *, int self_num_batch_dims=0) -> Tensor
  self: non_differentiable
  other: non_differentiable
  output_differentiability: [False]

- name: _test_warn_in_autograd(Tensor self) -> Tensor
  self: warn_backwards(grad)

- name: _test_autograd_multiple_dispatch.fullcoverage(Tensor self) -> Tensor
  dispatch:
    Default:
      self: grad.expand(self.sizes()) + 1
      result: auto_linear
    AutogradNestedTensor:
      self: grad.mul(grad)
    AutogradCUDA:
      self: grad.expand(self.sizes()) * 2

- name: _test_autograd_multiple_dispatch.ntonly(Tensor self, bool b) -> Tensor
  dispatch:
    AutogradNestedTensor:
      self: grad.mul(grad).add(grad)

- name: _test_autograd_multiple_dispatch_view(Tensor(a) self) -> Tensor(a)
  dispatch:
    Default:
      self: grad.reshape_as(self)
    AutogradCUDA:
      self: grad.reshape_as(self) + 1

- name: _efficientzerotensor(int[] size, *, ScalarType? dtype=None, Layout? layout=None, Device? device=None, bool? pin_memory=None) -> Tensor
  output_differentiability: [False]

- name: scatter_reduce.two(Tensor self, int dim, Tensor index, Tensor src, str reduce, *, bool include_self=True) -> Tensor
  self, src: scatter_reduce_backward(grad, self, dim, index, src, reduce, include_self, result)
  index: non_differentiable
  result: scatter_reduce_jvp(self_p, self_t, dim, index, src_p, src_t, reduce, include_self, result)

- name: special_airy_ai(Tensor x) -> Tensor
  x: non_differentiable

- name: special_bessel_j0(Tensor self) -> Tensor
  self: non_differentiable

- name: special_bessel_j1(Tensor self) -> Tensor
  self: non_differentiable

- name: special_bessel_y0(Tensor self) -> Tensor
  self: non_differentiable

- name: special_bessel_y1(Tensor self) -> Tensor
  self: non_differentiable

- name: special_chebyshev_polynomial_t(Tensor x, Tensor n) -> Tensor
  x: non_differentiable
  n: non_differentiable

- name: special_chebyshev_polynomial_t.x_scalar(Scalar x, Tensor n) -> Tensor
  n: non_differentiable

- name: special_chebyshev_polynomial_t.n_scalar(Tensor x, Scalar n) -> Tensor
  x: non_differentiable

- name: special_chebyshev_polynomial_u(Tensor x, Tensor n) -> Tensor
  x: non_differentiable
  n: non_differentiable

- name: special_chebyshev_polynomial_u.x_scalar(Scalar x, Tensor n) -> Tensor
  n: non_differentiable

- name: special_chebyshev_polynomial_u.n_scalar(Tensor x, Scalar n) -> Tensor
  x: non_differentiable

- name: special_chebyshev_polynomial_v(Tensor x, Tensor n) -> Tensor
  x: non_differentiable
  n: non_differentiable

- name: special_chebyshev_polynomial_v.x_scalar(Scalar x, Tensor n) -> Tensor
  n: non_differentiable

- name: special_chebyshev_polynomial_v.n_scalar(Tensor x, Scalar n) -> Tensor
  x: non_differentiable

- name: special_chebyshev_polynomial_w(Tensor x, Tensor n) -> Tensor
  x: non_differentiable
  n: non_differentiable

- name: special_chebyshev_polynomial_w.x_scalar(Scalar x, Tensor n) -> Tensor
  n: non_differentiable

- name: special_chebyshev_polynomial_w.n_scalar(Tensor x, Scalar n) -> Tensor
  x: non_differentiable

- name: special_hermite_polynomial_h(Tensor x, Tensor n) -> Tensor
  x: non_differentiable
  n: non_differentiable

- name: special_hermite_polynomial_h.x_scalar(Scalar x, Tensor n) -> Tensor
  n: non_differentiable

- name: special_hermite_polynomial_h.n_scalar(Tensor x, Scalar n) -> Tensor
  x: non_differentiable

- name: special_hermite_polynomial_he(Tensor x, Tensor n) -> Tensor
  x: non_differentiable
  n: non_differentiable

- name: special_hermite_polynomial_he.x_scalar(Scalar x, Tensor n) -> Tensor
  n: non_differentiable

- name: special_hermite_polynomial_he.n_scalar(Tensor x, Scalar n) -> Tensor
  x: non_differentiable

- name: special_laguerre_polynomial_l(Tensor x, Tensor n) -> Tensor
  x: non_differentiable
  n: non_differentiable

- name: special_laguerre_polynomial_l.x_scalar(Scalar x, Tensor n) -> Tensor
  n: non_differentiable

- name: special_laguerre_polynomial_l.n_scalar(Tensor x, Scalar n) -> Tensor
  x: non_differentiable

- name: special_legendre_polynomial_p(Tensor x, Tensor n) -> Tensor
  x: non_differentiable
  n: non_differentiable

- name: special_legendre_polynomial_p.x_scalar(Scalar x, Tensor n) -> Tensor
  n: non_differentiable

- name: special_legendre_polynomial_p.n_scalar(Tensor x, Scalar n) -> Tensor
  x: non_differentiable

- name: special_modified_bessel_i0(Tensor self) -> Tensor
  self: non_differentiable

- name: special_modified_bessel_i1(Tensor self) -> Tensor
  self: non_differentiable

- name: special_modified_bessel_k0(Tensor self) -> Tensor
  self: non_differentiable

- name: special_modified_bessel_k1(Tensor self) -> Tensor
  self: non_differentiable

- name: special_scaled_modified_bessel_k0(Tensor x) -> Tensor
  x: non_differentiable

- name: special_scaled_modified_bessel_k1(Tensor x) -> Tensor
  x: non_differentiable

- name: special_shifted_chebyshev_polynomial_t(Tensor x, Tensor n) -> Tensor
  x: non_differentiable
  n: non_differentiable

- name: special_shifted_chebyshev_polynomial_t.x_scalar(Scalar x, Tensor n) -> Tensor
  n: non_differentiable

- name: special_shifted_chebyshev_polynomial_t.n_scalar(Tensor x, Scalar n) -> Tensor
  x: non_differentiable

- name: special_shifted_chebyshev_polynomial_u(Tensor x, Tensor n) -> Tensor
  x: non_differentiable
  n: non_differentiable

- name: special_shifted_chebyshev_polynomial_u.x_scalar(Scalar x, Tensor n) -> Tensor
  n: non_differentiable

- name: special_shifted_chebyshev_polynomial_u.n_scalar(Tensor x, Scalar n) -> Tensor
  x: non_differentiable

- name: special_shifted_chebyshev_polynomial_v(Tensor x, Tensor n) -> Tensor
  x: non_differentiable
  n: non_differentiable

- name: special_shifted_chebyshev_polynomial_v.x_scalar(Scalar x, Tensor n) -> Tensor
  n: non_differentiable

- name: special_shifted_chebyshev_polynomial_v.n_scalar(Tensor x, Scalar n) -> Tensor
  x: non_differentiable

- name: special_shifted_chebyshev_polynomial_w(Tensor x, Tensor n) -> Tensor
  x: non_differentiable
  n: non_differentiable

- name: special_shifted_chebyshev_polynomial_w.x_scalar(Scalar x, Tensor n) -> Tensor
  n: non_differentiable

- name: special_shifted_chebyshev_polynomial_w.n_scalar(Tensor x, Scalar n) -> Tensor
  x: non_differentiable

- name: special_spherical_bessel_j0(Tensor x) -> Tensor
  x: non_differentiable<|MERGE_RESOLUTION|>--- conflicted
+++ resolved
@@ -1957,24 +1957,7 @@
 
 - name: log_sigmoid_forward(Tensor self) -> (Tensor output, Tensor buffer)
   self: log_sigmoid_backward(grad, self, buffer)
-<<<<<<< HEAD
   output: log_sigmoid_backward(self_t.conj(), self_p, buffer).conj()
-=======
-  # HACK: This is just auto_element_wise followed by a view_as. The reason we have
-  # this is bc forward AD was complaining here about the shapes not being the same:
-  # the primal/tangent are 0-D/1-D respectively. This started happening after moving the
-  # jvp decomposition mechanism from functorch to core, possibly due to a batching rule.
-  # In functorch we rely on OP_DECOMPOSE, but now we compute forward AD using an actual
-  # formula.
-  #
-  # We'd like to avoid keeping the entire jvp decomposition mechanism in functorch,
-  # just for this single decomposition, but also want to avoid any cases from regressing:
-  # e.g. test_vmapjvpall_nn_functional_logsigmoid_cuda_float32 (passes on cpu, fails on CUDA).
-  #
-  # We should either figure out what is going on with vmap or perhaps fwd AD could
-  # be more tolerant about 0-dim vs 1-dim tensors
-  output: log_sigmoid_backward(self_t.conj(), self_p, buffer).conj().view_as(self_p)
->>>>>>> cd7e6d4a
 
 - name: _log_softmax(Tensor self, int dim, bool half_to_float) -> Tensor
   self: _log_softmax_backward_data(grad, result, dim, self.scalar_type())
