# Defines derivative formulas and Python signatures of methods on Variable
#
# Note about possibly confusing nomenclature: An 'output gradient' is the
# gradient of an output of a forward function. Output gradients are used as
# the inputs to backward functions. `grads` is a vector of output gradients,
# and `grad == grads[0]`, in all the derivative formulas in this file.
# An 'input gradient' is the gradient of an input to a forward function.
# Input gradients are the outputs of backward functions, corresponding to the
# input names included in the derivative formulas defined in this file.
#
# Each entry consists of:
#   - A 'name', which specifies the ATen name of the function you
#     are defining derivatives for, and an argument specification.
#   - One or more gradients entries, mapping differentiable input
#     names to a formula specifying how to compute its gradient.
#     Note that a single gradient entry can specify the gradient
#     formula for multiple input names, by specifying a key
#     "input1, input2" (see atan2 for an example).
#   - An argument can be flagged as 'non_differentiable'.
#     In general there are 3 possibilities:
#       1. An argument has an entry with a specified gradient
#       2. An argument has an entry specified as not differentiable
#       3. An argument has no entry
#     Using the flag 'non_differentiable' resolves to the second case.
#     The second case was introduced in support for arguments of
#     type e.g. IndexTensor for 'embedding', that are not differentiable.
#     TODO: Determine whether case 3 and case 2 can be replaced by one concept.
#   - Optional entry with key 'output_differentiability' and value a list of the
#     same length as the number of outputs from the forward function. The list
#     should contain only booleans, specifying whether each of the output Tensor
#     is differentiable.
#     If it is not specified for a function that returns multiple elements but
#     uses `grad` instead of `grads[idx]`, then all but the first output will
#     be marked as non-differentiable.
#     If None of the output is differentiable, you can also add the function
#     name to `gen_variable_type.py`'s `DONT_REQUIRE_DERIVATIVE` list.
#
# If a function has out-of-place and in-place variants, then the derivative
# definition for the in-place variant is optional. It will default to the
# definition for the out-of-place variant. Similarly, _out variants will
# default to the derivative for the non _out variant.
#
# Gradient expressions are standard C++ expressions operating on ATen
# variables.  In a gradient expression, the following variables are in
# scope:
#
#   - 'grad', the gradient of the output (often spelled grad_output
#     in Python) which we are going to left-multiply.
#
#     When a function returns multiple *differentiable* outputs,
#     you can refer to the gradients of each outputs using 'grads',
#     e.g., 'grads[0]', 'grads[1]'.
#
#     When a function returns *one* differentiable output (the
#     first output) and some more nondifferentiable outputs,
#     you MUST refer to the gradient of the differentiable output with
#     'grad' (this case is special-cased in our code generation).
#
#     Note that the number of differentibale outputs can be modified by the
#     'output_differentiability' entry (see above).
#
#   - Any of the input arguments, tensor or non-tensor, including
#     argument names that only appear in Declarations.yaml, e.g. 'output'.
#
#   - 'result', representing the result of evaluating the forward
#     expression for ATen native function declarations. If the forward
#     expression outputs a tuple, use 'resultX' instead to access the
#     X-th entry
#
#   - 'grad_input_mask', a std::array<bool, n>, specifies which input
#     gradients are actually needed.  For example, in the entry
#     `input0, input1: foo(grad_input_mask)`, `grad_input_mask` is a size
#     two array, where `grad_input_mask[0]` is true if `input0` requires
#     grad, and `grad_input_mask[1]` is true if `input1` requires grad.
#
#     (NB: if your function computes gradient for a list of tensors,
#     the `grad_input_mask` will only have a single entry for the list
#     specifying if either zero or at least one tensor from the list requires
#     grad.  If we want to support more fine-grained signalling,
#     we'll need some alternate variable which is not a std::array)
#
#   - 'retain_variables', a bool which is true if a user has specified
#     that saved variables should be retained in case the backwards is
#     run again later.  This allows an optimization where we can
#     destroy saved buffers if we know variables are not going to be retained,
#     e.g., it is used by _cudnn_rnn
#
# If you need a complex expression, e.g., with local variables,
# write a _backward function in torch/csrc/autograd/FunctionsManual.cpp
# and invoke it from here.  By the way, go read
# https://github.com/zdevito/ATen/issues/163; this describes an
# important hazard that occurs when porting backwards from Python to C++
#
# Double backwards gradient expressions can be somewhat confusing;
# the most important thing to remember is: (1) you need to define a
# derivative formula for every input, including inputs named things
# like 'grad_output', and (2) the gradient to multiply with is always
# called 'grad' (even though it really is a grad-grad).
#
# You can also add forward derivative definition by defining a formula for
# a returned value (in general "result" if the name is not specified). This
# formula works the same way as the backward one and advanced implementations
# should also be placed in the FunctionsManual file.
# This formula should compute a single Jacobian vector product using the (primal)
# value of the argument "foo_p", its forward grad "foo_t" and the result of the
# function as "result".
# Note that the forward derivative can be automatically generated in two cases:
#     - if your function is linear (NOT affine or multi-linear), then you can
#       specify so by just using the string "auto_linear" for the formula.
#     - if your function is applied element wise (and has a single input), you
#       can specify so by just using the string "auto_element_wise" for the formula.
#
# Note that to avoid unpacking overhead, functions taking TensorList as inputs
# will always have their forward grad formula called. This function is responsible
# to check if any computation is needed and should return an undefined Tensor when
# there is nothing to do. You can check "cat_forward" for a full example.
#
# NB: There are a number of gradient definitions in here which are bogus
# (implemented using zeros_like).  These gradients are (hopefully) not
# used by our frontend.  You MUST check the frontend code; search for
# OpName.apply to see if it's still using a legacy Python style API.
#
# Note: Returning views.
# The following cases exist:
#     - If a function returns no view, it can have arbitrary outputs.
#     - If a function return at least one Tensor that is a differentiable view
#       of one of its input:
#         - If there is only one differentiable output, this Tensor is marked as a
#           differentiable view. (alias or transpose for example)
#         - If there are more than one differentiable output, by default all the views are
#           marked as differentiable views and created with allow_rebase_history=false.
#           Meaning that any inplace operation on it will raise an error. (unbind for example)
#
#  Notes about undefined output gradients:
#     All backward functions must support all combinations of undefined output
#     gradient Tensors, where `grad[i].defined() == false`. Depending on the
#     number of input and output grads your derivative formula uses, code
#     generation may automatically add some level of undefined grad support,
#     according to these three cases:
#
#       * 1 input grad and 1 output grad:
#           Complete undefined grad support is automatically added, so you
#           shouldn't have to think about it, unless there is a bug in the code
#           generation.
#
#       * 1 input grad and multiple output grads:
#           Undefined grad support is automatically added ONLY in the case where
#           all output grads are undefined. You will have to add explicit support
#           for cases where a subset of output grads is undefined.
#
#       * multiple input grads:
#           No automatic support, so you will need to add it.
#
#     If your derivative formula uses more than one output grad, it is usually
#     preferable to add undefined grad support in the backward function itself
#     (if you're using one), rather than in the derivative formula in this file.
#
#     Undefined Tensors are created with the default constructor `at::Tensor()`.
#     It is an efficient way to represent a Tensor filled with zeros because
#     the Tensor holds no sizing information and no Storage data is allocated.
#     But consequentially, Tensor operations cannot be performed on them.
#     Therefore, your backward function should treat an undefined output grad as
#     a zero, and it needs to be a special case.
#
#     If all output grads are undefined, then it should be correct for the
#     backward function to return undefined input grads. Since we use the chain
#     rule, output grads equal to zero should result in input grads equal to zero,
#     unless there is some rare special case.
#
#     If a subset of output grads is undefined, then it may be acceptable for
#     the backward function to return undefined input grads--it depends on the
#     specific function, so you'll have to determine that yourself. If returning
#     an undefined Tensor is correct for a given input grad, it is also logically
#     correct to return a defined grad full of zeros, but that would not be
#     preferable since it would be less efficient.
#
# NB: The parameter names here MUST be consistent with the parameter names
# in Decalarations.yaml
- name: abs(Tensor self) -> Tensor
  self: grad * self.sgn()
  result: handle_r_to_c(result.scalar_type(), self_t.conj() * self_p.sgn())

- name: acos(Tensor self) -> Tensor
  self: grad * -((-self * self + 1).rsqrt()).conj()
  result: auto_element_wise

- name: add.Tensor(Tensor self, Tensor other, *, Scalar alpha=1) -> Tensor
  self: handle_r_to_c(self.scalar_type(), grad)
  other: handle_r_to_c(other.scalar_type(), maybe_multiply(grad, alpha.conj()))
  result: self_t + maybe_multiply(other_t, alpha)

- name: add.Scalar(Tensor self, Scalar other, Scalar alpha=1) -> Tensor
  self: handle_r_to_c(self.scalar_type(), grad)
  result: self_t

- name: addbmm(Tensor self, Tensor batch1, Tensor batch2, *, Scalar beta=1, Scalar alpha=1) -> Tensor
  self: maybe_multiply(grad, beta.conj())
  batch1: grad.unsqueeze(0).expand({ batch1.size(0), batch1.size(1), batch2.size(2) }).bmm(batch2.transpose(1, 2).conj()) * alpha.conj()
  batch2: batch1.transpose(1, 2).conj().bmm(grad.unsqueeze(0).expand({ batch1.size(0), batch1.size(1), batch2.size(2) })) * alpha.conj()
  result: maybe_multiply(self_t, beta) + maybe_multiply(batch1_t.bmm(batch2_p).sum(0), alpha) + maybe_multiply(batch1_p.bmm(batch2_t).sum(0), alpha)

- name: addcdiv(Tensor self, Tensor tensor1, Tensor tensor2, *, Scalar value=1) -> Tensor
  self: handle_r_to_c(self.scalar_type(), grad)
  tensor1: handle_r_to_c(tensor1.scalar_type(), grad * (value / tensor2).conj())
  tensor2: handle_r_to_c(tensor2.scalar_type(), -grad * (value * tensor1 / (tensor2 * tensor2)).conj())
  result: self_t + maybe_multiply(tensor1_t / tensor2_p, value) - maybe_multiply(tensor2_t * (tensor1_p / tensor2_p) / tensor2_p, value)

- name: addcmul(Tensor self, Tensor tensor1, Tensor tensor2, *, Scalar value=1) -> Tensor
  self: handle_r_to_c(self.scalar_type(), grad)
  tensor1: handle_r_to_c(tensor1.scalar_type(), grad * (tensor2 * value).conj())
  tensor2: handle_r_to_c(tensor2.scalar_type(), grad * (tensor1 * value).conj())
  result: self_t + maybe_multiply(tensor1_t * tensor2_p, value) + maybe_multiply(tensor2_t * tensor1_p, value)

- name: addmm(Tensor self, Tensor mat1, Tensor mat2, *, Scalar beta=1, Scalar alpha=1) -> Tensor
  self: maybe_multiply(grad, beta.conj())
  mat1: mm_mat1_backward(grad, mat2, mat1.sizes(), mat1.strides(), alpha)
  mat2: mm_mat2_backward(grad, mat1, mat2.sizes(), mat2.strides(), alpha)
  result: maybe_multiply(self_t, beta) + maybe_multiply(mat1_t.mm(mat2_p), alpha) + maybe_multiply(mat1_p.mm(mat2_t), alpha)

- name: _sparse_addmm(Tensor self, Tensor sparse, Tensor dense, *, Scalar beta=1, Scalar alpha=1) -> Tensor
  self: maybe_multiply(grad, beta)
  sparse: _sparse_addmm_sparse_backward(grad, sparse, dense, alpha)
  dense: mm_mat2_backward(grad, sparse, dense.sizes(), dense.strides(), alpha)

- name: addmv(Tensor self, Tensor mat, Tensor vec, *, Scalar beta=1, Scalar alpha=1) -> Tensor
  self: maybe_multiply(grad, beta.conj())
  mat: grad.ger(vec.conj()) * alpha.conj()
  vec: mat.t().conj().mv(grad) * alpha.conj()
  result: maybe_multiply(self_t, beta) + maybe_multiply(mat_t.mv(vec_p), alpha) + maybe_multiply(mat_p.mv(vec_t), alpha)

- name: addr(Tensor self, Tensor vec1, Tensor vec2, *, Scalar beta=1, Scalar alpha=1) -> Tensor
  self: maybe_multiply(grad, beta.conj())
  vec1: grad.mv(vec2.conj()) * alpha.conj()
  vec2: grad.t().mv(vec1.conj()) * alpha.conj()
  result: maybe_multiply(self_t, beta) + maybe_multiply(vec1_t.outer(vec2_p), alpha) + maybe_multiply(vec1_p.outer(vec2_t), alpha)

- name: affine_grid_generator(Tensor theta, int[] size, bool align_corners) -> Tensor
  theta: affine_grid_generator_backward(grad, size, align_corners)

- name: alias(Tensor(a) self) -> Tensor(a)
  self: grad
  result: self_t

- name: angle(Tensor self) -> Tensor
  self: angle_backward(grad, self)
  result: handle_r_to_c(result.scalar_type(), angle_backward(self_t, self_p))

# The four items below are necessary because TensorIterator doesn't work on
# Variables (codegen does not unwrap the input Tensor for all() and any() ).
- name: any(Tensor self) -> Tensor
  self: not_implemented("any")

- name: any.dim(Tensor self, int dim, bool keepdim=False) -> Tensor
  self: not_implemented("any")

- name: all(Tensor self) -> Tensor
  self: not_implemented("all")

- name: all.dim(Tensor self, int dim, bool keepdim=False) -> Tensor
  self: not_implemented("all")

- name: acosh(Tensor self) -> Tensor
  self: grad * (self.pow(2) - 1).rsqrt().conj()
  result: auto_element_wise

- name: acosh_(Tensor(a!) self) -> Tensor(a!)
  self: not_implemented("inplace version of acosh")

- name: asinh(Tensor self) -> Tensor
  self: grad * (self.pow(2) + 1).rsqrt().conj()
  result: auto_element_wise

- name: asinh_(Tensor(a!) self) -> Tensor(a!)
  self: not_implemented("inplace version of asinh")

- name: atanh(Tensor self) -> Tensor
  self: grad * 1 / (1 - self.pow(2)).conj()
  result: auto_element_wise

- name: atanh_(Tensor(a!) self) -> Tensor(a!)
  self: not_implemented("inplace version of atanh")

- name: as_strided(Tensor(a) self, int[] size, int[] stride, int? storage_offset=None) -> Tensor(a)
  self: as_strided_backward(grad, TensorGeometry(self), size, stride, storage_offset)

- name: asin(Tensor self) -> Tensor
  self: grad * (-self * self + 1).rsqrt().conj()
  result: auto_element_wise

- name: atan(Tensor self) -> Tensor
  self: grad / (self * self + 1).conj()
  result: auto_element_wise

- name: atan2(Tensor self, Tensor other) -> Tensor
  self, other: atan2_backward(grad, self, other, grad_input_mask)

- name: baddbmm(Tensor self, Tensor batch1, Tensor batch2, *, Scalar beta=1, Scalar alpha=1) -> Tensor
  self: maybe_multiply(grad, beta.conj())
  batch1: grad.bmm(batch2.transpose(1, 2).conj()) * alpha.conj()
  batch2: batch1.transpose(1, 2).conj().bmm(grad) * alpha.conj()
  result: maybe_multiply(self_t, beta) + maybe_multiply(batch1_t.bmm(batch2_p), alpha) + maybe_multiply(batch1_p.bmm(batch2_t), alpha)

- name: bernoulli(Tensor self, *, Generator? generator=None) -> Tensor
  self: zeros_like(grad)

- name: bernoulli_.Tensor(Tensor(a!) self, Tensor p, *, Generator? generator=None) -> Tensor(a!)
  self: zeros_like(grad)
  p: zeros_like(p)

- name: bernoulli_.float(Tensor(a!) self, float p=0.5, *, Generator? generator=None) -> Tensor(a!)
  self: zeros_like(grad)

- name: bmm(Tensor self, Tensor mat2) -> Tensor
  self: grad.bmm(mat2.transpose(1, 2).conj())
  mat2: self.transpose(1, 2).conj().bmm(grad)
  result: self_t.bmm(mat2_p) + self_p.bmm(mat2_t)

- name: _bmm(Tensor self, Tensor mat2, *, bool deterministic=False) -> Tensor
  self: at::_bmm(grad, mat2.transpose(1, 2), deterministic)
  mat2: at::_bmm(self.transpose(1, 2), grad, deterministic)
  result: at::_bmm(self_t, mat2_p, deterministic) + at::_bmm(self_p, mat2_t, deterministic)

- name: cat(Tensor[] tensors, int dim=0) -> Tensor
  tensors: cat_tensors_backward(grad, to_args_sizes(tensors), to_args_scalartypes(tensors), dim)
  result: cat_jvp(tensors, dim)

- name: cauchy_(Tensor(a!) self, float median=0, float sigma=1, *, Generator? generator=None) -> Tensor(a!)
  self: zeros_like(grad)

- name: ceil(Tensor self) -> Tensor
  self: zeros_like(grad)
  result: auto_element_wise

- name: cholesky(Tensor self, bool upper=False) -> Tensor
  self: cholesky_backward(grad, upper, result)

- name: linalg_cholesky_ex(Tensor self, *, bool check_errors=False) -> (Tensor L, Tensor info)
  self: cholesky_backward(grad, false, L)

- name: cholesky_solve(Tensor self, Tensor input2, bool upper=False) -> Tensor
  self, input2: cholesky_solve_backward(grad, self, input2, result, upper)

- name: cholesky_inverse(Tensor self, bool upper=False) -> Tensor
  self: cholesky_inverse_backward(grad, self, upper, result)

# For clamp, gradient is not defined at the boundaries. But empirically it's helpful
# to be able to get gradient on min and max, so we return the subgradient 1 for these cases.
- name: clamp.Tensor(Tensor self, Tensor? min=None, Tensor? max=None) -> Tensor
  self: clamp_backward(grad, self, min, max)
  min, max: clamp_backward_min_max(grad, self, min, max, grad_input_mask)

- name: clamp(Tensor self, Scalar? min=None, Scalar? max=None) -> Tensor
  self: clamp_backward(grad, self, min, max)
  result: auto_element_wise

- name: clamp_min(Tensor self, Scalar min) -> Tensor
  self: where(self >= min, grad, at::scalar_tensor(0., grad.options()))
  result: auto_element_wise

- name: clamp_min.Tensor(Tensor self, Tensor min) -> Tensor
  self: where(self >= min, grad, at::scalar_tensor(0., grad.options()))
  min: where(self < min, grad, at::scalar_tensor(0., grad.options()))
  result: where(self_p >= min_p, self_t, at::scalar_tensor(0., self_p.options())) + where(self_p < min_p, min_t, at::scalar_tensor(0., self_p.options()))

- name: clamp_max(Tensor self, Scalar max) -> Tensor
  self: where(self <= max, grad, at::scalar_tensor(0., grad.options()))
  result: auto_element_wise

- name: clamp_max.Tensor(Tensor self, Tensor max) -> Tensor
  self: where(self <= max, grad, at::scalar_tensor(0., grad.options()))
  max: where(self > max, grad, at::scalar_tensor(0., grad.options()))
  result: where(self_p <= max_p, self_t, at::scalar_tensor(0., self_p.options())) + where(self_p > max_p, max_t, at::scalar_tensor(0., self_p.options()))

- name: clone(Tensor self, *, MemoryFormat? memory_format=None) -> Tensor
  self: grad
  result: auto_linear

- name: _coalesce(Tensor self) -> Tensor
  self: grad

- name: complex(Tensor real, Tensor imag) -> Tensor
  real: at::real(grad)
  imag: at::imag(grad.resolve_conj())
  result: at::complex(real_t, imag_t)

- name: polar(Tensor abs, Tensor angle) -> Tensor
  abs, angle: polar_backward(grad, result)

- name: _conj(Tensor(a) self) -> Tensor(a)
  self: grad.conj()
  result: self_t.conj()

- name: _conj_physical(Tensor self) -> Tensor
  self: grad.conj_physical()
  result: self_t.conj_physical()

- name: conj_physical_(Tensor(a!) self) -> Tensor(a!)
  self: grad.conj_physical()

- name: copysign.Tensor(Tensor self, Tensor other) -> Tensor
  self: copysign_tensor_self_backward(grad, self, result)
  other: zeros_like(other)
  result: copysign_tensor_self_backward(self_t, self_p, result)

- name: copysign.Scalar(Tensor self, Scalar other) -> Tensor
  self: copysign_tensor_self_backward(grad, self, result)
  result: auto_element_wise

- name: cos(Tensor self) -> Tensor
  self: grad * -self.sin().conj()
  result: auto_element_wise

- name: cosh(Tensor self) -> Tensor
  self: grad * self.sinh().conj()
  result: auto_element_wise

- name: count_nonzero.dim_IntList(Tensor self, int[] dim) -> Tensor
  output_differentiability: [False]

- name: count_nonzero(Tensor self, int? dim=None) -> Tensor
  output_differentiability: [False]

- name: cross(Tensor self, Tensor other, int? dim=None) -> Tensor
  self: other.conj().cross(grad, dim)
  other: grad.cross(self.conj(), dim)
  result: "at::cross(self_t, other_p, dim) + at::cross(self_p, other_t, dim)"

- name: logcumsumexp(Tensor self, int dim) -> Tensor
  self: logcumsumexp_backward(grad, self, result, dim)

- name: cumprod(Tensor self, int dim, *, ScalarType? dtype=None) -> Tensor
  self: cumprod_backward(grad.to(self.scalar_type()), self, dim, result)
  result: "cumprod_jvp(self_t, self_p, result, dim).to(dtype.has_value() ? *dtype : self_p.scalar_type())"

- name: cumsum(Tensor self, int dim, *, ScalarType? dtype=None) -> Tensor
  self: cumsum_backward(grad.to(self.scalar_type()), dim)
  result: auto_linear

- name: cummax(Tensor self, int dim) -> (Tensor values, Tensor indices)
  self: cummaxmin_backward(grad, self, indices, dim)
  values: self_t.gather(dim, indices)

- name: cummin(Tensor self, int dim) -> (Tensor values, Tensor indices)
  self: cummaxmin_backward(grad, self, indices, dim)
  values: self_t.gather(dim, indices)

- name: conv_tbc(Tensor self, Tensor weight, Tensor bias, int pad=0) -> Tensor
  self, weight, bias: "grad.defined() ? conv_tbc_backward(grad, self, weight, bias, pad) : std::tuple<Tensor, Tensor, Tensor>()"

- name: _ctc_loss(Tensor log_probs, Tensor targets, int[] input_lengths, int[] target_lengths, int blank=0, bool zero_infinity=False) -> (Tensor, Tensor)
  log_probs: _ctc_loss_backward(grad, log_probs, targets, input_lengths, target_lengths, result0, result1, blank, zero_infinity)

- name: deg2rad(Tensor self) -> Tensor
  self: deg2rad_backward(grad)
  result: auto_element_wise

- name: linalg_det(Tensor self) -> Tensor
  self: linalg_det_backward(grad, self, result)

- name: diag(Tensor self, int diagonal=0) -> Tensor
  self: diag_backward(grad, self.sizes(), diagonal)

- name: diagonal(Tensor(a) self, int offset=0, int dim1=0, int dim2=1) -> Tensor(a)
  self: diagonal_backward(grad, self.sizes(), offset, dim1, dim2)

- name: dist(Tensor self, Tensor other, Scalar p=2) -> Tensor
  self: norm_backward(grad, self - other, p, result)
  other: -norm_backward(grad, self - other, p, result)

# The backward formula is done in this order to improve numerical stability
# of the higher order derivatives, see https://github.com/pytorch/pytorch/issues/43414
# Note that we don't use "result" because saving it would be BC-breaking when it is used in an inplace operation later
- name: div.Tensor(Tensor self, Tensor other) -> Tensor
  self: div_tensor_self_backward(grad, other, self.scalar_type())
  other: div_tensor_other_backward(grad, self, other)
  result: self_t / other_p - other_t * (self_p / other_p) / other_p

- name: div.Scalar(Tensor self, Scalar other) -> Tensor
  self: div_tensor_self_backward(grad, at::scalar_to_tensor(other), self.scalar_type())
  result: self_t / other

- name: div.Tensor_mode(Tensor self, Tensor other, *, str? rounding_mode) -> Tensor
  self: div_tensor_self_backward(grad, other, self.scalar_type(), rounding_mode)
  other: div_tensor_other_backward(grad, self, other, rounding_mode)
  result: "rounding_mode.has_value() ? result.new_zeros(result.sizes()) : self_t / other_p - other_t * (self_p / other_p) / other_p"

- name: div.Scalar_mode(Tensor self, Scalar other, *, str? rounding_mode) -> Tensor
  self: div_tensor_self_backward(grad, at::scalar_to_tensor(other), self.scalar_type(), rounding_mode)
  result: "rounding_mode.has_value() ? result.new_zeros(result.sizes()) : self_t / other"

- name: dot(Tensor self, Tensor tensor) -> Tensor
  self: grad * tensor.conj()
  tensor: grad * self.conj()
  result: at::dot(self_t, tensor_p) + at::dot(self_p, tensor_t)

- name: vdot(Tensor self, Tensor other) -> Tensor
  self: grad.conj() * other
  other: grad * self
  result: at::vdot(self_t, other_p) + at::vdot(self_p, other_t)

- name: _fused_dropout(Tensor self, float p, Generator? generator=None) -> (Tensor, Tensor)
  self: _fused_dropout_backward(grad, result1, p)

- name: eig(Tensor self, bool eigenvectors=False) -> (Tensor eigenvalues, Tensor eigenvectors)
  self: eig_backward(grads, self, eigenvectors, eigenvalues, eigenvectors_return)

- name: eq_.Scalar(Tensor(a!) self, Scalar other) -> Tensor(a!)
  self: zeros_like(self)

- name: eq_.Tensor(Tensor(a!) self, Tensor other) -> Tensor(a!)
  self: zeros_like(self)
  other: zeros_like(other)

- name: erf(Tensor self) -> Tensor
  self: 2.0 / sqrt(M_PI) * exp(-(self.pow(2))) * grad

- name: erfc(Tensor self) -> Tensor
  self: -2.0 / sqrt(M_PI) * exp(-(self.pow(2))) * grad

- name: erfinv(Tensor self) -> Tensor
  self: 0.5 * sqrt(M_PI) * exp(self.erfinv().pow(2)) * grad

- name: exp(Tensor self) -> Tensor
  self: grad * result.conj()
  result: auto_element_wise

- name: exp2(Tensor self) -> Tensor
  self: grad * result * M_LN2
  result: auto_element_wise

- name: expm1(Tensor self) -> Tensor
  self: grad * (result + 1)
  result: auto_element_wise

- name: expand(Tensor(a) self, int[] size, *, bool implicit=False) -> Tensor(a)
  self: at::sum_to(grad, self.sizes())
  result: auto_linear

- name: exponential_(Tensor(a!) self, float lambd=1, *, Generator? generator=None) -> Tensor(a!)
  self: zeros_like(grad)

- name: fake_quantize_per_tensor_affine_cachemask(Tensor self, float scale, int zero_point, int quant_min, int quant_max) -> (Tensor output, Tensor mask)
  self: fake_quantize_per_tensor_affine_cachemask_backward(grad, mask)

- name: _fake_quantize_learnable_per_tensor_affine(Tensor self, Tensor scale, Tensor zero_point, int quant_min, int quant_max, float grad_factor=1.0) -> Tensor
  self, scale, zero_point: "grad.defined() ? _fake_quantize_learnable_per_tensor_affine_backward(grad, self, scale, zero_point, quant_min, quant_max, grad_factor) : std::tuple<Tensor, Tensor, Tensor>()"

- name: fake_quantize_per_channel_affine_cachemask(Tensor self, Tensor scale, Tensor zero_point, int axis, int quant_min, int quant_max) -> (Tensor output, Tensor mask)
  self: fake_quantize_per_channel_affine_cachemask_backward(grad, mask)

- name: _fake_quantize_learnable_per_channel_affine(Tensor self, Tensor scale, Tensor zero_point, int axis, int quant_min, int quant_max, float grad_factor=1.0) -> Tensor
  self, scale, zero_point: "grad.defined() ? _fake_quantize_learnable_per_channel_affine_backward(grad, self, scale, zero_point, axis, quant_min, quant_max, grad_factor) : std::tuple<Tensor, Tensor, Tensor>()"

- name: fill_.Scalar(Tensor(a!) self, Scalar value) -> Tensor(a!)
  self: zeros_like(grad)

- name: fill_.Tensor(Tensor(a!) self, Tensor value) -> Tensor(a!)
  self: zeros_like(grad)
  value: grad.sum()

- name: floor(Tensor self) -> Tensor
  self: zeros_like(grad)
  result: auto_element_wise

- name: fmod.Scalar(Tensor self, Scalar other) -> Tensor
  self: grad

- name: fmod.Tensor(Tensor self, Tensor other) -> Tensor
  self: grad
  other: 'not_implemented("fmod: other")'

- name: frac(Tensor self) -> Tensor
  self: grad
  result: self_t

- name: frexp.Tensor(Tensor self) -> (Tensor mantissa, Tensor exponent)
  self: grad / exponent.exp2()
  mantissa: self_t / exponent.exp2()

- name: gather(Tensor self, int dim, Tensor index, *, bool sparse_grad=False) -> Tensor
  self: gather_backward(grad, self, dim, index, sparse_grad)
  index: non_differentiable
  result: auto_linear

- name: ge_.Scalar(Tensor(a!) self, Scalar other) -> Tensor(a!)
  self: zeros_like(self)

- name: ge_.Tensor(Tensor(a!) self, Tensor other) -> Tensor(a!)
  self: zeros_like(self)
  other: zeros_like(other)

- name: geometric_(Tensor(a!) self, float p, *, Generator? generator=None) -> Tensor(a!)
  self: zeros_like(grad)

- name: geqrf(Tensor self) -> (Tensor a, Tensor tau)
  self: not_implemented("geqrf")

<<<<<<< HEAD
- name: outer(Tensor self, Tensor vec2) -> Tensor
  self: grad.mm(vec2.unsqueeze(-1).conj()).squeeze(-1)
  vec2: grad.t().mm(self.unsqueeze(-1).conj()).squeeze(-1)
  result: at::outer(self_t, vec2_p) + at::outer(self_p, vec2_t)

=======
>>>>>>> a1fb4bf7
- name: indices(Tensor(a) self) -> Tensor(a)
  output_differentiability: [False]

- name: _indices(Tensor(a) self) -> Tensor(a)
  output_differentiability: [False]

- name: grid_sampler_2d(Tensor input, Tensor grid, int interpolation_mode, int padding_mode, bool align_corners) -> Tensor
  input, grid: "grad.defined() ? grid_sampler_2d_backward(grad, input, grid, interpolation_mode, padding_mode, align_corners) : std::tuple<Tensor, Tensor>()"

- name: grid_sampler_3d(Tensor input, Tensor grid, int interpolation_mode, int padding_mode, bool align_corners) -> Tensor
  input, grid: "grad.defined() ? grid_sampler_3d_backward(grad, input, grid, interpolation_mode, padding_mode, align_corners) : std::tuple<Tensor, Tensor>()"

# See NOTE [ grid_sample CPU fallback ]
- name: _grid_sampler_2d_cpu_fallback(Tensor input, Tensor grid, int interpolation_mode, int padding_mode, bool align_corners) -> Tensor
  input, grid: "grad.defined() ? _grid_sampler_2d_cpu_fallback_backward(grad, input, grid, interpolation_mode, padding_mode, align_corners) : std::tuple<Tensor, Tensor>()"

- name: gt_.Scalar(Tensor(a!) self, Scalar other) -> Tensor(a!)
  self: zeros_like(self)

- name: gt_.Tensor(Tensor(a!) self, Tensor other) -> Tensor(a!)
  self: zeros_like(self)
  other: zeros_like(other)

- name: hardsigmoid(Tensor self) -> Tensor
  self: hardsigmoid_backward(grad, self)

- name: histc(Tensor self, int bins=100, Scalar min=0, Scalar max=0) -> Tensor
  self: not_implemented("histc")

- name: hardswish(Tensor self) -> Tensor
  self: hardswish_backward(grad, self)
  result: auto_element_wise

- name: hypot(Tensor self, Tensor other) -> Tensor
  self: grad * self / result
  other: grad * other / result
  result: self_t * self_p / result + other_t * other_p / result

- name: i0(Tensor self) -> Tensor
  self: grad * at::special_i1(self)

- name: special_i0e(Tensor self) -> Tensor
  self: grad * (at::special_i1e(self) - self.sgn() * result)

- name: special_i1(Tensor self) -> Tensor
  self: i1_backward(grad, self, result)

- name: special_i1e(Tensor self) -> Tensor
  self: i1e_backward(grad, self, result)

- name: igamma(Tensor self, Tensor other) -> Tensor
  self: 'not_implemented("igamma: input")'
  other: grad * exp((self - 1) * log(other) - other - lgamma(self))

- name: igammac(Tensor self, Tensor other) -> Tensor
  self: 'not_implemented("igammac: input")'
  other: -grad * exp((self - 1) * log(other) - other - lgamma(self))

- name: index.Tensor(Tensor self, Tensor?[] indices) -> Tensor
  self: index_backward(grad.new_zeros(self.sizes(), self.options()), indices, grad)

- name: index_add_.alpha(Tensor(a!) self, int dim, Tensor index, Tensor source, *, Scalar alpha) -> Tensor(a!)
  self: grad
  # The case source.dim() == 0  is necessary to support scalar tensors of the form
  # source.dim() == 0 and index.dim() == 1 and index.size() == (1,),
  # This is because source is not broadcastable to index, as source.dim() < index.dim()
  source: "maybe_multiply(source.dim() > 0 ? grad.index_select(dim, index).expand_as(source) : grad.index_select(dim, index.squeeze(0)), alpha)"
  index: non_differentiable
  result: self_t.index_add_(dim, index, maybe_multiply(source_t, alpha))

- name: index_copy_(Tensor(a!) self, int dim, Tensor index, Tensor source) -> Tensor(a!)
  self: grad.clone().index_fill_(dim, index, 0)
  # The case source.dim() == 0  is necessary to support scalar tensors of the form
  # source.dim() == 0 and index.dim() == 1 and index.size() == (1,),
  # This is because source is not broadcastable to index, as source.dim() < index.dim()
  source: "source.dim() > 0 ? grad.index_select(dim, index).expand_as(source) : grad.index_select(dim, index.squeeze(0))"
  index: non_differentiable
  result: self_t.index_copy_(dim, index, source_t)

- name: index_fill_.int_Scalar(Tensor(a!) self, int dim, Tensor index, Scalar value) -> Tensor(a!)
  self: grad.clone().index_fill_(dim, index, 0)
  index: non_differentiable
  result: self_t.index_fill_(dim, index, 0)

- name: index_fill_.int_Tensor(Tensor(a!) self, int dim, Tensor index, Tensor value) -> Tensor(a!)
  self: grad.clone().index_fill_(dim, index, 0)
  value: grad.index_select(dim, std::get<0>(at::_unique(index, /*sorted=*/false))).sum()
  index: non_differentiable
  result: self_t.index_fill_(dim, index, value_t)

- name: index_put_(Tensor(a!) self, Tensor?[] indices, Tensor values, bool accumulate=False) -> Tensor(a!)
  self: "accumulate ? grad : grad.clone().index_put_(indices, zeros_like(values), false)"
  values: grad.index(indices)
  result: self_t.index_put_(indices, values_t, accumulate)

- name: _index_put_impl_(Tensor(a!) self, Tensor?[] indices, Tensor values, bool accumulate=False, bool unsafe=False) -> Tensor(a!)
  self: "accumulate ? grad : grad.clone().index_put_(indices, zeros_like(values), false)"
  values: grad.index(indices)
  result: at::_index_put_impl_(self_t, indices, values_t, accumulate, unsafe)

- name: index_select(Tensor self, int dim, Tensor index) -> Tensor
  self: index_select_backward(grad, self.sizes(), dim, index)
  index: non_differentiable
  result: auto_linear

- name: inverse(Tensor self) -> Tensor
  self: -at::matmul(result.conj().transpose(-2, -1), at::matmul(grad, result.conj().transpose(-2, -1)))

- name: linalg_inv_ex(Tensor self, *, bool check_errors=False) -> (Tensor inverse, Tensor info)
  self: -at::matmul(inverse.conj().transpose(-2, -1), at::matmul(grad, inverse.conj().transpose(-2, -1)))

- name: isnan(Tensor self) -> Tensor
  self: non_differentiable

- name: kthvalue(Tensor self, int k, int dim=-1, bool keepdim=False) -> (Tensor values, Tensor indices)
  self: value_selecting_reduction_backward(grad, dim, indices, self.sizes(), keepdim)
  values: gather_with_keepdimed_indices(self_t, dim, indices, keepdim)

- name: le_.Scalar(Tensor(a!) self, Scalar other) -> Tensor(a!)
  self: zeros_like(self)

- name: le_.Tensor(Tensor(a!) self, Tensor other) -> Tensor(a!)
  self: zeros_like(self)
  other: zeros_like(other)

- name: lerp.Scalar(Tensor self, Tensor end, Scalar weight) -> Tensor
  self: "weight.isComplex() ? grad * (1 - weight.conj().toComplexDouble()) : grad * (1 - weight.toDouble())"
  end: grad * weight.conj()
  result: at::lerp(self_t, end_t, weight)

- name: lerp.Tensor(Tensor self, Tensor end, Tensor weight) -> Tensor
  self: grad * (1 - weight).conj()
  end: grad * weight.conj()
  weight: grad * (end - self).conj()
  result: at::lerp(self_t, end_t, weight_p) + weight_t * (end_p - self_p)

- name: lgamma(Tensor self) -> Tensor
  self: grad * digamma(self)
  result: auto_element_wise

- name: digamma(Tensor self) -> Tensor
  self: grad * polygamma(1, self)
  result: auto_element_wise

- name: polygamma(int n, Tensor self) -> Tensor
  self: grad * polygamma(n + 1, self)
  result: auto_element_wise

- name: polygamma_(Tensor(a!) self, int n) -> Tensor(a!)
  self: grad * polygamma(n + 1, self)
  result: auto_element_wise

- name: log(Tensor self) -> Tensor
  self: grad.div(self.conj())
  result: auto_element_wise

- name: log10(Tensor self) -> Tensor
  self: grad / (self.conj() * 2.3025850929940456)
  result: auto_element_wise

- name: log1p(Tensor self) -> Tensor
  self: log1p_backward(grad, self)
  result: auto_element_wise

- name: log2(Tensor self) -> Tensor
  self: grad / (self.conj() * 0.6931471805599453)
  result: auto_element_wise

- name: logaddexp(Tensor self, Tensor other) -> Tensor
  self: grad / (1 + exp(other - self))
  other: grad / (1 + exp(self - other))
  result: self_t / (1 + exp(other_p - self_p)) + other_t / (1 + exp(self_p - other_p))

- name: logaddexp2(Tensor self, Tensor other) -> Tensor
  self: grad / (1 + pow(2, other - self))
  other: grad / (1 + pow(2, self - other))
  result: self_t / (1 + pow(2, other_p - self_p)) + other_t / (1 + pow(2, self_p - other_p))

- name: xlogy.Tensor(Tensor self, Tensor other) -> Tensor
  self: grad * at::xlogy((self != 0), other)
  other: grad * self / other
  result: self_t * at::xlogy((self_p != 0), other_p) + other_t * self_p / other_p

- name: xlogy.Scalar_Self(Scalar self, Tensor other) -> Tensor
  other: grad * self / other
  result: auto_element_wise

- name: xlogy.Scalar_Other(Tensor self, Scalar other) -> Tensor
  self: grad * at::xlogy((self != 0), other)
  result: auto_element_wise

- name: special_xlog1py(Tensor self, Tensor other) -> Tensor
  self: grad * other.log1p()
  other: grad * self / (other + 1)
  result: self_t * other_p.log1p() + other_t * self_p / (other_p + 1)

- name: special_xlog1py.self_scalar(Scalar self, Tensor other) -> Tensor
  other: grad * self / (other + 1)
  result: auto_element_wise

- name: special_xlog1py.other_scalar(Tensor self, Scalar other) -> Tensor
  self: grad * log1p(other.toDouble())
  result: auto_element_wise

- name: logdet(Tensor self) -> Tensor
  self: logdet_backward(grad, self, result)

- name: log_normal_(Tensor(a!) self, float mean=1, float std=2, *, Generator? generator=None) -> Tensor(a!)
  self: zeros_like(grad)

- name: logsumexp(Tensor self, int[1] dim, bool keepdim=False) -> Tensor
  self: logsumexp_backward(grad, self, result, dim, keepdim)

- name: lstsq(Tensor self, Tensor A) -> (Tensor solution, Tensor QR)
  self: not_implemented("lstsq")
  A: not_implemented("lstsq")

- name: linalg_lstsq(Tensor self, Tensor b, float? rcond=None, *, str? driver=None) -> (Tensor solution, Tensor residuals, Tensor rank, Tensor singular_values)
  self: not_implemented("linalg_lstsq")
  b: not_implemented("linalg_lstsq")
  output_differentiability: [True, True]

- name: lt_.Scalar(Tensor(a!) self, Scalar other) -> Tensor(a!)
  self: zeros_like(self)

- name: lt_.Tensor(Tensor(a!) self, Tensor other) -> Tensor(a!)
  self: zeros_like(self)
  other: zeros_like(other)

- name: _lu_with_info(Tensor self, bool pivot=True, bool check_errors=True) -> (Tensor, Tensor, Tensor)
  self: not_implemented("lu_with_info")

- name: lu_solve(Tensor self, Tensor LU_data, Tensor LU_pivots) -> Tensor
  self: not_implemented("lu_solve")

- name: lu_unpack(Tensor LU_data, Tensor LU_pivots, bool unpack_data=True, bool unpack_pivots=True) -> (Tensor P, Tensor L, Tensor U)
  LU_data: lu_unpack_backward(grads, LU_data, unpack_data)
  LU_pivots: non_differentiable

- name: masked_fill_.Scalar(Tensor(a!) self, Tensor mask, Scalar value) -> Tensor(a!)
  self: grad.clone().masked_fill_(mask, 0)
  mask: non_differentiable
  result: self_t.masked_fill_(mask, 0)

- name: masked_fill_.Tensor(Tensor(a!) self, Tensor mask, Tensor value) -> Tensor(a!)
  self: grad.clone().masked_fill_(mask, 0)
  value: at::where(mask, grad, zeros_like(grad)).sum()
  mask: non_differentiable
  result: self_t.masked_fill_(mask, value_t)

- name: masked_scatter_(Tensor(a!) self, Tensor mask, Tensor source) -> Tensor(a!)
  self: grad.clone().masked_fill_(mask, 0)
  source: masked_scatter_backward(grad, mask, source.sizes())
  mask: non_differentiable
  result: self_t.masked_scatter_(mask, source_t)

- name: masked_select(Tensor self, Tensor mask) -> Tensor
  self: masked_select_backward(grad, self, mask)
  mask: non_differentiable
  result: auto_linear

- name: matrix_exp(Tensor self) -> Tensor
  self: matrix_exp_backward(self, grad)

- name: max.dim(Tensor self, int dim, bool keepdim=False) -> (Tensor values, Tensor indices)
  self: value_selecting_reduction_backward(grad, dim, indices, self.sizes(), keepdim)
  values: gather_with_keepdimed_indices(self_t, dim, indices, keepdim)

- name: max(Tensor self) -> Tensor
  self: evenly_distribute_backward(grad, self, result)
  result: evenly_read_jvp(self_t, self_p, result)

- name: maximum(Tensor self, Tensor other) -> Tensor
  self: grad.clone().masked_fill_(self <= other, 0)
  other: grad.clone().masked_fill_(self > other, 0)
  result: other_t + (self_p > other_p) * (self_t - other_t)

- name: fmax(Tensor self, Tensor other) -> Tensor
  self: grad.clone().masked_fill_((self >= other).logical_or_(other.isnan()).logical_not_(), 0)
  other: grad.clone().masked_fill_((self >= other).logical_or_(other.isnan()), 0)
  result: other_t + (self_p > other_p).logical_or_(other_p.isnan()) * (self_t - other_t)

- name: mean(Tensor self, *, ScalarType? dtype=None) -> Tensor
  self: grad.expand(self.sizes()).to(self.scalar_type()) / self.numel()
  result: auto_linear

- name: mean.dim(Tensor self, int[1] dim, bool keepdim=False, *, ScalarType? dtype=None) -> Tensor
  self: sum_backward(grad, self.sizes(), dim, keepdim).to(self.scalar_type()) / _safe_size(self.sizes(), dim)
  result: auto_linear

- name: median(Tensor self) -> Tensor
  self: evenly_distribute_backward(grad, self, result)

- name: nanmedian(Tensor self) -> Tensor
  self: evenly_distribute_backward(grad, self, result)

# This is in theory incorrect in the following case:
#   sorted list: [..., a, b, b, ..., b, b, c, ...] with median = b and the value
#                            |                     at middle position of the
#                            |                     list between two `b`s. E.g.,
#                            |
#                            ^the middle position
# The gradient exists and is essentially 0 in this case.
#
# In case where the middle position is at the boundary of `b` range, e.g.,
#   sorted list: [..., a, b, b, ..., b, b, c, ...]
#                                       |
#                                       ^the middle position
# The backward implementation is correct in the sense that it returns the
# subgradient on one side.
- name: median.dim(Tensor self, int dim, bool keepdim=False) -> (Tensor values, Tensor indices)
  self: value_selecting_reduction_backward(grad, dim, indices, self.sizes(), keepdim)

- name: nanmedian.dim(Tensor self, int dim, bool keepdim=False) -> (Tensor values, Tensor indices)
  self: value_selecting_reduction_backward(grad, dim, indices, self.sizes(), keepdim)

- name: min.dim(Tensor self, int dim, bool keepdim=False) -> (Tensor values, Tensor indices)
  self: value_selecting_reduction_backward(grad, dim, indices, self.sizes(), keepdim)
  values: gather_with_keepdimed_indices(self_t, dim, indices, keepdim)

- name: min(Tensor self) -> Tensor
  self: evenly_distribute_backward(grad, self, result)
  result: evenly_read_jvp(self_t, self_p, result)

- name: minimum(Tensor self, Tensor other) -> Tensor
  self: grad.clone().masked_fill_(self >= other, 0)
  other: grad.clone().masked_fill_(self < other, 0)
  result: other_t + (self_p < other_p) * (self_t - other_t)

- name: fmin(Tensor self, Tensor other) -> Tensor
  self: grad.clone().masked_fill_((self <= other).logical_or_(other.isnan()).logical_not_(), 0)
  other: grad.clone().masked_fill_((self <= other).logical_or_(other.isnan()), 0)
  result: other_t + (self_p <= other_p).logical_or_(other_p.isnan()) * (self_t - other_t)

- name: amax(Tensor self, int[1] dim=[], bool keepdim=False) -> Tensor
  self: scale_grad_by_count(restore_reduced_dims(grad, dim, keepdim), restore_reduced_dims(result, dim, keepdim) == self, dim)

- name: amin(Tensor self, int[1] dim=[], bool keepdim=False) -> Tensor
  self: scale_grad_by_count(restore_reduced_dims(grad, dim, keepdim), restore_reduced_dims(result, dim, keepdim) == self, dim)

- name: mm(Tensor self, Tensor mat2) -> Tensor
  self: mm_mat1_backward(grad, mat2, self.sizes(), self.strides(), 1)
  mat2: mm_mat2_backward(grad, self, mat2.sizes(), mat2.strides(), 1)
  result: at::mm(self_t, mat2_p) + at::mm(self_p, mat2_t)

- name: mode(Tensor self, int dim=-1, bool keepdim=False) -> (Tensor values, Tensor indices)
  self: value_selecting_reduction_backward(grad, dim, indices, self.sizes(), keepdim)
  values: gather_with_keepdimed_indices(self_t, dim, indices, keepdim)

- name: mul.Tensor(Tensor self, Tensor other) -> Tensor
  self: mul_tensor_backward(grad, other, self.scalar_type())
  other: mul_tensor_backward(grad, self, other.scalar_type())
  result: other_t * self_p + self_t * other_p

- name: mul.Scalar(Tensor self, Scalar other) -> Tensor
  self: mul_tensor_backward(grad, at::scalar_to_tensor(other), self.scalar_type())
  result: self_t * other

- name: mv(Tensor self, Tensor vec) -> Tensor
  self: grad.ger(vec.conj())
  vec: self.conj().t().mv(grad)

- name: mvlgamma(Tensor self, int p) -> Tensor
  self: mvlgamma_backward(grad, self, p)

- name: nan_to_num(Tensor self, float? nan=None, float? posinf=None, float? neginf=None) -> Tensor
  self: grad * at::isfinite(self)

- name: native_batch_norm(Tensor input, Tensor? weight, Tensor? bias, Tensor? running_mean, Tensor? running_var, bool training, float momentum, float eps) -> (Tensor, Tensor, Tensor)
  input, weight, bias: "grad.defined() ? native_batch_norm_backward(grad, input, weight, running_mean, running_var, result1, result2, training, eps, grad_input_mask) : std::tuple<Tensor, Tensor, Tensor>()"

- name: native_batch_norm_backward(Tensor grad_out, Tensor input, Tensor? weight, Tensor? running_mean, Tensor? running_var, Tensor? save_mean, Tensor? save_invstd, bool train, float eps, bool[3] output_mask) -> (Tensor, Tensor, Tensor)
  input, weight, grad_out: batchnorm_double_backward(input, weight, grads[0], grads[1], grads[2], grad_out, running_mean, running_var, train, eps, save_mean, save_invstd, grad_input_mask)
  save_mean: not_implemented("native_batch_norm_backward save_mean")
  save_invstd: not_implemented("native_batch_norm_backward save_invstd")

- name: native_layer_norm(Tensor input, int[] normalized_shape, Tensor? weight, Tensor? bias, float eps) -> (Tensor, Tensor, Tensor)
  input, weight, bias: "GradMode::is_enabled() || grads[1].defined() || grads[2].defined() ? infinitely_differentiable_native_layer_norm_backward(grads[0], grads[1], grads[2], input, result1, result2, weight, normalized_shape, eps, grad_input_mask) : (grads[0].defined() ? native_layer_norm_backward(grads[0].is_contiguous() ? grads[0] : grads[0].contiguous(), input, normalized_shape, result1, result2, weight, bias, grad_input_mask) : std::tuple<Tensor, Tensor, Tensor>())"

- name: native_group_norm(Tensor input, Tensor? weight, Tensor? bias, int N, int C, int HxW, int group, float eps) -> (Tensor, Tensor, Tensor)
  input, weight, bias: "GradMode::is_enabled() || grads[1].defined() || grads[2].defined() ? infinitely_differentiable_native_group_norm_backward(grads[0], grads[1], grads[2], input, result1, result2, weight, N, C, HxW, group, eps, grad_input_mask) : (grads[0].defined() ? native_group_norm_backward(grads[0].is_contiguous() ? grads[0] : grads[0].contiguous(), input.is_contiguous() ? input : input.contiguous(), result1, result2, weight, N, C, HxW, group, grad_input_mask) : std::tuple<Tensor, Tensor, Tensor>())"

- name: ne_.Scalar(Tensor(a!) self, Scalar other) -> Tensor(a!)
  self: zeros_like(self)

- name: ne_.Tensor(Tensor(a!) self, Tensor other) -> Tensor(a!)
  self: zeros_like(self)
  other: zeros_like(other)

- name: neg(Tensor self) -> Tensor
  self: grad.neg()

- name: nextafter(Tensor self, Tensor other) -> Tensor
  self: not_implemented("nextafter")
  other: not_implemented("nextafter")

- name: norm.Scalar(Tensor self, Scalar p=2) -> Tensor
  self: norm_backward(grad, self, p, result)

- name: norm.ScalarOpt_dim(Tensor self, Scalar? p, int[1] dim, bool keepdim=False) -> Tensor
  self: norm_backward(grad, self, p, result, dim, keepdim)

- name: norm.ScalarOpt_dtype(Tensor self, Scalar? p, *, ScalarType dtype) -> Tensor
  self: norm_backward(grad, self.to(grad.scalar_type()), p, result)

- name: norm.ScalarOpt_dim_dtype(Tensor self, Scalar? p, int[1] dim, bool keepdim, *, ScalarType dtype) -> Tensor
  self: norm_backward(grad, self.to(grad.scalar_type()), p, result, dim, keepdim)

- name: linalg_vector_norm(Tensor self, Scalar ord=2, int[1]? dim=None, bool keepdim=False, *, ScalarType? dtype=None) -> Tensor
  self: linalg_vector_norm_backward(grad, self, ord, result, dim, keepdim)

- name: _pdist_forward(Tensor self, float p=2) -> Tensor
  self: _pdist_backward(grad, self, p, result)

- name: _pdist_backward(Tensor grad, Tensor self, float p, Tensor pdist) -> Tensor
  grad: not_implemented("_pdist_backward")
  self: not_implemented("_pdist_backward")
  pdist: not_implemented("_pdist_backward")

- name: _euclidean_dist(Tensor x1, Tensor x2) -> Tensor
  x1, x2: _euclidean_dist_backward(grad, x1, x2, result)

- name: _cdist_forward(Tensor x1, Tensor x2, float p, int? compute_mode) -> Tensor
  x1: _cdist_backward(grad.contiguous(), x1, x2, p, result)
  x2: _cdist_backward(grad.transpose(-1, -2).contiguous(), x2, x1, p, result.transpose(-1, -2).contiguous())

- name: _cdist_backward(Tensor grad, Tensor x1, Tensor x2, float p, Tensor cdist) -> Tensor
  grad: not_implemented("_cdist_backward")
  x1: not_implemented("_cdist_backward")
  x2: not_implemented("_cdist_backward")
  cdist: not_implemented("_cdist_backward")

- name: normal_(Tensor(a!) self, float mean=0, float std=1, *, Generator? generator=None) -> Tensor(a!)
  self: zeros_like(grad)

- name: normal.Tensor_float(Tensor mean, float std=1, *, Generator? generator=None) -> Tensor
  mean: at::zeros(mean.sizes(), grad.options())

- name: normal.float_Tensor(float mean, Tensor std, *, Generator? generator=None) -> Tensor
  std: at::zeros(std.sizes(), grad.options())

- name: normal.Tensor_Tensor(Tensor mean, Tensor std, *, Generator? generator=None) -> Tensor
  mean: at::zeros(mean.sizes(), grad.options())
  std: at::zeros(std.sizes(), grad.options())

- name: linalg_householder_product(Tensor input, Tensor tau) -> Tensor
  input, tau: householder_product_backward(grad, input, tau)

- name: ormqr(Tensor self, Tensor input2, Tensor input3, bool left=True, bool transpose=False) -> Tensor
  self: not_implemented("ormqr")
  input2: not_implemented("ormqr")
  input3: not_implemented("ormqr")

- name: permute(Tensor(a) self, int[] dims) -> Tensor(a)
  self: permute_backwards(grad, dims)

- name: poisson(Tensor self, Generator? generator=None) -> Tensor
  self: zeros_like(self)

- name: pow.Tensor_Scalar(Tensor self, Scalar exponent) -> Tensor
  self: pow_backward(grad, self, exponent)

- name: pow.Tensor_Tensor(Tensor self, Tensor exponent) -> Tensor
  self: pow_backward_self(grad, self, exponent)
  exponent: pow_backward_exponent(grad, self, exponent, result)

- name: pow.Scalar(Scalar self, Tensor exponent) -> Tensor
  exponent: pow_backward_exponent(grad, self, exponent, result)

- name: prod(Tensor self, *, ScalarType? dtype=None) -> Tensor
  self: prod_backward(grad, self.to(grad.scalar_type()), result)

- name: prod.dim_int(Tensor self, int dim, bool keepdim=False, *, ScalarType? dtype=None) -> Tensor
  self: prod_backward(grad, self.to(grad.scalar_type()), result, dim, keepdim)

- name: put_(Tensor(a!) self, Tensor index, Tensor source, bool accumulate=False) -> Tensor(a!)
  self: "accumulate ? grad : grad.put(index, zeros_like(source), false)"
  index: non_differentiable
  source: grad.take(index).reshape_as(source)

- name: linalg_qr(Tensor self, str mode='reduced') -> (Tensor Q, Tensor R)
  self: linalg_qr_backward(grads, self, mode, Q, R)

- name: rad2deg(Tensor self) -> Tensor
  self: rad2deg_backward(grad)

- name: random_.from(Tensor(a!) self, int from, int? to, *, Generator? generator=None) -> Tensor(a!)
  self: zeros_like(grad)

- name: random_.to(Tensor(a!) self, int to, *, Generator? generator=None) -> Tensor(a!)
  self: zeros_like(grad)

- name: random_(Tensor(a!) self, *, Generator? generator=None) -> Tensor(a!)
  self: zeros_like(grad)

- name: reciprocal(Tensor self) -> Tensor
  self: -grad * (result * result).conj()

- name: remainder.Scalar(Tensor self, Scalar other) -> Tensor
  self: grad

- name: remainder.Tensor(Tensor self, Tensor other) -> Tensor
  self: grad

- name: renorm(Tensor self, Scalar p, int dim, Scalar maxnorm) -> Tensor
  self: renorm_backward(grad, self, p, dim, maxnorm)

- name: repeat(Tensor self, int[] repeats) -> Tensor
  self: repeat_backward(grad, repeats, self.sizes())

- name: special_entr(Tensor self) -> Tensor
  self: grad * (-(1 + self.log()))

# DO NOT define a backward for reshape!
# reshape is special in that it sometimes returns a view, and sometimes not.
# Defining a backward will make codegen spit out the forward call as
#     as_variable(baseType->reshape(self)),
# making it impossible (hard) to detect when it is actually a view.
# - name: reshape(Tensor self, IntArrayRef shape)

- name: round(Tensor self) -> Tensor
  self: zeros_like(grad)

- name: rsqrt(Tensor self) -> Tensor
  self: -0.5 * grad * result.pow(3).conj()

- name: scatter_.src(Tensor(a!) self, int dim, Tensor index, Tensor src) -> Tensor(a!)
  self: grad.clone().scatter_(dim, index, 0)
  index: non_differentiable
  src: grad.gather(dim, index)

- name: scatter_.value(Tensor(a!) self, int dim, Tensor index, Scalar value) -> Tensor(a!)
  self: grad.clone().scatter_(dim, index, 0)
  index: non_differentiable

- name: scatter_add_(Tensor(a!) self, int dim, Tensor index, Tensor src) -> Tensor(a!)
  self: grad
  index: non_differentiable
  src: grad.gather(dim, index)

- name: select.int(Tensor(a) self, int dim, int index) -> Tensor(a)
  self: select_backward(grad, self.sizes(), dim, index)
  result: auto_linear

- name: sigmoid(Tensor self) -> Tensor
  self: sigmoid_backward(grad, result)

- name: logit(Tensor self, float? eps=None) -> Tensor
  self: "GradMode::is_enabled() ? infinitely_differentiable_logit_backward(grad, self, eps) : logit_backward(grad, self, eps)"

- name: sign(Tensor self) -> Tensor
  self: zeros_like(grad)

- name: sgn(Tensor self) -> Tensor
  self: sgn_backward(result, grad, self)

- name: sin(Tensor self) -> Tensor
  self: grad * self.cos().conj()

- name: sinc(Tensor self) -> Tensor
  self: sinc_backward(grad, self)

- name: sinh(Tensor self) -> Tensor
  self: grad * self.cosh().conj()

- name: slice.Tensor(Tensor(a) self, int dim=0, int? start=0, int? end=9223372036854775807, int step=1) -> Tensor(a)
  self: slice_backward_wrapper(grad, self.sizes(), dim, start, end, step)
  result: auto_linear

- name: slogdet(Tensor self) -> (Tensor sign, Tensor logabsdet)
  self: slogdet_backward(grad, self, sign, logabsdet)
  output_differentiability: [false, true]

- name: linalg_slogdet(Tensor self) -> (Tensor sign, Tensor logabsdet)
  self: slogdet_backward(grad, self, sign, logabsdet)
  output_differentiability: [false, true]

- name: solve(Tensor self, Tensor A) -> (Tensor solution, Tensor LU)
  self: solve_backward_self(grad, self, A)
  A: solve_backward_A(grad, self, A, solution)

- name: linalg_solve(Tensor input, Tensor other) -> Tensor
  input: solve_backward_A(grad, other, input, result)
  other: solve_backward_self(grad, other, input)

- name: sort(Tensor self, int dim=-1, bool descending=False) -> (Tensor values, Tensor indices)
  self: value_selecting_reduction_backward(grad, dim, indices, self.sizes(), true)
  output_differentiability: [True, False]

- name: sort.stable(Tensor self, *, bool? stable, int dim=-1, bool descending=False) -> (Tensor values, Tensor indices)
  self: value_selecting_reduction_backward(grad, dim, indices, self.sizes(), true)
  output_differentiability: [True, False]

- name: split.Tensor(Tensor(a) self, int split_size, int dim=0) -> Tensor(a)[]
  self: split_backward(grads, split_size, dim, self.sizes(), self.options())

- name: unsafe_split.Tensor(Tensor self, int split_size, int dim=0) -> Tensor[]
  self: split_backward(grads, split_size, dim, self.sizes(), self.options())

- name: split_with_sizes(Tensor(a) self, int[] split_sizes, int dim=0) -> Tensor(a)[]
  self: split_with_sizes_backward(grads, split_sizes, dim, self.sizes(), self.options())

- name: unsafe_split_with_sizes(Tensor self, int[] split_sizes, int dim=0) -> Tensor[]
  self: split_with_sizes_backward(grads, split_sizes, dim, self.sizes(), self.options())

- name: sqrt(Tensor self) -> Tensor
  self: grad / (2 * result.conj())

- name: squeeze(Tensor(a) self) -> Tensor(a)
  self: unsqueeze_to(grad, self.sizes())

- name: squeeze.dim(Tensor(a) self, int dim) -> Tensor(a)
  self: unsqueeze_to(grad, dim, self.sizes())

- name: squeeze_(Tensor(a!) self) -> Tensor(a!)
  self: unsqueeze_to(grad, self.sizes())

- name: squeeze_.dim(Tensor(a!) self, int dim) -> Tensor(a!)
  self: unsqueeze_to(grad, dim, self.sizes())

- name: std.correction(Tensor self, int[1]? dim, *, int? correction, bool keepdim=False) -> Tensor
  self: std_backward(result, grad, self, dim, correction, keepdim)

- name: std_mean.correction(Tensor self, int[1]? dim, *, int? correction, bool keepdim=False) -> (Tensor, Tensor)
  self: var_std_mean_backward(grads, self, result0, result1, dim, correction, keepdim, true)

- name: sub.Tensor(Tensor self, Tensor other, *, Scalar alpha=1) -> Tensor
  self: handle_r_to_c(self.scalar_type(), grad)
  other: handle_r_to_c(other.scalar_type(), -grad * alpha.conj())

- name: sub.Scalar(Tensor self, Scalar other, Scalar alpha=1) -> Tensor
  self: handle_r_to_c(self.scalar_type(), grad)

- name: rsub.Tensor(Tensor self, Tensor other, *, Scalar alpha=1) -> Tensor
  self: handle_r_to_c(other.scalar_type(), -grad * alpha.conj())
  other: handle_r_to_c(self.scalar_type(), grad)

- name: rsub.Scalar(Tensor self, Scalar other, Scalar alpha=1) -> Tensor
  self: handle_r_to_c(self.scalar_type(), -grad * alpha.conj())

- name: sum(Tensor self, *, ScalarType? dtype=None) -> Tensor
  self: grad.expand(self.sizes())

- name: sum.dim_IntList(Tensor self, int[1] dim, bool keepdim=False, *, ScalarType? dtype=None) -> Tensor
  self: sum_backward(grad, self.sizes(), dim, keepdim)

- name: nansum(Tensor self, *, ScalarType? dtype=None) -> Tensor
  self: grad.expand(self.sizes()).to(self.scalar_type()) * self.isnan().logical_not()

- name: nansum.dim_IntList(Tensor self, int[1] dim, bool keepdim=False, *, ScalarType? dtype=None) -> Tensor
  self: nansum_backward(grad.to(self.scalar_type()), self, dim, keepdim)

- name: _svd_helper(Tensor self, bool some, bool compute_uv) -> (Tensor U, Tensor S, Tensor V)
  self: svd_backward(grads, self, some, compute_uv, U, S, V)

- name: symeig(Tensor self, bool eigenvectors=False, bool upper=True) -> (Tensor eigenvalues, Tensor eigenvectors)
  self: eigh_backward(grads, self, eigenvectors, eigenvalues, eigenvectors_return)

- name: linalg_eigh(Tensor self, str UPLO="L") -> (Tensor eigenvalues, Tensor eigenvectors)
  self: eigh_backward(grads, self, /*eigenvectors=*/true, eigenvalues, eigenvectors)

- name: linalg_eig(Tensor self) -> (Tensor eigenvalues, Tensor eigenvectors)
  self: linalg_eig_backward(grads, self, eigenvalues, eigenvectors)

- name: t(Tensor(a) self) -> Tensor(a)
  self: grad.t()

- name: one_hot(Tensor self, int num_classes=-1) -> Tensor
  self: non_differentiable

- name: flip(Tensor self, int[] dims) -> Tensor
  self: grad.flip(dims)

- name: roll(Tensor self, int[1] shifts, int[1] dims=[]) -> Tensor
  self: grad.roll(fmap(reverse_list(shifts), [](int64_t i){return -i;}), reverse_list(dims))

- name: rot90(Tensor self, int k=1, int[] dims=[0,1]) -> Tensor
  self: grad.rot90(-k, dims)

- name: take(Tensor self, Tensor index) -> Tensor
  self: zeros_like(self).put_(index, grad, true)
  index: non_differentiable

- name: tan(Tensor self) -> Tensor
  self: grad * (1 + result.pow(2)).conj()

- name: tanh(Tensor self) -> Tensor
  self: tanh_backward(grad, result)

- name: topk(Tensor self, int k, int dim=-1, bool largest=True, bool sorted=True) -> (Tensor values, Tensor indices)
  self: value_selecting_reduction_backward(grad, dim, indices, self.sizes(), true)
  output_differentiability: [True, False]

- name: trace(Tensor self) -> Tensor
  self: trace_backward(grad, self.sizes())

- name: transpose.int(Tensor(a) self, int dim0, int dim1) -> Tensor(a)
  self: grad.transpose(dim0, dim1)

- name: transpose_(Tensor(a!) self, int dim0, int dim1) -> Tensor(a!)
  self: grad.transpose(dim0, dim1)

- name: triangular_solve(Tensor self, Tensor A, bool upper=True, bool transpose=False, bool unitriangular=False) -> (Tensor solution, Tensor cloned_coefficient)
  self, A: triangular_solve_backward(grads[0], grads[1], self, A, solution, upper, transpose, unitriangular, grad_input_mask)

- name: tril(Tensor self, int diagonal=0) -> Tensor
  self: grad.tril(diagonal)

- name: triu(Tensor self, int diagonal=0) -> Tensor
  self: grad.triu(diagonal)

- name: trunc(Tensor self) -> Tensor
  self: zeros_like(grad)

- name: to_dense(Tensor self, ScalarType? dtype=None) -> Tensor
  self: to_dense_backward(grad, self)

- name: to_sparse(Tensor self) -> Tensor
  self: grad.to_dense()

- name: to_sparse.sparse_dim(Tensor self, int sparse_dim) -> Tensor
  self: grad.to_dense()

- name: to_mkldnn(Tensor self, ScalarType? dtype=None) -> Tensor
  self: to_mkldnn_backward(grad, self)

- name: unfold(Tensor(a) self, int dimension, int size, int step) -> Tensor(a)
  self: unfold_backward(grad, self.sizes(), dimension, size, step)

- name: unfold_backward(Tensor grad_in, int[] input_sizes, int dim, int size, int step) -> Tensor
  grad_in: grad.unfold(dim, size, step)

- name: uniform_(Tensor(a!) self, float from=0, float to=1, *, Generator? generator=None) -> Tensor(a!)
  self: zeros_like(grad)

- name: _unique(Tensor self, bool sorted=True, bool return_inverse=False) -> (Tensor, Tensor)
  output_differentiability: [True, False]
  self: not_implemented("_unique")

- name: unique_dim(Tensor self, int dim, bool sorted=True, bool return_inverse=False, bool return_counts=False) -> (Tensor, Tensor, Tensor)
  output_differentiability: [True, False, False]
  self: not_implemented("unique_dim")

- name: unique_consecutive(Tensor self, bool return_inverse=False, bool return_counts=False, int? dim=None) -> (Tensor, Tensor, Tensor)
  output_differentiability: [True, False, False]
  self: not_implemented("unique_consecutive")

- name: unique_dim_consecutive(Tensor self, int dim, bool return_inverse=False, bool return_counts=False) -> (Tensor, Tensor, Tensor)
  output_differentiability: [True, False, False]
  self: not_implemented("unique_dim_consecutive")

- name: _unique2(Tensor self, bool sorted=True, bool return_inverse=False, bool return_counts=False) -> (Tensor, Tensor, Tensor)
  output_differentiability: [True, False, False]
  self: not_implemented("_unique2")

- name: _unsafe_view(Tensor self, int[] size) -> Tensor
  self: grad.reshape(self.sizes())

- name: unsqueeze(Tensor(a) self, int dim) -> Tensor(a)
  self: grad.squeeze(dim)

- name: unsqueeze_(Tensor(a!) self, int dim) -> Tensor(a!)
  self: grad.squeeze(dim)

- name: var.correction(Tensor self, int[1]? dim, *, int? correction, bool keepdim=False) -> Tensor
  self: var_backward(grad, self, dim, correction, keepdim)

- name: var_mean.correction(Tensor self, int[1]? dim, *, int? correction, bool keepdim=False) -> (Tensor, Tensor)
  self: var_std_mean_backward(grads, self, result0, result1, dim, correction, keepdim, false)

- name: view(Tensor(a) self, int[] size) -> Tensor(a)
  self: grad.reshape(self.sizes())

- name: view.dtype(Tensor(a) self, ScalarType dtype) -> Tensor(a)
  output_differentiability: [False]

# If the conj bit for self is set, this is effectively a fused conj() and view_as_real
- name: _view_as_real_physical(Tensor(a) self) -> Tensor(a)
  self: "self.is_conj() ? at::view_as_complex(grad.contiguous()) : at::view_as_complex(grad.contiguous()).conj()"

- name: view_as_real(Tensor(a) self) -> Tensor(a)
  self: at::view_as_complex(grad.contiguous()) # gx0 + 1j * gx1
  result: at::view_as_real(self_t)

- name: view_as_complex(Tensor(a) self) -> Tensor(a)
  self: at::view_as_real(grad.contiguous().resolve_conj()) # [gx, gy]
  result: at::view_as_complex(self_t)

- name: _s_where(Tensor condition, Tensor self, Tensor other) -> Tensor
  condition: non_differentiable
  self: where(condition, grad, zeros_like(grad))
  other: where(condition, zeros_like(grad), grad)

# weight_norm_cuda_interface_backward does not have an explicitly defined derivative, so if we do happen
# to be running backward with create_graph=True, fall back to a backward function that uses
# differentiable ops.
- name: _weight_norm_cuda_interface(Tensor v, Tensor g, int dim=0) -> (Tensor, Tensor)
  v, g: "grad.defined() ? (GradMode::is_enabled() ? _weight_norm_differentiable_backward(grad.contiguous(), v, g, result1, dim) : _weight_norm_cuda_interface_backward(grad.contiguous(), v, g, result1, dim)) : std::tuple<Tensor, Tensor>()"

- name: zero_(Tensor(a!) self) -> Tensor(a!)
  self: zeros_like(grad)

- name: sparse_mask(Tensor self, Tensor mask) -> Tensor
  self: grad.to_dense().sparse_mask(mask).to_dense()
  mask: non_differentiable

- name: _sparse_coo_tensor_with_dims_and_tensors(int sparse_dim, int dense_dim, int[] size, Tensor indices, Tensor values, *, ScalarType? dtype=None, Layout? layout=None, Device? device=None, bool? pin_memory=False) -> Tensor
  values: sparse_constructor_values_backward(grad, indices)

- name: _sparse_sum.dim(Tensor self, int[1] dim) -> Tensor
  self: at::_sparse_sum_backward(grad, self, dim)

- name: _standard_gamma(Tensor self, Generator? generator=None) -> Tensor
  self: grad * _standard_gamma_grad(self, result)

- name: _standard_gamma_grad(Tensor self, Tensor output) -> Tensor
  self: not_implemented("_standard_gamma_grad")

- name: values(Tensor(a) self) -> Tensor(a)
  self: at::_sparse_coo_tensor_unsafe(self.indices(), grad, self.sizes())._coalesced_(true)

# Why is _values() not differentiable?
# See NOTE [ Sparse: autograd and API ]
- name: _values(Tensor(a) self) -> Tensor(a)
  output_differentiability: [False]

# NN
- name: _trilinear(Tensor i1, Tensor i2, Tensor i3, int[] expand1, int[] expand2, int[] expand3, int[] sumdim, int unroll_dim=1) -> Tensor
  i1, i2, i3: _trilinear_backward(grad, i1, i2, i3, expand1, expand2, expand3, sumdim, unroll_dim, grad_input_mask)

- name: constant_pad_nd(Tensor self, int[] pad, Scalar value=0) -> Tensor
  self: constant_pad_nd_backward(grad, pad)

- name: binary_cross_entropy(Tensor self, Tensor target, Tensor? weight=None, int reduction=Mean) -> Tensor
  self: binary_cross_entropy_backward(grad, self, target, weight, reduction)

- name: binary_cross_entropy_backward(Tensor grad_output, Tensor self, Tensor target, Tensor? weight=None, int reduction=Mean) -> Tensor
  self: binary_cross_entropy_double_backward(grad_output, grad, self, target, weight, reduction)
  grad_output: binary_cross_entropy_double_backward_grad_output(grad, self, target, weight, reduction)

- name: binary_cross_entropy_with_logits(Tensor self, Tensor target, Tensor? weight=None, Tensor? pos_weight=None, int reduction=Mean) -> Tensor
  self: binary_cross_entropy_with_logits_backward(grad, self, target, weight, pos_weight, reduction)
  target: binary_cross_entropy_with_logits_target_backward(grad, self, target, weight, pos_weight, reduction)

- name: embedding(Tensor weight, Tensor indices, int padding_idx=-1, bool scale_grad_by_freq=False, bool sparse=False) -> Tensor
  indices: non_differentiable
  weight: embedding_backward(grad, indices, weight.size(0), padding_idx, scale_grad_by_freq, sparse)

- name: embedding_dense_backward(Tensor grad_output, Tensor indices, int num_weights, int padding_idx, bool scale_grad_by_freq) -> Tensor
  grad_output: embedding_dense_double_backward(grad, indices, padding_idx)
  indices: non_differentiable

- name: _embedding_bag(Tensor weight, Tensor indices, Tensor offsets, bool scale_grad_by_freq=False, int mode=0, bool sparse=False, Tensor? per_sample_weights=None, bool include_last_offset=False, int padding_idx=-1) -> (Tensor, Tensor, Tensor, Tensor)
  indices: non_differentiable
  offsets: non_differentiable
  weight: _embedding_bag_backward(grad, indices, offsets, result1, result2, result3, weight.size(0), scale_grad_by_freq, mode, sparse, per_sample_weights, padding_idx)
  per_sample_weights: _embedding_bag_per_sample_weights_backward(grad, weight, indices, offsets, result1, mode, padding_idx)

- name: _embedding_bag_dense_backward(Tensor grad, Tensor indices, Tensor offset2bag, Tensor bag_size, Tensor maximum_indices, int num_weights, bool scale_grad_by_freq, int mode, Tensor? per_sample_weights, int padding_idx=-1) -> Tensor
  indices: non_differentiable
  offset2bag: non_differentiable
  bag_size: non_differentiable
  maximum_indices: non_differentiable

- name: embedding_renorm_(Tensor(a!) self, Tensor indices, float max_norm, float norm_type) -> Tensor(a!)
  indices: non_differentiable
  self: not_implemented("embedding_renorm")

- name: kl_div(Tensor self, Tensor target, int reduction=Mean, *, bool log_target=False) -> Tensor
  self: kl_div_backward(grad, self, target, reduction, log_target)
  target: kl_div_target_backward(grad, self, target, reduction, log_target)

- name: l1_loss(Tensor self, Tensor target, int reduction=Mean) -> Tensor
  self: l1_loss_backward(grad, self, target, reduction)
  target: l1_loss_backward(grad, target, self, reduction)

- name: mse_loss(Tensor self, Tensor target, int reduction=Mean) -> Tensor
  self: mse_loss_backward(grad, self, target, reduction)
  target: mse_loss_backward(grad, target, self, reduction)

- name: multi_margin_loss(Tensor self, Tensor target, Scalar p=1, Scalar margin=1, Tensor? weight=None, int reduction=Mean) -> Tensor
  self: multi_margin_loss_backward(grad, self, target, p, margin, weight, reduction)
  target: non_differentiable

- name: multilabel_margin_loss_forward(Tensor self, Tensor target, int reduction) -> (Tensor output, Tensor is_target)
  self: multilabel_margin_loss_backward(grad, self, target, reduction, is_target)
  target: non_differentiable

- name: nll_loss_forward(Tensor self, Tensor target, Tensor? weight, int reduction, int ignore_index) -> (Tensor output, Tensor total_weight)
  self: nll_loss_backward(grad, self, target, weight, reduction, ignore_index, total_weight)
  target: non_differentiable

- name: nll_loss2d_forward(Tensor self, Tensor target, Tensor? weight, int reduction, int ignore_index) -> (Tensor output, Tensor total_weight)
  self: nll_loss2d_backward(grad, self, target, weight, reduction, ignore_index, total_weight)
  target: non_differentiable

- name: smooth_l1_loss(Tensor self, Tensor target, int reduction=Mean, float beta=1.0) -> Tensor
  self: smooth_l1_loss_backward(grad, self, target, reduction, beta)
  target: smooth_l1_loss_backward(grad, target, self, reduction, beta)

- name: huber_loss(Tensor self, Tensor target, int reduction=Mean, float delta=1.0) -> Tensor
  self: huber_loss_backward(grad, self, target, reduction, delta)
  target: huber_loss_backward(grad, target, self, reduction, delta)

- name: soft_margin_loss(Tensor self, Tensor target, int reduction=Mean) -> Tensor
  self: soft_margin_loss_backward(grad, self, target, reduction)

- name: relu(Tensor self) -> Tensor
  self: threshold_backward(grad, self, 0)

# NB: `output` instead of `self` saves memory. It avoids saving a copy of self.
- name: relu_(Tensor(a!) self) -> Tensor(a!)
  self: threshold_backward(grad, result, 0)

- name: silu(Tensor self) -> Tensor
  self: "GradMode::is_enabled() ? infinitely_differentiable_silu_backward(grad, self) : silu_backward(grad, self)"

- name: mish(Tensor self) -> Tensor
  self: "GradMode::is_enabled() ? infinitely_differentiable_mish_backward(grad, self) : mish_backward(grad, self)"

- name: elu(Tensor self, Scalar alpha=1, Scalar scale=1, Scalar input_scale=1) -> Tensor
  self: elu_backward(grad, alpha, scale, input_scale, /* is_result */ false, self)

- name: elu_(Tensor(a!) self, Scalar alpha=1, Scalar scale=1, Scalar input_scale=1) -> Tensor(a!)
  self: elu_backward(grad, alpha, scale, input_scale, /* is_result */ true, result)

- name: celu(Tensor self, Scalar alpha=1.0) -> Tensor
  self: elu_backward(grad, alpha, 1, 1.0/alpha.toFloat(), /* is_result */ false, self)

- name: celu_(Tensor(a!) self, Scalar alpha=1.0) -> Tensor(a!)
  self: elu_backward(grad, alpha, 1, 1.0/alpha.toFloat(), /* is_result */ true, result)

- name: gelu(Tensor self) -> Tensor
  self: "GradMode::is_enabled() ? infinitely_differentiable_gelu_backward(grad, self) : gelu_backward(grad, self)"

- name: glu(Tensor self, int dim=-1) -> Tensor
  self: glu_backward(grad, self, dim)

- name: hardshrink(Tensor self, Scalar lambd=0.5) -> Tensor
  self: hardshrink_backward(grad, self, lambd)

- name: hardshrink_backward(Tensor grad_out, Tensor self, Scalar lambd) -> Tensor
  grad_out: hardshrink_backward(grad, self, lambd)
  self: zeros_like(grad)

- name: hardtanh(Tensor self, Scalar min_val=-1, Scalar max_val=1) -> Tensor
  self: hardtanh_backward(grad, self, min_val, max_val)

- name: hardtanh_(Tensor(a!) self, Scalar min_val=-1, Scalar max_val=1) -> Tensor(a!)
  self: hardtanh_backward(grad, result, min_val, max_val)

- name: leaky_relu(Tensor self, Scalar negative_slope=0.01) -> Tensor
  self: leaky_relu_backward(grad, self, negative_slope, false)

- name: leaky_relu_(Tensor(a!) self, Scalar negative_slope=0.01) -> Tensor(a!)
  self: leaky_relu_backward(grad, result, negative_slope, true)

- name: log_sigmoid_forward(Tensor self) -> (Tensor output, Tensor buffer)
  self: log_sigmoid_backward(grad, self, buffer)

- name: _log_softmax(Tensor self, int dim, bool half_to_float) -> Tensor
  self: _log_softmax_backward_data(grad, result, dim, self)

- name: _sparse_log_softmax(Tensor self, int dim, bool half_to_float) -> Tensor
  self: _sparse_log_softmax_backward_data(grad, result, dim, self)

- name: prelu(Tensor self, Tensor weight) -> Tensor
  self, weight: "grad.defined() ? prelu_backward(grad, self, weight) : std::tuple<Tensor, Tensor>()"

- name: prelu_backward(Tensor grad_output, Tensor self, Tensor weight) -> (Tensor, Tensor)
  grad_output, self, weight: prelu_double_backward(grads[0], grads[1], grad_output, self, weight)

- name: rrelu_with_noise(Tensor self, Tensor noise, Scalar lower=0.125, Scalar upper=0.3333333333333333, bool training=False, Generator? generator=None) -> Tensor
  self: rrelu_with_noise_backward(grad, self, noise, lower, upper, training, false)

- name: rrelu_with_noise_(Tensor(a!) self, Tensor noise, Scalar lower=0.125, Scalar upper=0.3333333333333333, bool training=False, Generator? generator=None) -> Tensor(a!)
  self: rrelu_with_noise_backward(grad, result, noise, lower, upper, training, true)

- name: _softmax(Tensor self, int dim, bool half_to_float) -> Tensor
  self: _softmax_backward_data(grad, result, dim, self)

- name: _sparse_softmax(Tensor self, int dim, bool half_to_float) -> Tensor
  self: _sparse_softmax_backward_data(grad, result, dim, self)

- name: _sparse_sparse_matmul(Tensor self, Tensor other) -> Tensor
  self: sparse_sparse_matmul_backward(grad, self, other, 0)
  other: sparse_sparse_matmul_backward(grad, self, other, 1)

- name: softplus(Tensor self, Scalar beta=1, Scalar threshold=20) -> Tensor
  self: softplus_backward(grad, self, beta, threshold, result)

- name: softshrink(Tensor self, Scalar lambd=0.5) -> Tensor
  self: softshrink_backward(grad, self, lambd)

- name: threshold(Tensor self, Scalar threshold, Scalar value) -> Tensor
  self: threshold_backward(grad, self, threshold)

- name: threshold_(Tensor(a!) self, Scalar threshold, Scalar value) -> Tensor(a!)
  self: threshold_backward(grad, result, threshold)

- name: reflection_pad1d(Tensor self, int[2] padding) -> Tensor
  self: reflection_pad1d_backward(grad, self, padding)

- name: reflection_pad2d(Tensor self, int[4] padding) -> Tensor
  self: reflection_pad2d_backward(grad, self, padding)

- name: replication_pad1d(Tensor self, int[2] padding) -> Tensor
  self: replication_pad1d_backward(grad, self, padding)

- name: replication_pad2d(Tensor self, int[4] padding) -> Tensor
  self: replication_pad2d_backward(grad, self, padding)

- name: replication_pad3d(Tensor self, int[6] padding) -> Tensor
  self: replication_pad3d_backward(grad, self, padding)

- name: upsample_linear1d(Tensor self, int[1] output_size, bool align_corners, float? scales=None) -> Tensor
  self: upsample_linear1d_backward(grad, output_size, self.sizes(), align_corners, scales)

- name: upsample_bilinear2d(Tensor self, int[2] output_size, bool align_corners, float? scales_h=None, float? scales_w=None) -> Tensor
  self: upsample_bilinear2d_backward(grad, output_size, self.sizes(), align_corners, scales_h, scales_w)

- name: upsample_bicubic2d(Tensor self, int[2] output_size, bool align_corners, float? scales_h=None, float? scales_w=None) -> Tensor
  self: upsample_bicubic2d_backward(grad, output_size, self.sizes(), align_corners, scales_h, scales_w)

- name: upsample_trilinear3d(Tensor self, int[3] output_size, bool align_corners, float? scales_d=None, float? scales_h=None, float? scales_w=None) -> Tensor
  self: upsample_trilinear3d_backward(grad, output_size, self.sizes(), align_corners, scales_d, scales_h, scales_w)

- name: upsample_nearest1d(Tensor self, int[1] output_size, float? scales=None) -> Tensor
  self: upsample_nearest1d_backward(grad, output_size, self.sizes(), scales)

- name: upsample_nearest2d(Tensor self, int[2] output_size, float? scales_h=None, float? scales_w=None) -> Tensor
  self: upsample_nearest2d_backward(grad, output_size, self.sizes(), scales_h, scales_w)

- name: upsample_nearest3d(Tensor self, int[3] output_size, float? scales_d=None, float? scales_h=None, float? scales_w=None) -> Tensor
  self: upsample_nearest3d_backward(grad, output_size, self.sizes(), scales_d, scales_h, scales_w)

- name: upsample_linear1d.vec(Tensor input, int[]? output_size, bool align_corners, float[]? scale_factors) -> Tensor
  input: upsample_linear1d_backward(grad, output_size, input.sizes(), align_corners, scale_factors)

- name: upsample_bilinear2d.vec(Tensor input, int[]? output_size, bool align_corners, float[]? scale_factors) -> Tensor
  input: upsample_bilinear2d_backward(grad, output_size, input.sizes(), align_corners, scale_factors)

- name: upsample_trilinear3d.vec(Tensor input, int[]? output_size, bool align_corners, float[]? scale_factors) -> Tensor
  input: upsample_trilinear3d_backward(grad, output_size, input.sizes(), align_corners, scale_factors)

- name: upsample_bicubic2d.vec(Tensor input, int[]? output_size, bool align_corners, float[]? scale_factors) -> Tensor
  input: upsample_bicubic2d_backward(grad, output_size, input.sizes(), align_corners, scale_factors)

- name: upsample_nearest1d.vec(Tensor input, int[]? output_size, float[]? scale_factors) -> Tensor
  input: upsample_nearest1d_backward(grad, output_size, input.sizes(), scale_factors)

- name: upsample_nearest2d.vec(Tensor input, int[]? output_size, float[]? scale_factors) -> Tensor
  input: upsample_nearest2d_backward(grad, output_size, input.sizes(), scale_factors)

- name: upsample_nearest3d.vec(Tensor input, int[]? output_size, float[]? scale_factors) -> Tensor
  input: upsample_nearest3d_backward(grad, output_size, input.sizes(), scale_factors)

- name: _adaptive_avg_pool2d(Tensor self, int[2] output_size) -> Tensor
  self: _adaptive_avg_pool2d_backward(grad, self)

- name: _adaptive_avg_pool3d(Tensor self, int[3] output_size) -> Tensor
  self: _adaptive_avg_pool3d_backward(grad, self)

- name: adaptive_max_pool2d(Tensor self, int[2] output_size) -> (Tensor, Tensor)
  self: adaptive_max_pool2d_backward(grad, self, result1)

- name: adaptive_max_pool3d(Tensor self, int[3] output_size) -> (Tensor, Tensor)
  self: adaptive_max_pool3d_backward(grad, self, result1)

- name: avg_pool2d(Tensor self, int[2] kernel_size, int[2] stride=[], int[2] padding=0, bool ceil_mode=False, bool count_include_pad=True, int? divisor_override=None) -> Tensor
  self: avg_pool2d_backward(grad, self, kernel_size, stride, padding, ceil_mode, count_include_pad, divisor_override)

- name: avg_pool3d(Tensor self, int[3] kernel_size, int[3] stride=[], int[3] padding=0, bool ceil_mode=False, bool count_include_pad=True, int? divisor_override=None) -> Tensor
  self: avg_pool3d_backward(grad, self, kernel_size, stride, padding, ceil_mode, count_include_pad, divisor_override)

- name: fractional_max_pool2d(Tensor self, int[2] kernel_size, int[2] output_size, Tensor random_samples) -> (Tensor, Tensor)
  self: fractional_max_pool2d_backward(grad, self, kernel_size, output_size, result1)

- name: fractional_max_pool3d(Tensor self, int[3] kernel_size, int[3] output_size, Tensor random_samples) -> (Tensor, Tensor)
  self: fractional_max_pool3d_backward(grad, self, kernel_size, output_size, result1)

- name: max_pool2d_with_indices(Tensor self, int[2] kernel_size, int[2] stride=[], int[2] padding=0, int[2] dilation=1, bool ceil_mode=False) -> (Tensor, Tensor)
  self: max_pool2d_with_indices_backward(grad, self, kernel_size, stride, padding, dilation, ceil_mode, result1)
  output_differentiability: [True, False]

- name: max_pool3d_with_indices(Tensor self, int[3] kernel_size, int[3] stride=[], int[3] padding=0, int[3] dilation=1, bool ceil_mode=False) -> (Tensor, Tensor)
  self: max_pool3d_with_indices_backward(grad, self, kernel_size, stride, padding, dilation, ceil_mode, result1)
  output_differentiability: [True, False]

- name: max_unpool2d(Tensor self, Tensor indices, int[2] output_size) -> Tensor
  self: max_unpool2d_backward(grad, self, indices, output_size)
  indices: non_differentiable

- name: max_unpool3d(Tensor self, Tensor indices, int[3] output_size, int[3] stride, int[3] padding) -> Tensor
  self: max_unpool3d_backward(grad, self, indices, output_size, stride, padding)
  indices: non_differentiable

- name: convolution_overrideable(Tensor input, Tensor weight, Tensor? bias, int[] stride, int[] padding, int[] dilation, bool transposed, int[] output_padding, int groups) -> Tensor
  input, weight, bias: "grad.defined() ? convolution_backward_overrideable(grad, input, weight, stride, padding, dilation, transposed, output_padding, groups, grad_input_mask) : std::tuple<Tensor, Tensor, Tensor>()"

- name: convolution_backward_overrideable(Tensor grad_output, Tensor input, Tensor weight, int[] stride, int[] padding, int[] dilation, bool transposed, int[] output_padding, int groups, bool[3] output_mask) -> (Tensor grad_input, Tensor grad_weight, Tensor grad_bias)
  grad_output, input, weight: _convolution_double_backward(grads[0], grads[1], grads[2], grad_output, weight, input, stride, padding, dilation, false, output_padding, groups, false, false, false, false, grad_input_mask)

- name: slow_conv_transpose2d(Tensor self, Tensor weight, int[2] kernel_size, Tensor? bias=None, int[2] stride=1, int[2] padding=0, int[2] output_padding=0, int[2] dilation=1) -> Tensor
  self, weight, bias: "grad.defined() ? slow_conv_transpose2d_backward(grad, self, weight, kernel_size, stride, padding, output_padding, dilation, empty_like(grad, at::MemoryFormat::Contiguous), empty_like(grad, at::MemoryFormat::Contiguous), grad_input_mask) : std::tuple<Tensor, Tensor, Tensor>()"

- name: slow_conv_transpose2d_backward.output_mask(Tensor grad_output, Tensor self, Tensor weight, int[2] kernel_size, int[2] stride, int[2] padding, int[2] output_padding, int[2] dilation, Tensor columns, Tensor ones, bool[3] output_mask) -> (Tensor grad_input, Tensor grad_weight, Tensor grad_bias)
  grad_output, self, weight: _convolution_double_backward(grads[0], grads[1], grads[2], grad_output, weight, self, stride, padding, dilation, true, output_padding, 1, false, false, false, false, grad_input_mask)

- name: slow_conv_transpose3d(Tensor self, Tensor weight, int[3] kernel_size, Tensor? bias=None, int[3] stride=1, int[3] padding=0, int[3] output_padding=0, int[3] dilation=1) -> Tensor
  self, weight, bias: "grad.defined() ? slow_conv_transpose3d_backward(grad, self, weight, kernel_size, stride, padding, output_padding, dilation, empty_like(grad, at::MemoryFormat::Preserve), empty_like(grad, at::MemoryFormat::Preserve), grad_input_mask) : std::tuple<Tensor, Tensor, Tensor>()"

- name: slow_conv_transpose3d_backward.output_mask(Tensor grad_output, Tensor self, Tensor weight, int[3] kernel_size, int[3] stride, int[3] padding, int[3] output_padding, int[3] dilation, Tensor finput, Tensor fgrad_input, bool[3] output_mask) -> (Tensor grad_input, Tensor grad_weight, Tensor grad_bias)
  grad_output, self, weight: _convolution_double_backward(grads[0], grads[1], grads[2], grad_output, weight, self, stride, padding, dilation, true, output_padding, 1, false, false, false, false, grad_input_mask)

- name: thnn_conv2d_forward(Tensor self, Tensor weight, int[2] kernel_size, Tensor? bias, int[2] stride, int[2] padding) -> (Tensor output, Tensor finput, Tensor fgrad_input)
  self, weight, bias: "grad.defined() ? thnn_conv2d_backward(grad, self, weight, kernel_size, stride, padding, finput, fgrad_input, grad_input_mask) : std::tuple<Tensor, Tensor, Tensor>()"

- name: thnn_conv2d_backward.output_mask(Tensor grad_output, Tensor self, Tensor weight, int[2] kernel_size, int[2] stride, int[2] padding, Tensor finput, Tensor fgrad_input, bool[3] output_mask) -> (Tensor grad_input, Tensor grad_weight, Tensor grad_bias)
  grad_output, self, weight: _convolution_double_backward(grads[0], grads[1], grads[2], grad_output, weight, self, stride, padding, {{1, 1}}, false, {{0, 0}}, 1, false, false, false, false, grad_input_mask)

- name: thnn_conv_depthwise2d_forward(Tensor self, Tensor weight, int[2] kernel_size, Tensor? bias, int[2] stride, int[2] padding, int[2] dilation) -> Tensor
  self, weight: "grad.defined() ? thnn_conv_depthwise2d_backward(grad.contiguous(), self, weight, kernel_size, stride, padding, dilation, grad_input_mask) : std::tuple<Tensor, Tensor>()"
  bias: grad.contiguous().view({grad.size(0), grad.size(1), -1}).sum(0).sum(1)

- name: thnn_conv_depthwise2d_backward.output_mask(Tensor grad_output, Tensor self, Tensor weight, int[2] kernel_size, int[2] stride, int[2] padding, int[2] dilation, bool[2] output_mask) -> (Tensor grad_input, Tensor grad_weight)
  grad_output, self, weight: _convolution_double_backward(grads[0], grads[1], {}, grad_output, weight, self, stride, padding, dilation, false, {{0, 0}}, self.size(1), false, false, false, false, grad_input_mask)

- name: conv_depthwise3d(Tensor self, Tensor weight, int[3] kernel_size, Tensor? bias, int[3] stride, int[3] padding, int[3] dilation) -> Tensor
  self, weight, bias: conv_depthwise3d_backward(grad.contiguous(), self, weight, kernel_size, stride, padding, dilation, grad_input_mask)

- name: conv_depthwise3d_backward.output_mask(Tensor grad_output, Tensor self, Tensor weight, int[3] kernel_size, int[3] stride, int[3] padding, int[3] dilation, bool[3] output_mask) -> (Tensor grad_input, Tensor grad_weight, Tensor grad_bias)
  grad_output, self, weight: _convolution_double_backward(grads[0], grads[1], grads[2], grad_output, weight, self, stride, padding, {{1, 1, 1}}, false, {{0, 0, 0}}, self.size(1), false, false, false, false, grad_input_mask)

- name: slow_conv3d_forward(Tensor self, Tensor weight, int[3] kernel_size, Tensor? bias, int[3] stride, int[3] padding) -> (Tensor output, Tensor finput, Tensor fgrad_input)
  self, weight, bias: "grad.defined() ? slow_conv3d_backward(grad, self, weight, kernel_size, stride, padding, finput, fgrad_input, grad_input_mask) : std::tuple<Tensor, Tensor, Tensor>()"

- name: slow_conv3d_backward.output_mask(Tensor grad_output, Tensor self, Tensor weight, int[3] kernel_size, int[3] stride, int[3] padding, Tensor finput, Tensor fgrad_input, bool[3] output_mask) -> (Tensor grad_input, Tensor grad_weight, Tensor grad_bias)
  grad_output, self, weight: _convolution_double_backward(grads[0], grads[1], grads[2], grad_output, weight, self, stride, padding, {{1, 1, 1}}, false, {{0, 0, 0}}, 1, false, false, false, false, grad_input_mask)

- name: slow_conv_dilated2d(Tensor self, Tensor weight, int[2] kernel_size, Tensor? bias=None, int[2] stride=1, int[2] padding=0, int[2] dilation=1) -> Tensor
  self, weight, bias: "grad.defined() ? slow_conv_dilated2d_backward(grad, self, weight, kernel_size, stride, padding, dilation, grad_input_mask) : std::tuple<Tensor, Tensor, Tensor>()"

- name: slow_conv_dilated2d_backward(Tensor grad_output, Tensor self, Tensor weight, int[2] kernel_size, int[2] stride, int[2] padding, int[2] dilation, bool[3] output_mask) -> (Tensor grad_input, Tensor grad_weight, Tensor grad_bias)
  grad_output, self, weight: _convolution_double_backward(grads[0], grads[1], grads[2], grad_output, weight, self, stride, padding, dilation, false, {{0, 0}}, 1, false, false, false, false, grad_input_mask)

- name: slow_conv_dilated3d(Tensor self, Tensor weight, int[3] kernel_size, Tensor? bias=None, int[3] stride=1, int[3] padding=0, int[3] dilation=1) -> Tensor
  self, weight, bias: "grad.defined() ? slow_conv_dilated3d_backward(grad, self, weight, kernel_size, stride, padding, dilation, grad_input_mask) : std::tuple<Tensor, Tensor, Tensor>()"

- name: slow_conv_dilated3d_backward(Tensor grad_output, Tensor self, Tensor weight, int[3] kernel_size, int[3] stride, int[3] padding, int[3] dilation, bool[3] output_mask) -> (Tensor grad_input, Tensor grad_weight, Tensor grad_bias)
  grad_output, self, weight: _convolution_double_backward(grads[0], grads[1], grads[2], grad_output, weight, self, stride, padding, dilation, false, {{0, 0, 0}}, 1, false, false, false, false, grad_input_mask)

- name: col2im(Tensor self, int[2] output_size, int[2] kernel_size, int[2] dilation, int[2] padding, int[2] stride) -> Tensor
  self: col2im_backward(grad, kernel_size, dilation, padding, stride)

- name: im2col(Tensor self, int[2] kernel_size, int[2] dilation, int[2] padding, int[2] stride) -> Tensor
  self: im2col_backward(grad, {self.size(2), self.size(3)}, kernel_size, dilation, padding, stride)

# NN double backwards support
- name: im2col_backward(Tensor grad_output, int[2] input_size, int[2] kernel_size, int[2] dilation, int[2] padding, int[2] stride) -> Tensor
  grad_output: im2col(grad, kernel_size, dilation, padding, stride)

- name: col2im_backward(Tensor grad_output, int[2] kernel_size, int[2] dilation, int[2] padding, int[2] stride) -> Tensor
  grad_output: col2im(grad, {grad_output.size(2), grad_output.size(3)}, kernel_size, dilation, padding, stride)

- name: _adaptive_avg_pool2d_backward(Tensor grad_output, Tensor self) -> Tensor
  grad_output: _adaptive_avg_pool2d(grad, { grad_output.size(-2), grad_output.size(-1) })
  self: zeros_like(self)

- name: _adaptive_avg_pool3d_backward(Tensor grad_output, Tensor self) -> Tensor
  grad_output: _adaptive_avg_pool3d(grad, { grad_output.size(-3), grad_output.size(-2), grad_output.size(-1) })
  self: zeros_like(self)

- name: adaptive_max_pool2d_backward(Tensor grad_output, Tensor self, Tensor indices) -> Tensor
  grad_output: max_pool_double_backward(grad, indices, 2)
  self: zeros_like(self)

- name: adaptive_max_pool3d_backward(Tensor grad_output, Tensor self, Tensor indices) -> Tensor
  grad_output: max_pool_double_backward(grad, indices, 3)
  self: zeros_like(self)

- name: avg_pool2d_backward(Tensor grad_output, Tensor self, int[2] kernel_size, int[2] stride, int[2] padding, bool ceil_mode, bool count_include_pad, int? divisor_override) -> Tensor
  grad_output: avg_pool2d(grad, kernel_size, stride, padding, ceil_mode, count_include_pad, divisor_override)
  self: zeros_like(self)

- name: avg_pool3d_backward(Tensor grad_output, Tensor self, int[3] kernel_size, int[3] stride, int[3] padding, bool ceil_mode, bool count_include_pad, int? divisor_override) -> Tensor
  grad_output: avg_pool3d(grad, kernel_size, stride, padding, ceil_mode, count_include_pad, divisor_override)
  self: zeros_like(self)

- name: elu_backward(Tensor grad_output, Scalar alpha, Scalar scale, Scalar input_scale, bool is_result, Tensor self_or_result) -> Tensor
  grad_output: elu_backward(grad, alpha, scale, input_scale, is_result, self_or_result)
  self_or_result: elu_double_backward(grad, grad_output, alpha, scale, input_scale, is_result, self_or_result)

- name: fractional_max_pool2d_backward(Tensor grad_output, Tensor self, int[2] kernel_size, int[2] output_size, Tensor indices) -> Tensor
  grad_output: max_pool_double_backward(grad, indices, 2)
  self: zeros_like(self)

- name: fractional_max_pool3d_backward(Tensor grad_output, Tensor self, int[3] kernel_size, int[3] output_size, Tensor indices) -> Tensor
  grad_output: max_pool_double_backward(grad, indices, 3)
  self: zeros_like(self)

- name: glu_backward(Tensor grad_output, Tensor self, int dim) -> Tensor
  grad_output: glu_double_backward_grad_output(grad, self, dim)
  self: glu_double_backward(grad, grad_output, self, dim)

- name: hardtanh_backward(Tensor grad_output, Tensor self, Scalar min_val, Scalar max_val) -> Tensor
  grad_output: hardtanh_backward(grad, self, min_val, max_val)
  self: zeros_like(grad)

- name: kl_div_backward(Tensor grad_output, Tensor self, Tensor target, int reduction=Mean, *, bool log_target=False) -> Tensor
  grad_output: kl_div_double_backward_grad_output(grad, self, target, reduction, log_target)
  self: zeros_like(grad)
  target: zeros_like(grad)

- name: l1_loss_backward(Tensor grad_output, Tensor self, Tensor target, int reduction) -> Tensor
  grad_output: l1_loss_double_backward_grad_output(grad, grad_output, self, target, reduction)
  self: l1_loss_double_backward(grad, grad_output, self, target, reduction)
  target: l1_loss_double_backward(grad, grad_output, target, target, reduction)

- name: log_sigmoid_backward(Tensor grad_output, Tensor self, Tensor buffer) -> Tensor
  grad_output: log_sigmoid_backward(grad, self, buffer)
  self: log_sigmoid_double_backward(grad * grad_output, self)

- name: _log_softmax_backward_data(Tensor grad_output, Tensor output, int dim, Tensor self) -> Tensor
  grad_output: grad.to(output.dtype()) - (grad.to(output.dtype()) * output.exp()).sum(dim, true)
  self: log_softmax_double_backward(grad.to(output.dtype()), grad_output, dim, output).to(self.dtype())

- name: leaky_relu_backward(Tensor grad_output, Tensor self, Scalar negative_slope, bool self_is_result) -> Tensor
  # self_is_result is always false here since double backward call is an out-of-place call, self is input itself
  grad_output: leaky_relu_backward(grad, self, negative_slope, false)
  self: zeros_like(grad)

- name: max_pool2d_with_indices_backward(Tensor grad_output, Tensor self, int[2] kernel_size, int[2] stride, int[2] padding, int[2] dilation, bool ceil_mode, Tensor indices) -> Tensor
  grad_output: max_pool_double_backward(grad, indices, 2)
  self: zeros_like(self)
  indices: non_differentiable

- name: max_pool3d_with_indices_backward(Tensor grad_output, Tensor self, int[3] kernel_size, int[3] stride, int[3] padding, int[3] dilation, bool ceil_mode, Tensor indices) -> Tensor
  grad_output: max_pool_double_backward(grad, indices, 3)
  self: zeros_like(self)
  indices: non_differentiable

- name: max_unpool2d_backward(Tensor grad_output, Tensor self, Tensor indices, int[2] output_size) -> Tensor
  grad_output: max_unpool2d(grad, indices, output_size)
  self: zeros_like(self)
  indices: non_differentiable

- name: mse_loss_backward(Tensor grad_output, Tensor self, Tensor target, int reduction) -> Tensor
  grad_output: mse_loss_double_backward_grad_output(grad, grad_output, self, target, reduction)
  self: mse_loss_double_backward(grad * grad_output, self, reduction)
  target: -mse_loss_double_backward(grad * grad_output, target, reduction)

- name: nll_loss_backward(Tensor grad_output, Tensor self, Tensor target, Tensor? weight, int reduction, int ignore_index, Tensor total_weight) -> Tensor
  grad_output: nll_loss(grad, target, weight, reduction, ignore_index)
  self: zeros_like(grad)
  target: non_differentiable

- name: nll_loss2d_backward(Tensor grad_output, Tensor self, Tensor target, Tensor? weight, int reduction, int ignore_index, Tensor total_weight) -> Tensor
  grad_output: nll_loss2d(grad, target, weight, reduction, ignore_index)
  self: zeros_like(grad)
  target: non_differentiable

- name: rrelu_with_noise_backward(Tensor grad_output, Tensor self, Tensor noise, Scalar lower, Scalar upper, bool training, bool self_is_result) -> Tensor
  # self_is_result is always false here since double backward call is an out-of-place call, self is input itself
  grad_output: rrelu_with_noise_backward(grad, self, noise, lower, upper, training, false)
  self: zeros_like(grad)

- name: reflection_pad1d_backward(Tensor grad_output, Tensor self, int[2] padding) -> Tensor
  grad_output: reflection_pad1d(grad, padding)
  self: zeros_like(self)

- name: reflection_pad2d_backward(Tensor grad_output, Tensor self, int[4] padding) -> Tensor
  grad_output: reflection_pad2d(grad, padding)
  self: zeros_like(self)

- name: replication_pad1d_backward(Tensor grad_output, Tensor self, int[2] padding) -> Tensor
  grad_output: replication_pad1d(grad, padding)
  self: zeros_like(self)

- name: replication_pad2d_backward(Tensor grad_output, Tensor self, int[4] padding) -> Tensor
  grad_output: replication_pad2d(grad, padding)
  self: zeros_like(self)

- name: replication_pad3d_backward(Tensor grad_output, Tensor self, int[6] padding) -> Tensor
  grad_output: replication_pad3d(grad, padding)
  self: zeros_like(self)

- name: smooth_l1_loss_backward(Tensor grad_output, Tensor self, Tensor target, int reduction, float beta) -> Tensor
  grad_output: smooth_l1_loss_double_backward_grad_output(grad, grad_output, self, target, reduction, beta)
  self: smooth_l1_loss_double_backward(grad * grad_output, self, target, reduction, beta)
  target: -smooth_l1_loss_double_backward(grad * grad_output, self, target, reduction, beta)

- name: huber_loss_backward(Tensor grad_output, Tensor self, Tensor target, int reduction, float delta) -> Tensor
  grad_output: huber_loss_double_backward_grad_output(grad, grad_output, self, target, reduction, delta)
  self: huber_loss_double_backward(grad * grad_output, self, target, reduction, delta)
  target: -huber_loss_double_backward(grad * grad_output, self, target, reduction, delta)

- name: softplus_backward(Tensor grad_output, Tensor self, Scalar beta, Scalar threshold, Tensor output) -> Tensor
  grad_output: softplus_backward(grad, self, beta, threshold, output)
  self: softplus_double_backward(grad * grad_output, self, beta, threshold)

- name: _softmax_backward_data(Tensor grad_output, Tensor output, int dim, Tensor self) -> Tensor
  grad_output: _softmax_backward_data(grad.to(output.dtype()), output, dim, self)
  self: softmax_double_backward(grad.to(output.dtype()), grad_output, dim, output).to(self.dtype())

- name: soft_margin_loss_backward(Tensor grad_output, Tensor self, Tensor target, int reduction) -> Tensor
  grad_output: soft_margin_loss_double_backward_grad_output(grad, grad_output, self, target, reduction)
  self: soft_margin_loss_double_backward(grad * grad_output, self, target, reduction)

- name: softshrink_backward(Tensor grad_output, Tensor self, Scalar lambd) -> Tensor
  grad_output: softshrink_backward(grad, self, lambd)
  self: zeros_like(grad)

- name: threshold_backward(Tensor grad_output, Tensor self, Scalar threshold) -> Tensor
  grad_output: threshold_backward(grad, self, threshold)
  self: zeros_like(grad)

- name: upsample_linear1d_backward(Tensor grad_output, int[1] output_size, int[3] input_size, bool align_corners, float? scales=None) -> Tensor
  grad_output: upsample_linear1d(grad, output_size, align_corners, scales)

- name: upsample_bilinear2d_backward(Tensor grad_output, int[2] output_size, int[4] input_size, bool align_corners, float? scales_h=None, float? scales_w=None) -> Tensor
  grad_output: upsample_bilinear2d(grad, output_size, align_corners, scales_h, scales_w)

- name: upsample_bicubic2d_backward(Tensor grad_output, int[2] output_size, int[4] input_size, bool align_corners, float? scales_h=None, float? scales_w=None) -> Tensor
  grad_output: upsample_bicubic2d(grad, output_size, align_corners, scales_h, scales_w)

- name: upsample_trilinear3d_backward(Tensor grad_output, int[3] output_size, int[5] input_size, bool align_corners, float? scales_d=None, float? scales_h=None, float? scales_w=None) -> Tensor
  grad_output: upsample_trilinear3d(grad, output_size, align_corners, scales_d, scales_h, scales_w)

- name: upsample_nearest1d_backward(Tensor grad_output, int[1] output_size, int[3] input_size, float? scales=None) -> Tensor
  grad_output: upsample_nearest1d(grad, output_size, scales)

- name: upsample_nearest2d_backward(Tensor grad_output, int[2] output_size, int[4] input_size, float? scales_h=None, float? scales_w=None) -> Tensor
  grad_output: upsample_nearest2d(grad, output_size, scales_h, scales_w)

- name: upsample_nearest3d_backward(Tensor grad_output, int[3] output_size, int[5] input_size, float? scales_d=None, float? scales_h=None, float? scales_w=None) -> Tensor
  grad_output: upsample_nearest3d(grad, output_size, scales_d, scales_h, scales_w)

- name: upsample_linear1d_backward.vec(Tensor grad_output, int[]? output_size, int[] input_size, bool align_corners, float[]? scale_factors) -> Tensor
  grad_output: upsample_linear1d(grad, output_size, align_corners, scale_factors)

- name: upsample_bilinear2d_backward.vec(Tensor grad_output, int[]? output_size, int[] input_size, bool align_corners, float[]? scale_factors) -> Tensor
  grad_output: upsample_bilinear2d(grad, output_size, align_corners, scale_factors)

- name: upsample_trilinear3d_backward.vec(Tensor grad_output, int[]? output_size, int[] input_size, bool align_corners, float[]? scale_factors) -> Tensor
  grad_output: upsample_trilinear3d(grad, output_size, align_corners, scale_factors)

- name: upsample_bicubic2d_backward.vec(Tensor grad_output, int[]? output_size, int[] input_size, bool align_corners, float[]? scale_factors) -> Tensor
  grad_output: upsample_bicubic2d(grad, output_size, align_corners, scale_factors)

- name: upsample_nearest1d_backward.vec(Tensor grad_output, int[]? output_size, int[] input_size, float[]? scale_factors) -> Tensor
  grad_output: upsample_nearest1d(grad, output_size, scale_factors)

- name: upsample_nearest2d_backward.vec(Tensor grad_output, int[]? output_size, int[] input_size, float[]? scale_factors) -> Tensor
  grad_output: upsample_nearest2d(grad, output_size, scale_factors)

- name: upsample_nearest3d_backward.vec(Tensor grad_output, int[]? output_size, int[] input_size, float[]? scale_factors) -> Tensor
  grad_output: upsample_nearest3d(grad, output_size, scale_factors)

- name: sigmoid_backward(Tensor grad_output, Tensor output) -> Tensor
  grad_output: sigmoid_backward(grad, output)
  output: grad * grad_output * (-2 * output + 1)

- name: tanh_backward(Tensor grad_output, Tensor output) -> Tensor
  grad_output: tanh_backward(grad, output.conj())
  output: grad.conj() * (-2 * output.conj() * grad_output)

# cudnn
- name: _cudnn_ctc_loss(Tensor log_probs, Tensor targets, int[] input_lengths, int[] target_lengths, int blank, bool deterministic, bool zero_infinity) -> (Tensor, Tensor)
  log_probs: _cudnn_ctc_loss_backward(grad, result0, result1, zero_infinity)

- name: cudnn_convolution_transpose(Tensor self, Tensor weight, int[] padding, int[] output_padding, int[] stride, int[] dilation, int groups, bool benchmark, bool deterministic, bool allow_tf32) -> Tensor
  self, weight: "grad.defined() ? cudnn_convolution_transpose_backward(self, grad, weight, padding, output_padding, stride, dilation, groups, benchmark, deterministic, allow_tf32, grad_input_mask) : std::tuple<Tensor, Tensor>()"

- name: cudnn_convolution_transpose_backward(Tensor self, Tensor grad_output, Tensor weight, int[] padding, int[] output_padding, int[] stride, int[] dilation, int groups, bool benchmark, bool deterministic, bool allow_tf32, bool[2] output_mask) -> (Tensor, Tensor)
  grad_output, self, weight: _convolution_double_backward(grads[0], grads[1], Tensor(), grad_output, weight, self, stride, padding, dilation, true, output_padding, groups, benchmark, deterministic, true, allow_tf32, grad_input_mask)

- name: cudnn_convolution(Tensor self, Tensor weight, int[] padding, int[] stride, int[] dilation, int groups, bool benchmark, bool deterministic, bool allow_tf32) -> Tensor
  self, weight: "grad.defined() ? cudnn_convolution_backward(self, grad, weight, padding, stride, dilation, groups, benchmark, deterministic, allow_tf32, grad_input_mask) : std::tuple<Tensor, Tensor>()"

- name: cudnn_convolution_backward(Tensor self, Tensor grad_output, Tensor weight, int[] padding, int[] stride, int[] dilation, int groups, bool benchmark, bool deterministic, bool allow_tf32, bool[2] output_mask) -> (Tensor, Tensor)
  grad_output, self, weight: _convolution_double_backward(grads[0], grads[1], Tensor(), grad_output, weight, self, stride, padding, dilation, false, std::vector<int64_t>(padding.size(), 0), groups, benchmark, deterministic, true, allow_tf32, grad_input_mask)

# The above backward definitions are equivalent to the definitions below.  Why do we bundle
# everything up?  It's because it's more convenient to define double backwards
# when there is a single function that manages everything.
#
# Unfortuantely, there's one downside to not doing it all in one day: we
# unconditionally save input and weight, even if weight/input gradients are not
# being computed.  That's too bad.
#
# input: cudnn_convolution_backward_input(input.sizes(), grad.contiguous(), weight, padding, stride, dilation, groups, benchmark, deterministic)
# weight: cudnn_convolution_backward_weight(weight.sizes(), grad.contiguous(), input, padding, stride, dilation, groups, benchmark, deterministic)
#
# input: cudnn_convolution_transpose_backward_input(grad.contiguous(), weight, padding, stride, dilation, groups, benchmark, deterministic)
# weight: cudnn_convolution_transpose_backward_weight(weight.sizes(), grad.contiguous(), input, padding, stride, dilation, groups, benchmark, deterministic)

- name: cudnn_grid_sampler(Tensor self, Tensor grid) -> Tensor output
  self, grid: "grad.defined() ? cudnn_grid_sampler_backward(self, grid, grad) : std::tuple<Tensor, Tensor>()"

- name: cudnn_affine_grid_generator(Tensor theta, int N, int C, int H, int W) -> Tensor grid
  theta: cudnn_affine_grid_generator_backward(grad, N, C, H, W)

# NB: Why is the backwards here so complicated?  CuDNN cannot be used to compute
# backward in evaluation mode, because the math for backward in evaluation mode
# is different (since the forward math is different), and CuDNN does not support
# it.  And in any case, you shouldn't be using this bn in evaluation mode,
# because it should be merged into the previous convolution (left for future
# work.)
# NB2: The quotes around the gradient are needed to appease YAML parsing rules.
- name: cudnn_batch_norm(Tensor input, Tensor weight, Tensor? bias, Tensor? running_mean, Tensor? running_var, bool training, float exponential_average_factor, float epsilon) -> (Tensor, Tensor, Tensor, Tensor)
  input, weight, bias: "grad.defined() ? (training ? cudnn_batch_norm_backward(input, grad.contiguous(input.suggest_memory_format()), weight, running_mean, running_var, result1, result2, epsilon, retain_variables ? result3.clone() : result3) : native_batch_norm_backward(grad, input, weight, running_mean, running_var, result1, result2, training, epsilon, grad_input_mask)) : std::tuple<Tensor, Tensor, Tensor>()"

# HACK: save_mean and save_var are going to be passed in as
# requires_grad variables (even though we'll never backprop through
# them) so we need to prevent the unpacking from triggering an error.
- name: cudnn_batch_norm_backward(Tensor input, Tensor grad_output, Tensor weight, Tensor? running_mean, Tensor? running_var, Tensor? save_mean, Tensor? save_var, float epsilon, Tensor reserveSpace) -> (Tensor, Tensor, Tensor)
  save_mean: not_implemented("cudnn_batch_norm_backward save_mean")
  save_var: not_implemented("cudnn_batch_norm_backward save_var")
  reserveSpace: not_implemented("cudnn_batch_norm_backward reserveSpace")
  input, weight, grad_output: batchnorm_double_backward(input, weight, grads[0], grads[1], grads[2], grad_output, running_mean, running_var, true, epsilon, save_mean, save_var, grad_input_mask)

# nnpack

- name: _nnpack_spatial_convolution(Tensor input, Tensor weight, Tensor? bias, int[2] padding, int[2] stride=1) -> Tensor
  # NNPACK does not support strided convolutions in the backwards path, which is the reason why we are using the closest available function that does here.
  input, weight, bias: "grad.defined() ? slow_conv_dilated2d_backward(grad, input, weight, std::vector<int64_t>{weight.size(2), weight.size(3)}, stride, padding, std::vector<int64_t>{1, 1}, grad_input_mask) : std::tuple<Tensor, Tensor, Tensor>()"

# Only frst three of _cudnn_rnn outputs can have gradients.
# _cudnn_rnn outputs: (output, hy, cy, reserve, weight_buf)
- name: _cudnn_rnn(Tensor input, Tensor[] weight, int weight_stride0, Tensor? weight_buf, Tensor hx, Tensor? cx, int mode, int hidden_size, int proj_size, int num_layers, bool batch_first, float dropout, bool train, bool bidirectional, int[] batch_sizes, Tensor? dropout_state) -> (Tensor, Tensor, Tensor, Tensor, Tensor)
  dropout_state: non_differentiable
  output_differentiability: [True, True, True, False, False]
  input, hx, cx, weight: "_cudnn_rnn_backward(input, weight, weight_stride0, result4, hx, cx, result0, grads[0], grads[1], grads[2], mode, hidden_size, proj_size, num_layers, batch_first, dropout, train, bidirectional, batch_sizes, dropout_state, retain_variables ? result3.clone() : result3, grad_input_mask)"

- name: _cudnn_rnn_backward(Tensor input, Tensor[] weight, int weight_stride0, Tensor weight_buf, Tensor hx, Tensor? cx, Tensor output, Tensor? grad_output, Tensor? grad_hy, Tensor? grad_cy, int mode, int hidden_size, int proj_size, int num_layers, bool batch_first, float dropout, bool train, bool bidirectional, int[] batch_sizes, Tensor? dropout_state, Tensor reserve, bool[4] output_mask) -> (Tensor, Tensor, Tensor, Tensor[])
  dropout_state: non_differentiable
  input: not_implemented("_cudnn_rnn_backward", kCudnnDoubleBackwardMsg)
  weight: not_implemented_list("_cudnn_rnn_backward", kCudnnDoubleBackwardMsg)
  hx: not_implemented("_cudnn_rnn_backward", kCudnnDoubleBackwardMsg)
  cx: not_implemented("_cudnn_rnn_backward", kCudnnDoubleBackwardMsg)
  output: not_implemented("_cudnn_rnn_backward", kCudnnDoubleBackwardMsg)
  grad_output: not_implemented("_cudnn_rnn_backward", kCudnnDoubleBackwardMsg)
  grad_hy: not_implemented("_cudnn_rnn_backward", kCudnnDoubleBackwardMsg)
  grad_cy: not_implemented("_cudnn_rnn_backward", kCudnnDoubleBackwardMsg)

# miopen

- name: miopen_convolution_transpose(Tensor self, Tensor weight, Tensor? bias, int[] padding, int[] output_padding, int[] stride, int[] dilation, int groups, bool benchmark, bool deterministic) -> Tensor
  self, weight, bias: "grad.defined() ? miopen_convolution_transpose_backward(self, grad, weight, padding, output_padding, stride, dilation, groups, benchmark, deterministic, grad_input_mask) : std::tuple<Tensor, Tensor, Tensor>()"

- name: miopen_convolution_transpose_backward(Tensor self, Tensor grad_output, Tensor weight, int[] padding, int[] output_padding, int[] stride, int[] dilation, int groups, bool benchmark, bool deterministic, bool[3] output_mask) -> (Tensor, Tensor, Tensor)
  grad_output, self, weight: _convolution_double_backward(grads[0], grads[1], grads[2], grad_output, weight, self, stride, padding, dilation, true, output_padding, groups, benchmark, deterministic, true, false, grad_input_mask)

- name: miopen_convolution(Tensor self, Tensor weight, Tensor? bias, int[] padding, int[] stride, int[] dilation, int groups, bool benchmark, bool deterministic) -> Tensor
  self, weight, bias: "grad.defined() ? miopen_convolution_backward(self, grad, weight, padding, stride, dilation, groups, benchmark, deterministic, grad_input_mask) : std::tuple<Tensor, Tensor, Tensor>()"

- name: miopen_convolution_backward(Tensor self, Tensor grad_output, Tensor weight, int[] padding, int[] stride, int[] dilation, int groups, bool benchmark, bool deterministic, bool[3] output_mask) -> (Tensor, Tensor, Tensor)
  grad_output, self, weight: _convolution_double_backward(grads[0], grads[1], grads[2], grad_output, weight, self, stride, padding, dilation, false, std::vector<int64_t>(padding.size(), 0), groups, benchmark, deterministic, true, false, grad_input_mask)

- name: miopen_depthwise_convolution(Tensor self, Tensor weight, Tensor? bias, int[] padding, int[] stride, int[] dilation, int groups, bool benchmark, bool deterministic) -> Tensor
  self, weight, bias: "grad.defined() ? miopen_depthwise_convolution_backward(self, grad, weight, padding, stride, dilation, groups, benchmark, deterministic, grad_input_mask) : std::tuple<Tensor, Tensor, Tensor>()"

- name: miopen_depthwise_convolution_backward(Tensor self, Tensor grad_output, Tensor weight, int[] padding, int[] stride, int[] dilation, int groups, bool benchmark, bool deterministic, bool[3] output_mask) -> (Tensor, Tensor, Tensor)
  grad_output, self, weight: _convolution_double_backward(grads[0], grads[1], grads[2], grad_output, weight, self, stride, padding, dilation, false, std::vector<int64_t>(padding.size(), 0), groups, benchmark, deterministic, true, false, grad_input_mask)

- name: miopen_batch_norm(Tensor input, Tensor weight, Tensor? bias, Tensor? running_mean, Tensor? running_var, bool training, float exponential_average_factor, float epsilon) -> (Tensor, Tensor, Tensor)
  input, weight, bias: "grad.defined() ? (training ? miopen_batch_norm_backward(input, grad.contiguous(), weight, running_mean, running_var, result1, result2, epsilon) : native_batch_norm_backward(grad, input, weight, running_mean, running_var, result1, result2, training, epsilon, grad_input_mask)) : std::tuple<Tensor, Tensor, Tensor>()"

- name: miopen_batch_norm_backward(Tensor input, Tensor grad_output, Tensor weight, Tensor? running_mean, Tensor? running_var, Tensor? save_mean, Tensor? save_var, float epsilon) -> (Tensor, Tensor, Tensor)
  save_mean: not_implemented("miopen_batch_norm_backward save_mean")
  save_var: not_implemented("miopen_batch_norm_backward save_var")
  input, weight, grad_output: batchnorm_double_backward(input, weight, grads[0], grads[1], grads[2], grad_output, running_mean, running_var, true, epsilon, save_mean, save_var, grad_input_mask)

- name: miopen_rnn(Tensor input, Tensor[] weight, int weight_stride0, Tensor hx, Tensor? cx, int mode, int hidden_size, int num_layers, bool batch_first, float dropout, bool train, bool bidirectional, int[] batch_sizes, Tensor? dropout_state) -> (Tensor, Tensor, Tensor, Tensor, Tensor)
  dropout_state: non_differentiable
  output_differentiability: [True, True, True, False, False]
  input, hx, cx, weight: "miopen_rnn_backward(input, weight, weight_stride0, result4, hx, cx, result0, grads[0], grads[1], grads[2], mode, hidden_size, num_layers, batch_first, dropout, train, bidirectional, batch_sizes, dropout_state, retain_variables ? result3.clone() : result3, grad_input_mask)"

- name: miopen_rnn_backward(Tensor input, Tensor[] weight, int weight_stride0, Tensor weight_buf, Tensor hx, Tensor? cx, Tensor output, Tensor? grad_output, Tensor? grad_hy, Tensor? grad_cy, int mode, int hidden_size, int num_layers, bool batch_first, float dropout, bool train, bool bidirectional, int[] batch_sizes, Tensor? dropout_state, Tensor reserve, bool[4] output_mask) -> (Tensor, Tensor, Tensor, Tensor[])
  dropout_state: non_differentiable

# mkldnn
- name: mkldnn_convolution(Tensor self, Tensor weight, Tensor? bias, int[] padding, int[] stride, int[] dilation, int groups) -> Tensor
  self, weight, bias: "grad.defined() ? mkldnn_convolution_backward(self, grad, weight, padding, stride, dilation, groups, grad_input_mask) : std::tuple<Tensor, Tensor, Tensor>()"

- name: mkldnn_convolution_backward(Tensor self, Tensor grad_output, Tensor weight, int[] padding, int[] stride, int[] dilation, int groups, bool[3] output_mask) -> (Tensor, Tensor, Tensor)
  grad_output, self, weight: _convolution_double_backward(grads[0], grads[1], grads[2], grad_output, weight, self, stride, padding, dilation, false, std::vector<int64_t>(padding.size(), 0), groups, false, false, false, false, grad_input_mask)

- name: mkldnn_linear(Tensor self, Tensor weight, Tensor? bias=None) -> Tensor
  self, weight, bias: mkldnn_linear_backward(self, grad, weight, grad_input_mask)

- name: mkldnn_max_pool2d(Tensor self, int[2] kernel_size, int[2] stride=[], int[2] padding=0, int[2] dilation=1, bool ceil_mode=False) -> Tensor
  self: mkldnn_max_pool2d_backward(grad, result, self, kernel_size, stride, padding, dilation, ceil_mode)

- name: mkldnn_max_pool3d(Tensor self, int[3] kernel_size, int[3] stride=[], int[3] padding=0, int[3] dilation=1, bool ceil_mode=False) -> Tensor
  self: mkldnn_max_pool3d_backward(grad, result, self, kernel_size, stride, padding, dilation, ceil_mode)

- name: mkldnn_adaptive_avg_pool2d(Tensor self, int[2] output_size) -> Tensor
  self: mkldnn_adaptive_avg_pool2d_backward(grad, self)

- name: _mkldnn_reshape(Tensor self, int[] shape) -> Tensor
  self: grad.reshape(self.sizes())

# fft
- name: _fft_r2c(Tensor self, int[] dim, int normalization, bool onesided) -> Tensor
  self: fft_r2c_backward(grad, dim, normalization, onesided, self.size(dim.back()))

- name: _fft_c2r(Tensor self, int[] dim, int normalization, int last_dim_size) -> Tensor
  self: fft_c2r_backward(grad, dim, normalization)

- name: _fft_c2c(Tensor self, int[] dim, int normalization, bool forward) -> Tensor
  self: _fft_c2c(grad, dim, normalization, !forward)

- name: unbind.int(Tensor(a) self, int dim=0) -> Tensor(a)[]
  self: unbind_backward(grads, dim)

- name: stack(Tensor[] tensors, int dim=0) -> Tensor
  tensors: "grad.defined() ? unbind(grad, dim) : std::vector<Tensor>(tensors.size())"

# fused RNN kernels

# Only frst two of _thnn_fused_lstm_cell outputs can have gradients.
# _thnn_fused_lstm_cell outputs: (hy, cy, workspace)
- name: _thnn_fused_lstm_cell(Tensor input_gates, Tensor hidden_gates, Tensor cx, Tensor? input_bias=None, Tensor? hidden_bias=None) -> (Tensor, Tensor, Tensor)
  output_differentiability: [True, True, False]
  input_gates, hidden_gates, cx, input_bias, hidden_bias: "GradMode::is_enabled() ? _thnn_differentiable_lstm_cell_backward(grads[0], grads[1], input_gates, hidden_gates, input_bias, hidden_bias, cx, result1) : _thnn_fused_lstm_cell_backward(grads[0], grads[1], cx, result1, result2, input_bias.defined())"

- name: _thnn_fused_gru_cell(Tensor input_gates, Tensor hidden_gates, Tensor hx, Tensor? input_bias=None, Tensor? hidden_bias=None) -> (Tensor, Tensor)
  input_gates, hidden_gates, hx, input_bias, hidden_bias: "grad.defined() ? (GradMode::is_enabled() ? _thnn_differentiable_gru_cell_backward(grad, input_gates, hidden_gates, hx, input_bias, hidden_bias) : _thnn_fused_gru_cell_backward(grad, result1, input_bias.defined())) : std::tuple<Tensor, Tensor, Tensor, Tensor, Tensor>()"

# PackedSequence helpers
- name: _pack_padded_sequence(Tensor input, Tensor lengths, bool batch_first) -> (Tensor, Tensor)
  input: _pack_padded_sequence_backward(grad, input.sizes(), result1, batch_first)

# TH wrappers
- name: eq.Scalar(Tensor self, Scalar other) -> Tensor
  output_differentiability: [False]

- name: eq.Tensor(Tensor self, Tensor other) -> Tensor
  output_differentiability: [False]

- name: ge.Scalar(Tensor self, Scalar other) -> Tensor
  output_differentiability: [False]

- name: ge.Tensor(Tensor self, Tensor other) -> Tensor
  output_differentiability: [False]

- name: gt.Scalar(Tensor self, Scalar other) -> Tensor
  output_differentiability: [False]

- name: gt.Tensor(Tensor self, Tensor other) -> Tensor
  output_differentiability: [False]

- name: le.Scalar(Tensor self, Scalar other) -> Tensor
  output_differentiability: [False]

- name: le.Tensor(Tensor self, Tensor other) -> Tensor
  output_differentiability: [False]

- name: lt.Scalar(Tensor self, Scalar other) -> Tensor
  output_differentiability: [False]

- name: lt.Tensor(Tensor self, Tensor other) -> Tensor
  output_differentiability: [False]

- name: ne.Scalar(Tensor self, Scalar other) -> Tensor
  output_differentiability: [False]

- name: ne.Tensor(Tensor self, Tensor other) -> Tensor
  output_differentiability: [False]

- name: multinomial(Tensor self, int num_samples, bool replacement=False, *, Generator? generator=None) -> Tensor
  output_differentiability: [False]

- name: nonzero(Tensor self) -> Tensor
  output_differentiability: [False]

- name: segment_reduce(Tensor data, str reduce, *, Tensor? lengths=None, Tensor? indices=None, int axis=0, bool unsafe=False, Scalar? initial=None) -> Tensor
  data: segment_reduce_backward(grad, result, data, lengths)<|MERGE_RESOLUTION|>--- conflicted
+++ resolved
@@ -595,14 +595,6 @@
 - name: geqrf(Tensor self) -> (Tensor a, Tensor tau)
   self: not_implemented("geqrf")
 
-<<<<<<< HEAD
-- name: outer(Tensor self, Tensor vec2) -> Tensor
-  self: grad.mm(vec2.unsqueeze(-1).conj()).squeeze(-1)
-  vec2: grad.t().mm(self.unsqueeze(-1).conj()).squeeze(-1)
-  result: at::outer(self_t, vec2_p) + at::outer(self_p, vec2_t)
-
-=======
->>>>>>> a1fb4bf7
 - name: indices(Tensor(a) self) -> Tensor(a)
   output_differentiability: [False]
 
